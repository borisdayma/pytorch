#pragma once

#include <c10/core/Backend.h>
#include <c10/core/CopyBytes.h>
#include <c10/core/DispatchKeySet.h>
#include <c10/core/InferenceMode.h>
#include <c10/core/MemoryFormat.h>
#include <c10/core/Storage.h>
#include <c10/core/TensorOptions.h>
#include <c10/core/impl/LocalDispatchKeySet.h>
#include <c10/core/impl/SizesAndStrides.h>
#include <c10/util/Exception.h>
#include <c10/util/Flags.h>
#include <c10/util/Logging.h>
#include <c10/util/Optional.h>
#include <c10/util/accumulate.h>
#include <c10/util/irange.h>
#include <c10/util/python_stub.h>

#include <algorithm>
#include <atomic>
#include <memory>
#include <numeric>

// A global boolean variable to control whether we free memory when a Tensor
// is shrunk to a smaller size. As a result, a Tensor is always going to
// keep the memory allocated for its maximum capacity reshaped to so far.
//
// This parameter is respected "upper-case" methods which call Resize()
// (e.g., CopyFrom, ResizeLike); it is NOT respected by Tensor::resize_
// or ShrinkTo, both of which guarantee to never to free memory.
C10_DECLARE_bool(caffe2_keep_on_shrink);

// Since we can have high variance in blob memory allocated across different
// inputs in the same run, we will shrink the blob only if the memory gain
// is larger than this flag in bytes.  This only applies to functions which
// respect caffe2_keep_on_shrink.
C10_DECLARE_int64(caffe2_max_keep_on_shrink_memory);

C10_CLANG_DIAGNOSTIC_PUSH()
#if C10_CLANG_HAS_WARNING("-Wimplicit-int-float-conversion")
C10_CLANG_DIAGNOSTIC_IGNORE("-Wimplicit-int-float-conversion")
#endif

namespace at {
class Tensor;
class TensorBase;
} // namespace at

namespace c10 {
class Scalar;
struct IValue;
struct Storage;
class OperatorHandle;
} // namespace c10

namespace torch {
namespace jit {
using Stack = std::vector<c10::IValue>;
}
} // namespace torch

namespace c10 {

/**
 * A utility function to convert vector<int> to vector<int64_t>.
 */
inline std::vector<int64_t> ToVectorint64_t(const ArrayRef<int>& src) {
  return std::vector<int64_t>(src.begin(), src.end());
}

/**
 * Return product of all dimensions starting from k
 */
inline int64_t size_from_dim_(int k, IntArrayRef dims) {
  int64_t r = 1;
  for (const auto i : c10::irange(k, dims.size())) {
    r *= dims[i];
  }
  return r;
}

// Product of all dims up to k (not including dims[k])
inline int64_t size_to_dim_(int k, IntArrayRef dims) {
  TORCH_CHECK((unsigned)k <= dims.size());
  int64_t r = 1;
  for (const auto i : c10::irange(k)) {
    r *= dims[i];
  }
  return r;
}

// Product of all dims between k and l (not including dims[k] and dims[l])
inline int64_t size_between_dim_(int k, int l, IntArrayRef dims) {
  TORCH_CHECK((unsigned)l < dims.size());
  int64_t r = 1;
  if (k < l) {
    for (int i = k + 1; i < l; ++i) {
      r *= dims[i];
    }
  } else {
    for (int i = l + 1; i < k; ++i) {
      r *= dims[i];
    }
  }
  return r;
}

// Wrap around axis_index if it is negative, s.t., -1 is the last dim
inline int canonical_axis_index_(int axis_index, int ndims) {
  TORCH_CHECK(axis_index >= -ndims);
  TORCH_CHECK(axis_index < ndims);
  if (axis_index < 0) {
    return axis_index + ndims;
  }
  return axis_index;
}

using PlacementDtor = void (*)(void*, size_t);

/*
 * A Context that will call extra placement deleter during
 * deconstruction.
 *
 * Accept a already constructed DataPtr and store it as member
 * during destruction, we'll call extra deleter on the underlying
 * data pointer before the DataPtr is destructed.
 * `data_ptr_` owns the memory.
 */
struct C10_API PlacementDeleteContext {
  DataPtr data_ptr_;
  PlacementDtor placement_dtor_;
  size_t size_;
  PlacementDeleteContext(
      DataPtr&& data_ptr,
      PlacementDtor placement_dtor,
      size_t size)
      : data_ptr_(std::move(data_ptr)),
        placement_dtor_(placement_dtor),
        size_(size) {}
  static DataPtr makeDataPtr(
      DataPtr&& data_ptr,
      PlacementDtor placement_dtor,
      size_t size,
      Device device);
  ~PlacementDeleteContext() {
    placement_dtor_(data_ptr_.get(), size_);
    // original memory will be freed when data_ptr_ is destructed
  }
};

struct TensorImpl;

struct C10_API AutogradMetaInterface {
  virtual void set_requires_grad(
      bool requires_grad,
      at::TensorImpl* self_impl) = 0;
  virtual bool requires_grad() const = 0;
  virtual at::Tensor& mutable_grad() = 0;
  virtual const at::Tensor& grad() const = 0;
  virtual const at::Tensor& fw_grad(uint64_t level, const at::TensorBase& self)
      const = 0;
  virtual void set_fw_grad(
      const at::TensorBase& new_grad,
      const at::TensorBase& self,
      uint64_t level,
      bool is_inplace_op) = 0;
  virtual ~AutogradMetaInterface();
};

// forward declared
struct TorchDispatchTypeObject;

namespace impl {

// Unfortunately, the definition of AutogradMeta lives in a separate
// compilation unit than TensorImpl (libtorch.so versus libc10.so)
// which means that we cannot construct an AutogradMeta from TensorImpl,
// not even from the cpp file.  So we have to indirect it through a factory
// function which will be initialized when we load libtorch.so.

struct C10_API AutogradMetaFactory {
  virtual ~AutogradMetaFactory() = default;
  virtual std::unique_ptr<AutogradMetaInterface> make() const = 0;
  // This method is the dumbest method.  But I don't have access
  // to Tensor (not TensorImpl) which is undefined in this header.
  virtual const at::Tensor& undefined_tensor() const = 0;
};

C10_API void SetAutogradMetaFactory(AutogradMetaFactory* factory);
C10_API AutogradMetaFactory* GetAutogradMetaFactory();

struct C10_API AutogradMetaFactoryRegisterer {
  explicit AutogradMetaFactoryRegisterer(AutogradMetaFactory* factory) {
    SetAutogradMetaFactory(factory);
  }
};

// Note [Python interpreter tag]
// ~~~~~~~~~~~~~~~~~~~~~~~~~~~~~
// We store a PyObject on TensorImpl so that we can efficiently translate
// tensors into the Python representations.  However, in some situations
// (torchdeploy) there may be multiple Python interpreters in a single process
// and we must take care not to accidentally mix up PyObjects with the wrong
// interpreters.  Thus, we also tag every TensorImpl with the Python interpreter
// it corresponds to.
//
// With torchdeploy, we have these invariants:
//  - Any given TensorImpl can be associated with AT MOST one Python
//  interpreter.
//    We represent the interpreter tag as a memory address to an instance of
//    a virtual class that is allocated once per interpreter (this is so that
//    we can request the interpreter to perform operations for us, if
//    necessary).
//  - A given TensorImpl's interpreter tag can only go from uninitialized to
//    tagged; once tagged, this is a quiescent state (once tagged to an
//    interpreter, ALWAYS tagged to that interpreter)
//  - A thread may mutate the PyObject field of a TensorImpl if and only if it
//    holds the GIL for the interpreter tagged on the TensorImpl.  (If the
//    TensorImpl is not tagged, it must first atomically claim its tag before it
//    can validly write)

// The PyInterpreter object itself is a class that contains some function
// pointers for interacting with the interpreter.  For now this is just for
// debugging, but if a Tensor can own a PyObject, the interpreter can be used to
// free it.
//
// WARNING: This class has to be written very carefully, because it may be
// possible for a Tensor to have a reference an interpreter corresponding to
// a shared library that has ALREADY BEEN UNLOADED.  This makes blindly calling
// virtual methods very dangerous, because the vtable may be garbage at that
// point (on a good day, you might get "pure virtual method called").
//
// The idea to solve this problem is we always leak PyInterpreters (so they
// always stay live even after dlclose), and disarm the "virtual methods" by
// replacing them with function pointers that just no-op.  This can't be done
// with a traditional C++ vtable, so we have to roll our own.
//
// NB: The downside with representing PyInterpreter tags as full objects is that
// it takes an extra word on TensorImpl.  If tags were instead just integer
// indices, on 64-bit architectures we could pack the tag and PyObject together
// into a single atomic word.  On 32-bit architectures we could simply say that
// only one Python interpreter is supported (erroring if a nontrivial
// interpreter tag is attempted to be set).
//
// The difficulty with this scheme is we need to maintain an out-of-line table
// to get at the PyInterpreters so that we can do virtual method calls on them,
// and registration/deregistration to this table must be done in a thread safe
// manner.  This can be easily done if the number of possible PyInterpreters is
// small enough (e.g., 8-bit integer) by simply preallocating an array of
// sufficient size to hold all possible interpreters.  Surely 128 threads is
// more than enough for anyone!
//
// I didn't decide to do this technique at the moment, because the extra word
// added by the PyInterpreter tag takes us to 24 words, which means that we
// still fit inside three eight word cache lines.  If you need to penny pinch
// another word consider doing this!

struct PyInterpreter;
struct C10_API PyInterpreter {
  using name_sig = std::string(const PyInterpreter*);
  using decref_sig = void(const PyInterpreter*, PyObject*, bool);
  using detach_sig =
      c10::intrusive_ptr<TensorImpl>(const PyInterpreter*, const TensorImpl*);
  using dispatch_sig = void(
      const PyInterpreter*,
      const c10::OperatorHandle&,
      torch::jit::Stack* stack,
      const std::shared_ptr<TorchDispatchTypeObject>& type);

  PyInterpreter(
      name_sig* name_fn,
      decref_sig* decref_fn,
      detach_sig* detach,
      dispatch_sig* dispatch)
      : name_fn_(name_fn),
        decref_fn_(decref_fn),
        detach_fn_(detach),
        dispatch_fn_(dispatch) {}

  name_sig* name_fn_;
  decref_sig* decref_fn_;
  detach_sig* detach_fn_;
  dispatch_sig* dispatch_fn_;

  // UBSAN suppression fixes: "call to function
  // (anonymous namespace)::concrete_decref_fn(c10::impl::PyInterpreter const*,
  // _object*) through pointer to incorrect function type 'void (*)(const
  // c10::impl::PyInterpreter *, _object *)'" See
  // https://github.com/google/sanitizers/issues/911

  // Report the name of this interpreter
  __ubsan_ignore_function__ std::string name() const {
    return (*name_fn_)(this);
  }

  // Run Py_DECREF on a PyObject.  We DO NOT assume the GIL is held on call
  // See NOTE [PyInterpreter::decref takes an `is_tensor` arg]
  __ubsan_ignore_function__ void decref(PyObject* pyobj, bool is_tensor) const {
    return (*decref_fn_)(this, pyobj, is_tensor);
  }

  // Perform a detach by deferring to the __torch_dispatch__ implementation of
  // detach, which will also arrange for the PyObject to get copied in this
  // situation
  __ubsan_ignore_function__ c10::intrusive_ptr<TensorImpl> detach(
      const TensorImpl* self) const {
    return (*detach_fn_)(this, self);
  }

  // Invoke the Python boxed fallback dispatch to go back into Python
  __ubsan_ignore_function__ void dispatch(
      const c10::OperatorHandle& op,
      torch::jit::Stack* stack,
      const std::shared_ptr<TorchDispatchTypeObject>& type) const {
    return (*dispatch_fn_)(this, op, stack, type);
  }

  // Disarm this PyInterpreter, making all of its methods noops.
  // Because the function pointers are raw pointers (not atomics),
  // a disarm() invocation that is concurrent with active destructors
  // is not thread safe and will trigger TSAN.  My hope is that this
  // situations doesn't ever actually happen; tensor destruction should
  // quiesce when a dlclose happens, and any long lived tensors whose
  // destructors would be disarmed here only begin the destruction process
  // on process shutdown (long after the dlclose has occurred).
  void disarm() noexcept;
};

// PyInterpreterStatus describes what the state of its interpreter tag
// is, relative to the thread currently holding the GIL.
enum class PyInterpreterStatus {
  // We just allocated the Tensor, it hasn't escaped to other threads,
  // we know that it definitely hasn't been tagged to be associated
  // with an interpreter.
  DEFINITELY_UNINITIALIZED,
  // We queried the interpreter field and it looked uninitialized.  But
  // another thread may have raced with us to tag it with some other
  // interpreter id.  So we will have to do a CEX to make sure we can
  // actually nab it.
  MAYBE_UNINITIALIZED,
  // We queried the interpreter field and it was tagged to belong to us.
  // This means we have sole write access (as we hold the GIL for this
  // interpreter)
  TAGGED_BY_US,
  // Someone else tagged this.  We can't use this TensorImpl from Python.
  TAGGED_BY_OTHER,
};

} // namespace impl

struct C10_API NamedTensorMetaInterface {
  virtual ~NamedTensorMetaInterface(){};
  virtual std::unique_ptr<NamedTensorMetaInterface> clone() const {
    TORCH_INTERNAL_ASSERT(
        false, "Not implemented: NamedTensorMetaInterface::clone");
  };
  virtual int64_t slow_dim() const {
    TORCH_INTERNAL_ASSERT(
        false, "Not implemented: NamedTensorMetaInterface::slow_dim");
  };
};

// NOTE [What is TorchDispatchTypeObject?]
// A TorchDispatchTypeObject represents the type of a Tensor subclass that has
// a __torch_dispatch__ classmethod. Concretely, it holds the class as a
// PyObject* and a PyInterpreter* that says which python interpreter the class
// came from.
//
// See NOTE [dispatch_fn's type argument] for more details
struct C10_API TorchDispatchTypeObject {
  // Steals a reference to type_object
  TorchDispatchTypeObject(
      PyObject* type_object,
      c10::impl::PyInterpreter* pyinterpreter);

  // Releases the stolen reference to type_object
  ~TorchDispatchTypeObject();

  c10::impl::PyInterpreter* pyinterpreter() const;
  PyObject* ptr() const;

 private:
  PyObject* data_;
  c10::impl::PyInterpreter* pyinterpreter_;
};

// NOTE [ Version Counter Sharing ]
//
// Every Tensor has a version counter. Version counters are incremented whenever
// the data or size of a tensor changes through in-place Variable operations.
// Version counters are used to detect modifications to saved variables which
// would result in incorrect gradient calculations. Version counters may be
// shared between Variables:
//
// 1. A view shares the version counter of the base Variable,
// 2. `x.detach()` shares the version counter of `x`,
// 3. Unpacked saved variables share the version counter of the source.
//
// Version counters are not shared in these scenarios:
//
// 1. When we replace a `Variable`'s underlying `Tensor` by calling
// `set_data(...)`,
// 2. `x.data` does not share the version counter of `x`. (See discussion at
// https://github.com/pytorch/pytorch/issues/5396)
//
// Question: Why do we put the version counter in TensorImpl instead of
// AutogradMeta?
//
// Answer: After the Variable/Tensor merge, a tensor will not have AutogradMeta
// when its `requires_grad_` is false, but when we use this tensor in the
// forward pass of a function that requires saving this tensor for backward, we
// need to keep track of this tensor's version to make sure it's always valid in
// the autograd graph.
//
// To achieve this goal, we put the version counter in TensorImpl instead of
// AutogradMeta, and have it always be available. This allows us to have the
// optimization of not carrying AutogradMeta when a tensor doesn't require
// gradient.
//
// A hypothetical alternative way to achieve this goal is to initialize
// AutogradMeta and create the version counter for the non-requires-grad tensor
// only when it's saved for backward. However, since saving a tensor for
// backward happens in the forward pass, and our invariant is that forward pass
// needs to be thread-safe, lazy-initializing AutogradMeta when saving a tensor
// can introduce race conditions when we are running the forward pass in
// multi-thread scenarios, thus making the forward pass not thread-safe anymore,
// which breaks the invariant.
struct C10_API VariableVersion {
 private:
  struct VersionCounter : intrusive_ptr_target {
    VersionCounter(uint32_t version) : version_(version) {}
    std::atomic<uint32_t> version_;
  };
  c10::intrusive_ptr<VersionCounter> version_counter_;

 public:
  // Note [Disabled VariableVersion]
  // VariableVersion struct has an intrusive_ptr pointing VersionCounter struct
  // with an atomic variable. Thus `VariableVersion(/*version=*/0)` is not as
  // cheap as we expected. In some cases constructing a VariableVersion with
  // version 0 is not necessary so we add a cheap constructor which
  // doesn't allocate the intrusive_ptr.
  // Example use cases are:
  //  - Inference tensors don't track version counter, so they'll just always
  //    have disbaled VariableVersion.
  //  - In SavedVariable class we override version_counter_ inside its
  //  construtor
  //    so that we can use the cheap constructor there.
  enum Disabled { DISABLED };
  // It's okay to return true even for inference tensor which
  // doesn't have version counter enabled.
  // We want to be permissive here since in many cases (e.g. make_variable)
  // we can std::move a TensorImpl if there's no other uses which saves us
  // an additional TensorImpl allocation.
  bool unique() const {
    return version_counter_ ? 1 == version_counter_.use_count() : true;
  }
  // NOTE: As of C++11 and 14, default-constructing a std::atomic variable
  // leaves it in a persistently undefined state. See
  // https://cplusplus.github.io/LWG/issue2334.
  VariableVersion(uint32_t version)
      : version_counter_(c10::make_intrusive<VersionCounter>(version)) {}
  VariableVersion(Disabled = DISABLED) {}

  bool enabled() const {
    return version_counter_;
  }

  // Note [Inplace update inference tensor]
  // 1. Inplace update to inference tensor is forbidden in normal mode.
  //   For example:
  //     inference_tensor.copy_(normal_tensor_requires_grad)
  //   This inplace makes inference_tensor have requires_grad=True and
  //   have a grad_fn.  This is bad because views of `inference_tensor`
  //   created in InferenceMode won't be able to know the grad_fn since
  //   their ViewMeta were not recorded. To match NoGradMode behavior
  //   that "inplace update to a view created in NoGradMode raise an error",
  //   we just ban inplace update to inference tensor since we can't tell
  //   if an inference tensor is a view created in InferenceMode.
  //
  //   Note that views of normal tensor created in InferenceMode has proper
  //   ViewMeta so that they're aware of the grad_fn correctly.
  //
  // 2. Inplace update to inference tensor in inference tensor doesn't bump
  //    version counter.
  //    * It either doesn't call bump() by skipping ADInplaceOrView kernel,
  //      - e.g. inference_tensor.add_(1)
  //    * or bump() is a no-op for inference tensor.
  //      - e.g. inference_tensor.add_(normal_tensor)
  void bump() {
    // TODO: Replace the link to the documentation once it's available.
    TORCH_CHECK(
        version_counter_ || InferenceMode::is_enabled(),
        "Inplace update to inference tensor outside InferenceMode is not allowed."
        "You can make a clone to get a normal tensor before doing inplace update."
        "See https://github.com/pytorch/rfcs/pull/17 for more details.");
    if (version_counter_) {
      ++version_counter_->version_;
    }
  }

  // Inference tensor doesn't have version counter so it shouldn't be
  // accessed.
  uint32_t current_version() const {
    TORCH_CHECK(
        version_counter_, "Inference tensors do not track version counter.");
    return version_counter_->version_;
  }
};

// Forward declaration of TensorImpl needed for forward declaration of
// C10_TensorImpl_Size_Check_Dummy_Class
struct C10_API TensorImpl;

// Forward declaration needed because TensorImpl needs to be friends with
// C10_TensorImpl_Size_Check_Dummy_Class in order to check the size
// of its private fields.
template <
    size_t cplusplus,
    size_t clang_ver_major,
    size_t gcc_ver,
    size_t gcc_ver_minor,
    size_t nvcc,
    size_t cuda_version,
    size_t cuda_version_major,
    size_t ptr_size>
class C10_TensorImpl_Size_Check_Dummy_Class;

/**
 * NOTE: Some TensorImpl methods are small and not overridden in the
 * PyTorch codebase itself, but may theoretically need to be
 * overridden by third-party TensorImpl subclasses. This macro allows
 * users that need maximum performance and don't need these extension
 * points to disable them with a build-time flag. (In particular,
 * XLA's XLATensorImpl currently overrides these methods, so we can't
 * enable this flag by default.)
 */
#ifdef C10_DISABLE_TENSORIMPL_EXTENSIBILITY
#define TENSORIMPL_MAYBE_VIRTUAL
#else
#define TENSORIMPL_MAYBE_VIRTUAL virtual
#endif

/**
 * The low-level representation of a tensor, which contains a pointer
 * to a storage (which contains the actual data) and metadata (e.g., sizes and
 * strides) describing this particular view of the data as a tensor.
 *
 * Some basic characteristics about our in-memory representation of
 * tensors:
 *
 *  - It contains a pointer to a storage struct (Storage/StorageImpl)
 *    which contains the pointer to the actual data and records the
 *    data type and device of the view.  This allows multiple tensors
 *    to alias the same underlying data, which allows to efficiently
 *    implement differing *views* on a tensor.
 *
 *  - The tensor struct itself records view-specific metadata about
 *    the tensor, e.g., sizes, strides and offset into storage.
 *    Each view of a storage can have a different size or offset.
 *
 *  - This class is intrusively refcounted.  It is refcounted so that
 *    we can support prompt deallocation of large tensors; it is
 *    intrusively refcounted so that we can still perform reference
 *    counted operations on raw pointers, which is often more convenient
 *    when passing tensors across language boundaries.
 *
 *  - For backwards-compatibility reasons, a tensor may be in an
 *    uninitialized state.  A tensor may be uninitialized in the following
 *    two ways:
 *
 *      - A tensor may be DTYPE UNINITIALIZED.  A tensor of this
 *        form has an uninitialized dtype.  This situation most
 *        frequently arises when a user writes Tensor x(CPU).  The dtype and
 *        is subsequently initialized when mutable_data<T>() is
 *        invoked for the first time.
 *
 *      - A tensor may be STORAGE UNINITIALIZED.  A tensor of this form
 *        has non-zero size, but has a storage with a null data pointer.
 *        This situation most frequently arises when a user calls
 *        Resize() or FreeMemory().  This is because Caffe2 historically
 *        does lazy allocation: allocation of data doesn't occur until
 *        mutable_data<T>() is invoked.  A tensor with zero size is
 *        always storage initialized, because no allocation is necessary
 *        in this case.
 *
 *    All combinations of these two uninitialized states are possible.
 *    Consider the following transcript in idiomatic Caffe2 API:
 *
 *      Tensor x(CPU); // x is storage-initialized, dtype-UNINITIALIZED
 *      x.Resize(4); // x is storage-UNINITIALIZED, dtype-UNINITIALIZED
 *      x.mutable_data<float>(); // x is storage-initialized, dtype-initialized
 *      x.FreeMemory(); // x is storage-UNINITIALIZED, dtype-initialized.
 *
 *    All other fields on tensor are always initialized.  In particular,
 *    size is always valid. (Historically, a tensor declared as Tensor x(CPU)
 *    also had uninitialized size, encoded as numel == -1, but we have now
 *    decided to default to zero size, resulting in numel == 0).
 *
 *    Uninitialized storages MUST be uniquely owned, to keep our model
 *    simple.  Thus, we will reject operations which could cause an
 *    uninitialized storage to become shared (or a shared storage to
 *    become uninitialized, e.g., from FreeMemory).
 *
 *    In practice, tensors which are storage-UNINITIALIZED and
 *    dtype-UNINITIALIZED are *extremely* ephemeral: essentially,
 *    after you do a Resize(), you basically always call mutable_data()
 *    immediately afterwards.  Most functions are not designed to
 *    work if given a storage-UNINITIALIZED, dtype-UNINITIALIZED tensor.
 *
 *    We intend to eliminate all uninitialized states, so that every
 *    tensor is fully initialized in all fields.  Please do not write new code
 *    that depends on these uninitialized states.
 */
struct C10_API TensorImpl : public c10::intrusive_ptr_target {
  TensorImpl() = delete;
  // Note [Enum ImplType]
  // This enum is temporary. In the followup refactor we should
  // think about how to specialize TensorImpl creation for view
  // tensors. Currently we only special case its key_set_ but
  // there's also potential to share version_counter_ directly
  // without creating first and then override in as_view.
  enum ImplType { VIEW };

  /**
   * Construct a 1-dim 0-size tensor backed by the given storage.
   */
  TensorImpl(
      Storage&& storage,
      DispatchKeySet,
      const caffe2::TypeMeta data_type);

  // See Note [Enum ImplType]
  TensorImpl(
      ImplType,
      Storage&& storage,
      DispatchKeySet,
      const caffe2::TypeMeta data_type);

  /**
   * Construct a 1-dim 0 size tensor that doesn't have a storage.
   */
  TensorImpl(
      DispatchKeySet,
      const caffe2::TypeMeta data_type,
      c10::optional<c10::Device> device_opt);

  // Legacy constructors so I don't have to go update call sites.
  // TODO: When Variable is added, delete these constructors
  TensorImpl(
      Storage&& storage,
      DispatchKey dispatch_key,
      const caffe2::TypeMeta data_type)
      : TensorImpl(
            std::move(storage),
            DispatchKeySet(dispatch_key),
            data_type) {}
  TensorImpl(
      DispatchKey dispatch_key,
      const caffe2::TypeMeta data_type,
      c10::optional<c10::Device> device_opt)
      : TensorImpl(DispatchKeySet(dispatch_key), data_type, device_opt) {}

 private:
  // This constructor is private, because the data_type is redundant with
  // storage.  Still, we pass it in separately because it's easier to write
  // the initializer list if we're not worried about storage being moved out
  // from under us.
  TensorImpl(
      Storage&& storage,
      DispatchKeySet,
      const caffe2::TypeMeta data_type,
      c10::optional<c10::Device>);

 public:
  TensorImpl(const TensorImpl&) = delete;
  TensorImpl& operator=(const TensorImpl&) = delete;
  TensorImpl(TensorImpl&&) = delete;
  TensorImpl& operator=(TensorImpl&&) = delete;

  /**
   * Release (decref) storage, and any other external allocations.  This
   * override is for `intrusive_ptr_target` and is used to implement weak
   * tensors.
   */
  void release_resources() override;

  /**
   * Return the DispatchKeySet corresponding to this Tensor, specifying
   * all of the DispatchKeys that this Tensor identifies as.  This is the
   * information used to dispatch operations on this tensor.
   */
  DispatchKeySet key_set() const {
    return key_set_;
  }

  /**
   * Return a reference to the sizes of this tensor.  This reference remains
   * valid as long as the tensor is live and not resized.
   */
  TENSORIMPL_MAYBE_VIRTUAL IntArrayRef sizes() const
#ifdef C10_DISABLE_TENSORIMPL_EXTENSIBILITY
  {
    return sizes_and_strides_.sizes_arrayref();
  }
#else
      ;
#endif

  /**
   * Return a reference to the strides of this tensor.  This reference remains
   * valid as long as the tensor is live and not restrided.
   */
  virtual IntArrayRef strides() const;

  /**
   * Return the number of dimensions of this tensor.  Note that 0-dimension
   * represents a Tensor that is a Scalar, e.g., one that has a single element.
   */
  TENSORIMPL_MAYBE_VIRTUAL int64_t dim() const
#ifdef C10_DISABLE_TENSORIMPL_EXTENSIBILITY
  {
    return sizes_and_strides_.size();
  }
#else
      ;
#endif

  /**
   * True if this tensor has storage. See storage() for details.
   */
#ifdef DEBUG
  // Allow subclasses to check that their storage_ is never getting set in debug
  // builds.
  virtual
#else
  TENSORIMPL_MAYBE_VIRTUAL
#endif
      bool
      has_storage() const
  // NOTE: we devirtualize this because it arguably shouldn't be an
  // error just to ask subclasses if they have storage.
  // This used to throw for most subclasses, but OpaqueTensorImpl
  // wanted it to successfully return false, so we went ahead and made
  // it a non-error.
#ifdef C10_DISABLE_TENSORIMPL_EXTENSIBILITY
  {
    return storage_;
  }
#else
      ;
#endif

  /**
   * Return the underlying storage of a Tensor.  Multiple tensors may share
   * a single storage.  A Storage is an impoverished, Tensor-like class
   * which supports far less operations than Tensor.
   *
   * Avoid using this method if possible; try to use only Tensor APIs to perform
   * operations.
   */
  TENSORIMPL_MAYBE_VIRTUAL const Storage& storage() const {
    if (C10_UNLIKELY(storage_access_should_throw_)) {
      throw_storage_access_error();
    }
    return storage_;
  }

  /**
   * Return the underlying storage, unsafely assuming this is a basic strided
   * tensor. In cases where `storage` access would throw, this returns a
   * default-constructed Storage.
   */
  inline const Storage& unsafe_storage() const {
    return storage_;
  }

  /**
   * The number of elements in a tensor.
   *
   * WARNING: Previously, if you were using the Caffe2 API, you could
   * test numel() == -1 to see if a tensor was uninitialized.  This
   * is no longer true; numel always accurately reports the product
   * of sizes of a tensor.
   */
  TENSORIMPL_MAYBE_VIRTUAL int64_t numel() const {
#ifdef DEBUG
    TORCH_INTERNAL_ASSERT(compute_numel() == numel_);
#endif
    return numel_;
  }

  bool unique_version() const {
    return version_counter_.unique();
  }

  /**
   * Whether or not a tensor is laid out in contiguous memory.
   *
   * Tensors with non-trivial strides are not contiguous.  See
   * compute_contiguous() for the exact definition of whether or not
   * a tensor is contiguous or not.
   *
   * NOTE: is_contiguous is only `TENSORIMPL_MAYBE_VIRTUAL` for
   * backward compatibility. See `set_has_contiguity_policy` and
   * `is_contiguous_custom` for the encouraged customization point.
   */
  TENSORIMPL_MAYBE_VIRTUAL bool is_contiguous(
      at::MemoryFormat memory_format = at::MemoryFormat::Contiguous) const {
    if (C10_UNLIKELY(
            has_contiguity_ !=
            static_cast<uint8_t>(HasContiguityPolicy::Default))) {
      return is_contiguous_nondefault_policy_impl(memory_format);
    }
    TORCH_INTERNAL_ASSERT_DEBUG_ONLY(compute_contiguous() == is_contiguous_);
    if (memory_format == at::MemoryFormat::ChannelsLast) {
      return is_channels_last_contiguous_;
    } else if (memory_format == at::MemoryFormat::ChannelsLast3d) {
      return is_channels_last_3d_contiguous_;
    }
    return is_contiguous_;
  }

 private:
  bool is_contiguous_nondefault_policy_impl(at::MemoryFormat) const;

 protected:
  /**
   * Customization point for is_contiguous; must also
   * set_has_contiguity_policy(HasContiguityPolicy::Custom) for this
   * to be called.
   */
  virtual bool is_contiguous_custom(at::MemoryFormat memory_format) const;

 public:
  bool is_sparse() const {
    // NB: This method is not virtual and avoid dispatches for performance
    // reasons.
    constexpr auto sparse_ks = DispatchKeySet(DispatchKey::Sparse);
    return key_set_.has_all(sparse_ks);
  }

  // Whether a tensor is sparse COO or not. Use is_sparse_csr for checking CSR
  // format.
  bool is_sparse_csr() const {
    constexpr auto sparse_csr_bits_ks = DispatchKeySet({
      DispatchKey::SparseCsrCPU,
      DispatchKey::SparseCsrCUDA
    });
    return key_set_.has_any(sparse_csr_bits_ks);
  }

  bool is_quantized() const {
    // NB: This method is not virtual and avoid dispatches for performance
    // reasons.
    constexpr auto quantized_ks = DispatchKeySet(DispatchKey::Quantized);
    return key_set_.has_all(quantized_ks);
  }

  bool is_meta() const {
    // NB: This method is not virtual and avoid dispatches for performance
    // reasons.
    constexpr auto meta_ks = DispatchKeySet(DispatchKey::Meta);
    return key_set_.has_all(meta_ks);
  }

  bool is_cpu() const {
    // NB: This method is not virtual and avoid dispatches for performance
    // reasons.
    constexpr auto cpu_bits_ks = DispatchKeySet(BackendBit::CPUBit)
      | DispatchKeySet({
          DispatchKey::SparseCsrCPU,
          DispatchKey::MkldnnCPU
    });
    return key_set_.has_any(cpu_bits_ks);
  }

  bool is_cuda() const {
    // NB: This method is not virtual and avoid dispatches for performance
    // reasons.
    constexpr auto cuda_bits_ks =
      DispatchKeySet(BackendBit::CUDABit) |
      DispatchKeySet(DispatchKey::SparseCsrCUDA);
    return key_set_.has_any(cuda_bits_ks);
  }

  bool is_xpu() const {
    // NB: This method is not virtual and avoid dispatches for performance
    // reasons.
    constexpr auto xpu_ks = DispatchKeySet(BackendBit::XPUBit);
    return key_set_.has_all(xpu_ks);
  }

  bool is_xla() const {
    constexpr auto xla_ks = DispatchKeySet(BackendBit::XLABit);
    return key_set_.has_all(xla_ks);
  }

  bool is_hpu() const {
    constexpr auto hpu_ks = DispatchKeySet(BackendBit::HPUBit);
    return key_set_.has_all(hpu_ks);
  }

  bool is_lazy() const {
    constexpr auto lazy_ks = DispatchKeySet(BackendBit::LazyBit);
    return key_set_.has_all(lazy_ks);
  }

  bool is_hip() const {
    // NB: This method is not virtual and avoid dispatches for performance
    // reasons.
    constexpr auto hip_ks = DispatchKeySet(BackendBit::HIPBit);
    return key_set_.has_all(hip_ks);
  }

  bool is_ve() const {
    // NB: This method is not virtual and avoid dispatches for performance
    // reasons.
    constexpr auto ve_ks = DispatchKeySet(BackendBit::VEBit);
    return key_set_.has_all(ve_ks);
  }

  bool is_mkldnn() const {
    constexpr auto mkldnn_ks = DispatchKeySet(DispatchKey::MkldnnCPU);
    return key_set_.has_all(mkldnn_ks);
  }

  bool is_vulkan() const {
    constexpr auto vulkan_ks = DispatchKeySet(DispatchKey::Vulkan);
    return key_set_.has_all(vulkan_ks);
  }

  bool is_metal() const {
    constexpr auto metal_ks = DispatchKeySet(DispatchKey::Metal);
    return key_set_.has_all(metal_ks);
  }

  bool is_mlc() const {
    constexpr auto mls_ks = DispatchKeySet(DispatchKey::MLC);
    return key_set_.has_all(mls_ks);
  }

  bool is_ort() const {
    constexpr auto ort_ks = DispatchKeySet(DispatchKey::ORT);
    return key_set_.has_all(ort_ks);
  }

  // TODO: remove this once we don't automatically enabled Autograd dispatch
  // keys
  //       in TensorImpl constructor.
  // DON'T USE THIS API!! It's only created for testing purpose in
  // file aten/src/ATen/core/boxing/impl/test_helpers.h
  void remove_autograd_key() {
<<<<<<< HEAD
    constexpr auto autograd_ks = DispatchKeySet({
      DispatchKey::AutogradFunctionality,
      DispatchKey::AutogradOther
    });
    key_set_ = key_set_.removeFunctionalityKeys(autograd_ks);
=======
    key_set_ = key_set_ - autograd_dispatch_keyset;
>>>>>>> 369886b8
  }

  // Inference tensor doesn't have autograd or ADInplaceOrView key.
  // Invariant:
  //   Inference tensor has version_counter_.enabled() == false
  bool is_inference() {
<<<<<<< HEAD
    constexpr auto inplaceorview_ks = DispatchKeySet(DispatchKey::ADInplaceOrView);
    constexpr auto autograd_ks = DispatchKeySet({
      DispatchKey::AutogradFunctionality,
      DispatchKey::AutogradOther
    });
    bool no_ADInplaceOrView = !key_set_.has_any(inplaceorview_ks);
    bool no_Autograd = !key_set_.has_any(autograd_ks);
=======

    bool no_ADInplaceOrView = !key_set_.has(c10::DispatchKey::ADInplaceOrView);
    bool no_Autograd = (key_set_ & c10::autograd_dispatch_keyset).empty();
>>>>>>> 369886b8
    TORCH_INTERNAL_ASSERT_DEBUG_ONLY(
        no_ADInplaceOrView == no_Autograd,
        "ADInplaceOrView and Autograd keys must be on/off at the same time.");
    return no_ADInplaceOrView && no_Autograd;
  }

  int64_t get_device() const {
    TORCH_CHECK(device_opt_.has_value(), "tensor does not have a device");
    // See NOTE [c10::optional operator usage in CUDA]
    return (*device_opt_).index();
  }

  Device device() const {
    TORCH_CHECK(device_opt_.has_value(), "tensor does not have a device");
    // See NOTE [c10::optional operator usage in CUDA]
    return *device_opt_;
  }

  Layout layout() const {
    // NB: This method is not virtual and avoid dispatches for perf.
    // strided is also the most common layout type, so we check for
    // strided case first.
    // This keyset must also be kept in sync with the logic in
    // is_sparse() / is_sparse_csr() / is_mkldnn()
    constexpr auto sparse_and_sparsecsr_and_mkldnn_ks = DispatchKeySet({
      DispatchKey::Sparse,
      DispatchKey::SparseCsrCPU,
      DispatchKey::SparseCsrCUDA,
      DispatchKey::MkldnnCPU
    });
    if (!key_set_.has_any(sparse_and_sparsecsr_and_mkldnn_ks)) {
      return kStrided;
    } else if (is_sparse()) {
      return kSparse;
    } else if (is_sparse_csr()) {
      return kSparseCsr;
    } else {
      TORCH_INTERNAL_ASSERT(is_mkldnn(), "There is an error in the layout calculation logic.");
      return kMkldnn;
    }
  }

  /**
   * True if a tensor was auto-wrapped from a C++ or Python number.
   * For example, when you write 't + 2', 2 is auto-wrapped into a Tensor
   * with `is_wrapped_number_` set to true.
   *
   * Wrapped numbers do not participate in the result type computation for
   * mixed-type operations if there are any Tensors that are not wrapped
   * numbers.  This is useful, because we want 't + 2' to work with
   * any type of tensor, not just LongTensor (which is what integers
   * in Python represent).
   *
   * Otherwise, they behave like their non-wrapped equivalents.
   * See [Result type computation] in TensorIterator.h.
   *
   * Why did we opt for wrapped numbers, as opposed to just having
   * an extra function add(Tensor, Scalar)?  This helps greatly reduce
   * the amount of code we have to write for add, when actually
   * a Tensor-Scalar addition is really just a Tensor-Tensor
   * addition when the RHS is 0-dim (except for promotion behavior.)
   */
  bool is_wrapped_number() const {
    return is_wrapped_number_;
  }

  /**
   * Set whether or not a tensor was auto-wrapped from a C++ or Python
   * number.  You probably don't want to call this, unless you are
   * writing binding code.
   */
  void set_wrapped_number(bool value) {
    TORCH_INTERNAL_ASSERT(dim() == 0);
    is_wrapped_number_ = value;
  }

  /**
   * Returns true if Tensor supports as_strided and as_strided_backward.
   * This is used in autograd to perform inplace update on view Tensors.
   * See Note [View + Inplace update for base tensor] and
   * [View + Inplace update for view tensor] for details.
   * Note this method only returns true for XLA backend, where it
   * simulates strided Tensor to support most view ops, but it cannot
   * fully support general `as_strided` case.
   * It can be expanded as needed in the future, e.g sparse Tensor.
   */
  inline bool support_as_strided() const {
    return device().supports_as_strided();
  }

  // ~~~~~ Autograd API ~~~~~
  // Some methods below are defined in TensorImpl.cpp because Tensor is an
  // incomplete type.

  /**
   * Set whether or not a tensor requires gradient.
   */
  void set_requires_grad(bool requires_grad);

  /**
   * True if a tensor requires gradient.  Tensors which require gradient
   * have history tracked for any operations performed on them, so that
   * we can automatically differentiate back to them.  A tensor that
   * requires gradient and has no history is a "leaf" tensor, which we
   * accumulate gradients into.
   */
  bool requires_grad() const;

  /**
   * Return a mutable reference to the gradient.  This is conventionally
   * used as `t.grad() = x` to set a gradient to a completely new tensor.
   */
  at::Tensor& mutable_grad();

  /**
   * Return the accumulated gradient of a tensor.  This gradient is written
   * into when performing backwards, when this tensor is a leaf tensor.
   */
  const at::Tensor& grad() const;

  /**
   * Whether or not the imaginary part of the tensor should be negated
   */
  inline bool is_conj() const {
    constexpr auto conjugate_ks = DispatchKeySet(DispatchKey::Conjugate);
    return key_set_.has_all(conjugate_ks);
  }

  /**
   * Set whether or not to take the conjugate of the tensor (flip the imaginary
   * bit).
   */
  void _set_conj(bool value) {
    if (value) {
      key_set_ = key_set_.add(DispatchKey::Conjugate);
      TORCH_INTERNAL_ASSERT(isComplexType(typeMetaToScalarType(dtype())));
    } else {
      key_set_ = key_set_.remove(DispatchKey::Conjugate);
    }
  }

  /**
   * Whether or not the tensor is a zerotensor
   */
  inline bool _is_zerotensor() const {
    constexpr auto zerotensor_ks = DispatchKeySet(DispatchKey::ZeroTensor);
    return key_set_.has_all(zerotensor_ks);
  }

  /**
   Set whether or not the tensor is a zero tensor
  */
  void _set_zero(bool value) {
    if (value) {
      TORCH_INTERNAL_ASSERT(
          false,
          "Please call `torch._efficientzerotensor` if you want to create a tensor with no storage.");
    } else {
      key_set_ = key_set_.remove(DispatchKey::ZeroTensor);
    }
  }

  /**
   * Whether or not the tensor should be negated
   */
  inline bool is_neg() const {
    constexpr auto negative_ks = DispatchKeySet(DispatchKey::Negative);
    return key_set_.has_all(negative_ks);
  }

  /**
   * Set whether or not to take the conjugate of the tensor (flip the imaginary
   * bit).
   */
  void _set_neg(bool value) {
    if (value) {
      key_set_ = key_set_.add(DispatchKey::Negative);
    } else {
      key_set_ = key_set_.remove(DispatchKey::Negative);
    }
  }

  /**
   * Return the accumulated gradient of a tensor. This gradient is computed
   * using forward mode AD.
   *
   * This is an internal API that should never be used by end users.
   *
   * The API is as follows:
   *   - "level" allows to specify the level of forward AD nesting for which the
   *     gradient should be returned. Note that since levels are not fully
   *     supported yet, this argument should be 0. See documentation for
   *     torch::autograd::enter_dual_level for more details about forward AD
   * nesting.
   *   - "self" should represent the Tensor whose forward grad is accessed. It
   * is required when dealing with view.
   */
  const at::Tensor& _fw_grad(uint64_t level, const at::TensorBase& self) const;

  /**
   * Sets the forward gradient for this Tensor.
   * The given Tensor might not be used directly and its content will be copied.
   *
   * This is an internal API that should never be used by end users.
   *
   * The API is as follows:
   *   - "new_grad" is a Tensor containing the new value of the gradient that
   * should be set
   *   - "self" should represent the Tensor whose forward grad is accessed. It
   * is required when dealing with view.
   *   - "level" allows to specify the level of forward AD nesting for which the
   *     gradient should be set. Note that since levels are not fully supported
   *     yet, this argument should be 0. See documentation for
   * torch::autograd::enter_dual_level for more details about forward AD
   * nesting.
   *   - "is_inplace_op" is a boolean flag that tells if this gradient was
   * generated by an inplace operation or an out of place one. This allows
   * better error checking.
   */
  void _set_fw_grad(
      const at::TensorBase& new_grad,
      const at::TensorBase& self,
      uint64_t level,
      bool is_inplace_op);

  /**
   * Return a typed data pointer to the actual data which this tensor refers to.
   * This checks that the requested type (from the template parameter) matches
   * the internal type of the tensor.
   *
   * It is invalid to call data() on a dtype-uninitialized tensor, even if
   * the size is 0.
   *
   * WARNING: If a tensor is not contiguous, you MUST use strides when
   * performing index calculations to determine the location of elements in
   * the tensor.  We recommend using 'TensorAccessor' to handle this computation
   * for you; this class is available from 'Tensor'.
   */
  template <typename T>
  inline T* data() const {
    TORCH_CHECK(
        data_type_.Match<T>(),
        "Tensor type mismatch, caller expects elements to be ",
        caffe2::TypeMeta::TypeName<T>(),
        ", while tensor contains ",
        data_type_.name(),
        ". ");
    return data_ptr_impl<T>();
  }

  /**
   * More efficient helper for Tensor::data_ptr(). Like data<T>(), but
   * does not do a type check. Unlike the untemplated data(), does
   * check has_storage() and storage_initialized().
   */
  template <typename T>
  inline T* data_ptr_impl() const {
    TORCH_CHECK(
        has_storage(),
        "Cannot access data pointer of Tensor that doesn't have storage");
    TORCH_CHECK(
        storage_initialized(),
        "The tensor has a non-zero number of elements, but its data is not allocated yet. "
        "Caffe2 uses a lazy allocation, so you will need to call "
        "mutable_data() or raw_mutable_data() to actually allocate memory.");
    // Caller does the type check.
    return storage_.unsafe_data<T>() + storage_offset_;
  }

  /**
   * Return a void* data pointer to the actual data which this tensor refers to.
   *
   * It is invalid to call data() on a dtype-uninitialized tensor, even if the
   * size is 0.
   *
   * WARNING: The data pointed to by this tensor may not contiguous; do NOT
   * assume that itemsize() * numel() is sufficient to compute the bytes that
   * can be validly read from this tensor.
   */
  inline void* data() const {
    TORCH_CHECK(
        has_storage(),
        "Cannot access data pointer of Tensor that doesn't have storage");
    TORCH_CHECK(
        dtype_initialized(),
        "Cannot access data pointer of Tensor that doesn't have initialized dtype "
        "(e.g., caffe2::Tensor x(CPU), prior to calling mutable_data<T>() on x)");
    // Computing an offset into an empty tensor would be UB, since an empty
    // tensor's storage will be nullptr, and adding a nonzero offset to nullptr
    // is UB.  So we skip the offset computation in this case.
    if (is_empty()) {
      return nullptr;
    }
    return static_cast<void*>(
        static_cast<char*>(storage_.data()) +
        data_type_.itemsize() * storage_offset_);
  }

  /**
   * Like data<T>(), but performs no checks.  You are responsible for ensuring
   * that all invariants required by data() are upheld here.
   */
  template <typename T>
  inline T* unsafe_data() const {
    return storage_.unsafe_data<T>() + storage_offset_;
  }

  /**
   * Returns the TypeMeta of a tensor, which describes what data type
   * it is (e.g., int, float, ...)
   */
  const caffe2::TypeMeta dtype() const {
    return data_type_;
  }

  /**
   * Return the size of a single element of this tensor in bytes.
   */
  size_t itemsize() const {
    TORCH_CHECK(
        dtype_initialized(),
        "Cannot report itemsize of Tensor that doesn't have initialized dtype "
        "(e.g., caffe2::Tensor x(CPU), prior to calling mutable_data<T>() on x)");
    return data_type_.itemsize();
  }

  /**
   * Return the offset in number of elements into the storage that this
   * tensor points to.  Most tensors have storage_offset() == 0, but,
   * for example, an index into a tensor will have a non-zero storage_offset().
   *
   * WARNING: This is NOT computed in bytes.
   */
  TENSORIMPL_MAYBE_VIRTUAL int64_t storage_offset() const {
    return storage_offset_;
  }

 protected:
  /**
   * Returns the human-readable name of the actual type of this object (e.g.,
   * TensorImpl, BatchedTensorImpl, etc.). Used for error messages.
   */
  virtual const char* tensorimpl_type_name() const {
    return "TensorImpl";
  }

 private:
  [[noreturn]] void throw_storage_access_error() const;

 public:
  /**
   * True if a tensor has no elements (e.g., numel() == 0).
   */
  inline bool is_empty() const {
    return numel() == 0;
  }

  /**
   * Change the size at some dimension.  This DOES NOT update strides;
   * thus, most changes to size will not preserve contiguity.  You probably
   * also want to call set_stride() when you call this.
   *
   * TODO: This should be jettisoned in favor of `set_sizes_and_strides`,
   * which is harder to misuse.
   */
  virtual void set_size(int64_t dim, int64_t new_size) {
    TORCH_CHECK(
        allow_tensor_metadata_change(),
        "set_size ",
        err_msg_tensor_metadata_change_not_allowed);
    sizes_and_strides_.size_at(dim) = new_size;
    refresh_numel();
    refresh_contiguous();
  }

  /**
   * Change the stride at some dimension.
   *
   * TODO: This should be jettisoned in favor of `set_sizes_and_strides`,
   * which is harder to misuse.
   */
  virtual void set_stride(int64_t dim, int64_t new_stride) {
    TORCH_CHECK(
        allow_tensor_metadata_change(),
        "set_stride ",
        err_msg_tensor_metadata_change_not_allowed);
    sizes_and_strides_.stride_at_unchecked(dim) = new_stride;
    refresh_contiguous();
  }

  /**
   * Set the offset into the storage of this tensor.
   *
   * WARNING: This does NOT check if the tensor is in bounds for the new
   * location at the storage; the caller is responsible for checking this
   * (and resizing if necessary.)
   */
  virtual void set_storage_offset(int64_t storage_offset) {
    TORCH_CHECK(
        allow_tensor_metadata_change(),
        "set_storage_offset ",
        err_msg_tensor_metadata_change_not_allowed);
    storage_offset_ = storage_offset;
  }

  /**
   * Like set_sizes_and_strides but assumes contiguous strides.
   *
   * WARNING: This function does not check if the requested
   * sizes/strides are in bounds for the storage that is allocated;
   * this is the responsibility of the caller
   */
  void set_sizes_contiguous(IntArrayRef new_size) {
    TORCH_CHECK(
        allow_tensor_metadata_change(),
        "set_sizes_contiguous ",
        err_msg_tensor_metadata_change_not_allowed);

    sizes_and_strides_.set_sizes(new_size);

    refresh_numel();
    empty_tensor_restride(MemoryFormat::Contiguous);
  }

  /**
   * Set the sizes and strides of a tensor.
   *
   * WARNING: This function does not check if the requested
   * sizes/strides are in bounds for the storage that is allocated;
   * this is the responsibility of the caller
   */
  void set_sizes_and_strides(IntArrayRef new_size, IntArrayRef new_stride) {
    TORCH_CHECK(
        allow_tensor_metadata_change(),
        "set_sizes_and_strides ",
        err_msg_tensor_metadata_change_not_allowed);
    TORCH_CHECK(
        new_size.size() == new_stride.size(),
        "dimensionality of sizes (",
        new_size.size(),
        ") must match dimensionality of strides (",
        new_stride.size(),
        ")");
    const auto new_dim = new_size.size();

    sizes_and_strides_.set_sizes(new_size);

    if (new_dim > 0) {
      for (size_t dim = new_dim - 1;; dim--) {
        if (new_stride[dim] >= 0) {
          sizes_and_strides_.stride_at_unchecked(dim) = new_stride[dim];
        } else {
          // XXX: This behavior is surprising and may need to be removed to
          // support negative strides. Some pytorch functions rely on it:
          // for example, torch.cat (run TestTorch.test_cat_empty).
          if (dim == new_dim - 1) {
            sizes_and_strides_.stride_at_unchecked(dim) = 1;
          } else {
            // Keep stride monotonically increasing to match NumPy.
            sizes_and_strides_.stride_at_unchecked(dim) =
                std::max<int64_t>(
                    sizes_and_strides_.size_at_unchecked(dim + 1), 1) *
                sizes_and_strides_.stride_at_unchecked(dim + 1);
          }
        }
        if (dim == 0)
          break;
      }
    }

    refresh_numel();
    refresh_contiguous();
  }

  /**
   * Return the size of a tensor at some dimension.
   */
  virtual int64_t size(int64_t d) const;

  /**
   * Return the stride of a tensor at some dimension.
   */
  virtual int64_t stride(int64_t d) const;

  /**
   * Set whether a tensor allows changes to its metadata (e.g. sizes / strides /
   * storage / storage_offset). See NOTE [ Metadata Change for a Detached Tensor
   * ] for details.
   */
  void set_allow_tensor_metadata_change(bool value) {
    allow_tensor_metadata_change_ = value;
  }

  /**
   * True if a tensor allows changes to its metadata (e.g. sizes / strides /
   * storage / storage_offset). See NOTE [ Metadata Change for a Detached Tensor
   * ] for details.
   */
  bool allow_tensor_metadata_change() const {
    return allow_tensor_metadata_change_;
  }

  /**
   * Set the pointer to autograd metadata.
   */
  void set_autograd_meta(
      std::unique_ptr<c10::AutogradMetaInterface> autograd_meta);

  /**
   * Return the pointer to autograd metadata.  May return nullptr if the
   * tensor does not track gradients.
   */
  c10::AutogradMetaInterface* autograd_meta() const;

  /**
   * Set the pointer to named tensor metadata.
   */
  void set_named_tensor_meta(
      std::unique_ptr<c10::NamedTensorMetaInterface> named_tensor_meta) {
    TORCH_WARN_ONCE(
        "Named tensors and all their associated APIs are an experimental feature ",
        "and subject to change. Please do not use them for anything important ",
        "until they are released as stable.");
#ifdef DEBUG
    if (named_tensor_meta) {
      TORCH_INTERNAL_ASSERT(named_tensor_meta->slow_dim() == dim());
    }
#endif
    named_tensor_meta_ = std::move(named_tensor_meta);
    if (named_tensor_meta_ == nullptr) {
      key_set_ = key_set_.remove(DispatchKey::Named);
    } else {
      key_set_ = key_set_.add(DispatchKey::Named);
    }
  }

  void set_python_dispatch(bool k) {
    constexpr auto python_ks = DispatchKeySet(DispatchKey::Python);
    if (k) {
      key_set_ = key_set_.add(python_ks);
    } else {
<<<<<<< HEAD
      key_set_ = key_set_.removeFunctionalityKeys(python_ks);
=======
      key_set_ = key_set_.remove(DispatchKey::Python);
>>>>>>> 369886b8
    }
  }

  bool is_python_dispatch() const {
    constexpr auto python_ks = DispatchKeySet(DispatchKey::Python);
    return key_set_.has_all(python_ks);
  }

  /**
   * Return the pointer to named tensor metadata.
   */
  const c10::NamedTensorMetaInterface* named_tensor_meta() const {
    return named_tensor_meta_.get();
  }

  c10::NamedTensorMetaInterface* named_tensor_meta() {
    return named_tensor_meta_.get();
  }

  bool has_named_tensor_meta() const {
    return named_tensor_meta_ != nullptr;
  }

  // NOTE [ TensorImpl Shallow-Copying ]
  //
  // TensorImpl shallow-copying is used when we want to have two Variables share
  // the same tensor metadata (e.g. sizes / strides / storage pointer /
  // storage_offset), but each with a different autograd history. Example call
  // sites:
  //
  // 1. `var_detached = var.detach()` uses `shallow_copy_and_detach()` to create
  // `var_detached` that shares the same tensor metadata with `var`, but with a
  // completely new autograd history.
  // 2. `var.set_data(tensor)` uses `shallow_copy_from()` to copy tensor
  // metadata from `tensor` into `var`, while keeping `var`'s original
  // AutogradMeta.
  //
  // Functions that shallow-copy a TensorImpl (such as
  // `shallow_copy_and_detach()` / `shallow_copy_from()` /
  // `copy_tensor_metadata()`) copy the tensor metadata fields (e.g. sizes /
  // strides / storage pointer / storage_offset) by value. However, the
  // following fields are not copied:
  //
  // 1. the AutogradMeta pointer, because it is unique for each Variable.
  // 2. the version counter, because the destination TensorImpl's version
  // counter is either set to the passed-in `version_counter` (in
  // `shallow_copy_and_detach()` and `copy_tensor_metadata()`), or it is kept
  // intact (in `shallow_copy_from()`). See NOTE [ Version Counter Sharing ] for
  // details.
  //
  // In `shallow_copy_and_detach()` and `copy_tensor_metadata()`, the passed-in
  // `allow_tensor_metadata_change` determines whether the TensorImpl
  // shallow-copy allows changes to its metadata (e.g. sizes / strides / storage
  // / storage_offset). See NOTE [ Metadata Change for a Detached Tensor ] for
  // details.
  //
  // In `shallow_copy_from()`, we don't check the destination TensorImpl's
  // `allow_tensor_metadata_change_`, because `shallow_copy_from()` is used for
  // implementing functions such as `var.set_data(tensor)`, which changes
  // `var`'s tensor metadata and expects its `allow_tensor_metadata_change_` to
  // be ignored.

  /**
   * One TensorImpl can be copied to another TensorImpl if they have the same
   * DispatchKeySet. The only two special cases (for legacy reason) are:
   * CPU is compatible with CUDA and SparseCPU is
   * compatible with SparseCUDA.
   */
  inline bool has_compatible_shallow_copy_type(DispatchKeySet from) {
    auto is_dense = [](DispatchKeySet ts) {
      constexpr auto dense_backends = DispatchKeySet({
        BackendBit::CPUBit,
        BackendBit::CUDABit,
        BackendBit::HIPBit,
        BackendBit::XPUBit
      });
      constexpr auto dense_k = DispatchKeySet(DispatchKey::Dense);
      return ts.has_any(dense_k) && ts.has_any(dense_backends);
    };
    auto is_sparse = [](DispatchKeySet ts) {
      constexpr auto sparse_backends = DispatchKeySet({
        BackendBit::CPUBit,
        BackendBit::CUDABit,
        BackendBit::HIPBit,
        BackendBit::XPUBit
      });
      constexpr auto sparse_k = DispatchKeySet(DispatchKey::Sparse);
      return ts.has_any(sparse_k) && ts.has_any(sparse_backends);
    };
    return (key_set_ == from) || (is_dense(key_set_) && is_dense(from)) ||
        (is_sparse(key_set_) && is_sparse(from));
  }

  /**
   * Return a TensorImpl that is a shallow-copy of this TensorImpl.
   *
   * For usage of `version_counter` and `allow_tensor_metadata_change`,
   * see NOTE [ TensorImpl Shallow-Copying ].
   */
  virtual c10::intrusive_ptr<TensorImpl> shallow_copy_and_detach(
      const c10::VariableVersion& version_counter,
      bool allow_tensor_metadata_change) const;

  /**
   * Return a TensorImpl that is a shallow-copy of this TensorImpl.
   *
   * For usage of `version_counter` and `allow_tensor_metadata_change`,
   * see NOTE [ TensorImpl Shallow-Copying ].
   */
  virtual c10::intrusive_ptr<TensorImpl> shallow_copy_and_detach(
      c10::VariableVersion&& version_counter,
      bool allow_tensor_metadata_change) const;

  /**
   * Shallow-copies data from another TensorImpl into this TensorImpl.
   *
   * For why this function doesn't check this TensorImpl's
   * `allow_tensor_metadata_change_`, see NOTE [ TensorImpl Shallow-Copying ].
   */
  virtual void shallow_copy_from(const c10::intrusive_ptr<TensorImpl>& impl) {
    copy_tensor_metadata(
        /*src_impl=*/impl.get(),
        /*dest_impl=*/this,
        /*version_counter=*/version_counter(),
        /*allow_tensor_metadata_change=*/allow_tensor_metadata_change());
    refresh_numel();
    refresh_contiguous();
  }

  // Inference tensor doesn't have version counter,
  // set_version_counter is no-op for them.
  void set_version_counter(const c10::VariableVersion& version_counter) {
    TORCH_CHECK(
        !(is_inference() && version_counter.enabled()),
        "Cannot set version_counter for inference tensor");
    version_counter_ = version_counter;
  }

  void set_version_counter(c10::VariableVersion&& version_counter) {
    TORCH_CHECK(
        !(is_inference() && version_counter.enabled()),
        "Cannot set version_counter for inference tensor");
    version_counter_ = std::move(version_counter);
  }

  const c10::VariableVersion& version_counter() const noexcept {
    return version_counter_;
  }

  void bump_version() {
    version_counter_.bump();
  }

  // Associate the TensorImpl with the specified PyObject, and, if necessary,
  // also tag the interpreter.
  //
  // NB: This lives in a header so that we can inline away the switch on status
  //
  // NB: THIS FUNCTION CAN RAISE AN EXCEPTION.  Make sure to clean up after
  // PyObject if necessary!
  void init_pyobj(
      impl::PyInterpreter* self_interpreter,
      PyObject* pyobj,
      c10::impl::PyInterpreterStatus status) {
    impl::PyInterpreter* expected = nullptr;
    switch (status) {
      case impl::PyInterpreterStatus::DEFINITELY_UNINITIALIZED:
        // caller guarantees there is no multithreaded access; if there is
        // no data race OK to do a relaxed store
        pyobj_interpreter_.store(self_interpreter, std::memory_order_relaxed);
        break;
      case impl::PyInterpreterStatus::TAGGED_BY_US:
        // no tagging is necessary, the tag is already correct
        break;
      case impl::PyInterpreterStatus::MAYBE_UNINITIALIZED:
        // attempt to claim this TensorImpl with the specified interpreter
        // tag
        if (pyobj_interpreter_.compare_exchange_strong(
                expected, self_interpreter, std::memory_order_acq_rel)) {
          break;
        }
        // test if, actually, it was already tagged by us!  this situation can't
        // be caused by a race, but it could be caused by a situation
        // where someone conservatively tagged the tensor as MAYBE_UNINITIALIZED
        // (because they didn't pre-check the tag) when actually it was
        // owned by the interpreter
        if (expected == self_interpreter) {
          break;
        }
        // fallthrough, we lost the race.  We are guaranteed not to lose the
        // race with ourself, as calls to init_pyobj with the same interpreter
        // ID must be sequentialized by the GIL
        C10_FALLTHROUGH;
      case impl::PyInterpreterStatus::TAGGED_BY_OTHER:
        TORCH_CHECK(
            false,
            "cannot allocate PyObject for Tensor on interpreter ",
            self_interpreter,
            " that has already been used by another torch deploy interpreter ",
            pyobj_interpreter_.load());
    }

    // we are the ONLY thread that can have gotten to this point.  It is not
    // possible to conflict with another zero interpreter as access is protected
    // by GIL
    pyobj_ = pyobj;
  }

  // Query the PyObject interpreter.  This may return null if there is no
  // interpreter.  This is racy!
  impl::PyInterpreter* pyobj_interpreter() {
    return pyobj_interpreter_.load(std::memory_order_acquire);
  }

  // Test the interpreter tag.  If tagged for the current interpreter, return
  // a non-nullopt (but possibly null) PyObject.  If (possibly) untagged,
  // returns a nullopt.  If it is definitely invalid, raises an error.
  //
  // NB: this lives in header so that we can avoid actually creating the
  // c10::optional
  c10::optional<PyObject*> check_pyobj(impl::PyInterpreter* self_interpreter) {
    // Note [Memory ordering on Python interpreter tag]
    impl::PyInterpreter* interpreter =
        pyobj_interpreter_.load(std::memory_order_acquire);
    if (interpreter == nullptr) {
      // NB: This never returns DEFINITELY_UNINITIALIZED because there is
      // always the possibility that another thread races to initialize
      // after we query here.  The only time when we can conclude a tensor
      // is definitely uninitialized is when we have just allocated it and
      // it cannot have escaped to other threads yet
      return c10::nullopt;
    } else if (interpreter == self_interpreter) {
      // NB: pyobj_ could still be null!
      return c10::make_optional(pyobj_);
    } else {
      TORCH_CHECK(
          false,
          "cannot access PyObject for Tensor on interpreter ",
          self_interpreter->name(),
          " that has already been used by another torch deploy interpreter ",
          pyobj_interpreter_.load()->name());
    }
  }

  // Clear the PyObject field for an interpreter, in situations where we
  // statically know the tensor is tagged with our interpreter.
  void unchecked_clear_pyobj(impl::PyInterpreter* interpreter) {
    TORCH_INTERNAL_ASSERT_DEBUG_ONLY(interpreter == pyobj_interpreter_.load());
    pyobj_ = nullptr;
  }

 private:
  // See NOTE [c10::optional operator usage in CUDA]
  // We probably don't want to expose this publicly until
  // the note is addressed.
  c10::optional<c10::Device> device_opt() const {
    return device_opt_;
  }

 public:
  /**
   * The device type of a Tensor, e.g., DeviceType::CPU or DeviceType::CUDA.
   */
  DeviceType device_type() const {
    // TODO: A useful internal assert would be to show that device_opt_ is null
    // only if you are an undefined tensor
    TORCH_CHECK(
        device_opt_.has_value(),
        "device_type cannot be run on undefined Tensor");
    // See NOTE [c10::optional operator usage in CUDA]
    return (*device_opt_).type();
  }

  /**
   * @brief Extends the outer-most dimension of this tensor by num elements,
   * preserving the existing data.
   *
   * The underlying data may be reallocated in order to accommodate the new
   * elements, in which case this tensors' capacity is grown at a factor of
   * growthPct. This ensures that Extend runs on an amortized O(1) time
   * complexity.
   *
   * This op is auto-asynchronous if the underlying device (CUDA) supports it.
   */
  void Extend(int64_t num, float growthPct) {
    TORCH_CHECK(sizes_and_strides_.size() >= 1u);
    TORCH_CHECK(num >= 0, "`num` must be non-negative for Extend");
    TORCH_CHECK(
        is_contiguous_,
        "Right now Extend is only supported for contiguous Tensor.");
    using SizesVector = SmallVector<int64_t, 5>;
    SizesVector newDims(
        sizes_and_strides_.sizes_begin(), sizes_and_strides_.sizes_end());
    newDims[0] += num;
    if (!storage_.data()) {
      Resize(newDims);
      return;
    }
    const auto newNumel =
        c10::multiply_integers(newDims.begin(), newDims.end());
    if (newNumel * data_type_.itemsize() <= storage_.nbytes()) {
      sizes_and_strides_.set_sizes(newDims);
      numel_ = newNumel;
      return;
    }
    SizesVector newCapacity(
        sizes_and_strides_.sizes_begin(), sizes_and_strides_.sizes_end());
    newCapacity[0] = std::max(
        newDims[0],
        static_cast<int64_t>(std::ceil(
            sizes_and_strides_.size_at_unchecked(0) * (1 + growthPct / 100))));
    auto oldData = std::move(storage_.data_ptr());
    auto oldSize = numel_;
    Resize(newCapacity);
    auto* newData = raw_mutable_data(data_type_);
    if (data_type_.copy()) {
      TORCH_CHECK(
          device_type() == DeviceType::CPU, "non-POD types work only on CPU");
      data_type_.copy()(oldData.get(), newData, oldSize);
    } else {
      // The following copy uses the current (thread local) stream for copying
      // and also takes the GPU id from the device() field passed in.
      //
      // TODO: Potentially more enforcements are necessary to avoid accidental
      // switch to sync copy if the currently set device is wrong.
      //
      // Specifically, we might need to switch to a different context device
      // here explicitly to avoid relying on user synchronizing things
      // properly.
      CopyBytes(
          oldSize * itemsize(),
          oldData.get(),
          device(),
          newData,
          device(),
          true); // non-blocking
    }
    reserved_ = true;
    sizes_and_strides_.set_sizes(newDims);
    numel_ = newNumel;
  }

  /**
   * @brief Reserve space for the underlying tensor.
   *
   * This must be called after Resize(), since we only specify the first
   * dimension This does not copy over the old data to the newly allocated space
   */
  template <class T>
  void ReserveSpace(const T& outer_dim) {
    TORCH_CHECK(
        is_contiguous_,
        "Right now ReserveSpace is only supported for contiguous Tensor.");
    TORCH_CHECK(
        storage_.unique(), "Can't call ReserveSpace on shared storage.");
    // TODO: eliminate newCapacity.
    SmallVector<int64_t, 5> newCapacity(
        sizes_and_strides_.sizes_begin(), sizes_and_strides_.sizes_end());
    newCapacity[0] = outer_dim;
    auto newNumel = c10::multiply_integers(newCapacity);
    if (newNumel * data_type_.itemsize() <= storage_.nbytes()) {
      return;
    }
    // Old data is discarded
    storage_.data_ptr().clear();
    auto oldSize = numel_;
    SmallVector<int64_t, 5> oldDims(
        sizes_and_strides_.sizes_begin(), sizes_and_strides_.sizes_end());
    Resize(newCapacity);
    // Allocate new memory but don't copy over the data
    raw_mutable_data(data_type_);
    sizes_and_strides_.set_sizes(oldDims);
    numel_ = oldSize;
    reserved_ = true;
  }

  /**
   * @brief Resizes a tensor.
   *
   * Resize takes in a vector of ints specifying the dimensions of the tensor.
   * You can pass in an empty vector to specify that it is a scalar (i.e.
   * containing one single item).
   *
   * The underlying storage may be deleted after calling Resize: if the new
   * shape leads to a different number of items in the tensor, the old memory
   * is deleted and new memory will be allocated next time you call
   * mutable_data(). However, if the shape is different but the total number of
   * items is the same, the underlying storage is kept.
   *
   * This method respects caffe2_keep_on_shrink.  Consult the internal logic
   * of this method to see exactly under what circumstances this flag matters.
   */
  template <typename... Ts>
  void Resize(Ts... dim_source) {
    bool size_changed = SetDims(dim_source...);
    if (size_changed) {
      HandleResize();
    }
  }

  template <typename T>
  void Resize(const std::vector<T>& dim_source) {
    Resize(ArrayRef<T>(dim_source));
  }

  /**
   * Resizes the tensor without touching underlying storage.
   * This requires the total size of the tensor to remains constant.
   */
  inline void Reshape(const std::vector<int64_t>& dims) {
    TORCH_CHECK(
        is_contiguous_,
        "Right now Reshape is only supported for contiguous Tensor.");
    int64_t new_size = 1;
    for (auto d : dims) {
      TORCH_CHECK(d >= 0);
      new_size *= d;
    }
    TORCH_CHECK(
        new_size == numel_,
        "New size and old size are not equal. You cannot use Reshape, "
        "but should use Resize."
        // TODO(jiayq): remove the following warning after pending diffs
        // stabilize.
        " The old caffe2 mixes Reshape and Resize but this behavior has "
        "been changed. If you find this error, most likely you will need "
        "to change corresponding code from Reshape to Resize.");
    sizes_and_strides_.set_sizes(dims);
    empty_tensor_restride(MemoryFormat::Contiguous);
  }

  /**
   * Release whatever memory the tensor was holding but keep size and type
   * information. Subsequent call to mutable_data will trigger new memory
   * allocation.
   */
  inline void FreeMemory() {
    // We'll detach from the old Storage and create a new one
    storage_ = Storage::create_legacy(storage_.device());
    storage_offset_ = 0;
  }

  /**
   * @brief Shares the data with another tensor.
   *
   * To share data between two tensors, the sizes of the two tensors must be
   * equal already. The reason we do not implicitly do a Resize to make the two
   * tensors have the same shape is that we want to allow tensors of different
   * shapes but the same number of items to still be able to share data. This
   * allows one to e.g. have a n-dimensional Tensor and a flattened version
   * sharing the same underlying storage.
   *
   * The source tensor should already have its data allocated.
   */
  // To be deprecated
  void ShareData(const TensorImpl& src) {
    // Right now, we are assuming the device_type are the same, since it is
    // inherently the same in the non-templatized code. We should probably add
    // an assert here which might affect perf a little bit.
    TORCH_CHECK(
        src.numel_ == numel_,
        "Size mismatch - did you call reshape before sharing the data?");
    // It is possible that the source tensor hasn't called mutable_data() yet,
    // in which case ShareData() doesn't make much sense since we don't really
    // know what to share yet.
    // TODO: Add the assert after all uninitialized states are eliminated
    // TORCH_CHECK(src.dtype_initialized(),
    //            "Source tensor don't have a data type (did you call
    //            mutable_data<T> on the tensor?)");
    if (!src.dtype_initialized()) {
      C10_LOG_EVERY_MS(WARNING, 1000)
          << "Source tensor don't have a data type (did you call mutable_data<T> on the tensor?)";
    }
    TORCH_CHECK(
        src.storage_initialized(),
        "Source tensor has no content and has size > 0");
    // Finally, do sharing.
    /* Since we create new Storage whenever we need to change data_type/nbytes
     * this still keeps the original semantics
     */
    storage_ = src.storage();
    data_type_ = src.dtype();
    device_opt_ = src.device_opt();
    storage_offset_ = src.storage_offset();
  }

  void ShareExternalPointer(
      DataPtr&& data_ptr,
      const caffe2::TypeMeta data_type,
      size_t size_bytes) {
    TORCH_CHECK(
        data_type != ScalarType::Undefined,
        "To share with a raw external pointer you need to pass in an "
        "initialized data_type(TypeMeta).");
    if (!size_bytes) {
      size_bytes = numel_ * data_type.itemsize();
    }
    if (storage_.unique()) {
      storage_.UniqueStorageShareExternalPointer(
          std::move(data_ptr), size_bytes);
      data_type_ = data_type;
      device_opt_ = storage_.device();
      storage_offset_ = 0;
    } else {
      // Create a new Storage
      storage_ = Storage(
          Storage::use_byte_size_t(),
          size_bytes,
          std::move(data_ptr),
          /*allocator=*/nullptr,
          /*resizable=*/false);
      data_type_ = data_type;
      device_opt_ = storage_.device();
      storage_offset_ = 0;
    }
  }

  /**
   * Returns a mutable raw pointer of the underlying storage. Since we will need
   * to know the type of the data for allocation, a TypeMeta object is passed in
   * to specify the necessary information. This is conceptually equivalent of
   * calling mutable_data<T>() where the TypeMeta parameter meta is derived from
   * the type T. This function differs from mutable_data<T>() in the sense that
   * the type T can be specified during runtime via the TypeMeta object.
   *
   * If the existing data does not match the desired type, it will be deleted
   * and a new storage will be created.
   */
  inline void* raw_mutable_data(const caffe2::TypeMeta meta) {
    // For 0-size tensors it's fine to return any pointer (including nullptr)
    if (data_type_ == meta && storage_initialized()) {
      return static_cast<void*>(
          static_cast<char*>(storage_.data()) +
          storage_offset_ * meta.itemsize());
    } else {
      bool had_special_dtor = data_type_.placementDelete() != nullptr;
      storage_offset_ = 0;
      data_type_ = meta;
      // NB: device is not changed

      // We can reuse the existing buffer if the current data does not have
      // a special destructor and the new data doesn't have a special
      // constructor.
      if (numel_ == 0 ||
          (meta.placementNew() == nullptr && !had_special_dtor &&
           (storage_.nbytes() >= (numel_ * data_type_.itemsize())))) {
        TORCH_INTERNAL_ASSERT(
            storage_offset_ == 0); // because we just reallocated
        return storage_.data();
      }
      const Allocator* allocator = storage_.allocator();
      // Storage might have nullptr allocator in rare cases, for example, if
      // an external memory segment has been wrapped with Tensor and we don't
      // know how to reallocate it. However, in order to preserve legacy C2
      // behavior, we allow reallocating the memory using default allocator.
      if (allocator == nullptr) {
        allocator = GetAllocator(storage_.device_type());
      }
      if (meta.placementNew()) {
        // For types that need placement new, we will call it, as well as
        // making sure that when the data is freed, it calls the right
        // destruction procedure.
        auto size = numel_;
        auto dtor = data_type_.placementDelete();
        auto data_ptr = allocator->allocate(numel_ * data_type_.itemsize());
        storage_.set_data_ptr_noswap(PlacementDeleteContext::makeDataPtr(
            std::move(data_ptr), dtor, size, storage_.device()));
        data_type_.placementNew()(storage_.data(), numel_);
      } else {
        // For fundamental type, new and delete is easier.
        storage_.set_data_ptr_noswap(
            allocator->allocate(numel_ * data_type_.itemsize()));
      }
      storage_.set_nbytes(numel_ * data_type_.itemsize());
      TORCH_INTERNAL_ASSERT(
          storage_offset_ == 0); // because we just reallocated
      device_opt_ = storage_.device();
      return storage_.data();
    }
  }

  /**
   * Returns a typed pointer of the underlying storage.
   *
   * For fundamental types, we reuse possible existing storage if there
   * is sufficient capacity.
   */
  template <typename T>
  inline T* mutable_data() {
    if (storage_initialized() && data_type_.Match<T>()) {
      return static_cast<T*>(storage_.data()) + storage_offset_;
    }
    // Check it here statically - otherwise TypeMeta would throw the runtime
    // error in attempt to invoke TypeMeta::ctor()
    static_assert(
        std::is_default_constructible<T>::value,
        "Tensor can't hold non-default-constructable types");
    return static_cast<T*>(raw_mutable_data(caffe2::TypeMeta::Make<T>()));
  }

  /**
   * True if a tensor is storage initialized.  A tensor may become
   * storage UNINITIALIZED after a Resize() or FreeMemory()
   */
  bool storage_initialized() const {
    TORCH_CHECK(
        has_storage(),
        "cannot call storage_initialized on tensor that does not have storage");
    return storage_.data() || numel_ == 0;
  }

  /**
   * True if a tensor is dtype initialized.  A tensor allocated with
   * Caffe2-style constructors is dtype uninitialized until the
   * first time mutable_data<T>() is called.
   */
  bool dtype_initialized() const noexcept {
    return data_type_ != caffe2::TypeMeta();
  }

  void set_storage_keep_dtype(at::Storage storage) {
    TORCH_CHECK(
        allow_tensor_metadata_change(),
        "set_storage ",
        err_msg_tensor_metadata_change_not_allowed);
    storage_ = std::move(storage);
    device_opt_ = storage_.device();
  }

  void set_storage_and_dtype(
      at::Storage storage,
      const caffe2::TypeMeta data_type) {
    set_storage_keep_dtype(storage);
    data_type_ = data_type;
  }

  /**
   * Set the strides of the tensor to match memory_format
   *
   * WARNING: This function doesn't rearrange data and assumes tensor is a
   * memory contiguous
   */
  void empty_tensor_restride(MemoryFormat memory_format) {
#ifdef DEBUG
    TORCH_INTERNAL_ASSERT(
        compute_numel() == numel_,
        "If you are seeing this error, that means empty_tensor_restride was "
        "called before setting correct numel");
#endif
    switch (memory_format) {
      case MemoryFormat::Contiguous: {
        // dim_ is a virtual call, don't repeat it
        const auto dim_ = dim();
        sizes_and_strides_.resize(dim_);
        if (dim_ > 0) {
          const auto last_idx = dim_ - 1;
          sizes_and_strides_.stride_at_unchecked(last_idx) = 1;
          for (auto i = last_idx - 1; i >= 0; --i) {
            sizes_and_strides_.stride_at_unchecked(i) =
                sizes_and_strides_.stride_at_unchecked(i + 1) *
                std::max<int64_t>(
                    sizes_and_strides_.size_at_unchecked(i + 1), 1);
          }
        }
        break;
      }
      case MemoryFormat::ChannelsLast: {
        TORCH_CHECK(
            dim() == 4, "required rank 4 tensor to use channels_last format");
        set_sizes_and_strides(sizes(), get_channels_last_strides_2d(sizes()));
        break;
      }
      case MemoryFormat::ChannelsLast3d: {
        TORCH_CHECK(
            dim() == 5,
            "required rank 5 tensor to use channels_last_3d format");
        set_sizes_and_strides(sizes(), get_channels_last_strides_3d(sizes()));
        break;
      }
      case MemoryFormat::Preserve:
        TORCH_CHECK(false, "unsupported memory format ", memory_format);
        // Cleaning warning messages, no need to break as TORCH_CHECK(false)
        // terminates flow.
        // break;
    }
    // recompute contiguous flag, as currently NHWC/NCHW flags are not mutually
    // exclusive see #24090
    refresh_contiguous();
  }

  bool is_strides_like_channels_last() const {
    return is_channels_last_;
  }

  bool is_strides_like_channels_last_3d() const {
    return is_channels_last_3d_;
  }

  bool is_non_overlapping_and_dense() const {
    return is_non_overlapping_and_dense_;
  }

 private:
  void HandleResize();

  // The Caffe2 Resize() method supports being called both as Resize({2,2}) as
  // well as variadic with Resize(2, 2).  These overloads provide all of the
  // supported calling configurations, while being overloads (and not templates)
  // so that implicit conversions still work.
  //
  // SetDims on ArrayRef is internally implemented as a template, so we can
  // handle both ArrayRefs of different types (there are some uses of
  // Resize in Caffe2 which pass in int, not int64_t.)

  template <
      typename T,
      typename = typename std::enable_if<std::is_integral<T>::value>::type>
  bool SetDimsTemplate(ArrayRef<T> src) {
    auto old_numel = numel_;
    sizes_and_strides_.resize(src.size());
    int64_t new_numel = 1;
    for (const auto i : c10::irange(src.size())) {
      new_numel *= src[i];
      sizes_and_strides_.size_at_unchecked(i) = src[i];
    }
    numel_ = new_numel;
    empty_tensor_restride(MemoryFormat::Contiguous);
    return numel_ != old_numel;
  }

  bool SetDims(ArrayRef<int64_t> s) {
    return SetDimsTemplate(s);
  }

  bool SetDims(ArrayRef<int> s) {
    return SetDimsTemplate(s);
  }

  bool SetDims(ArrayRef<size_t> s) {
    return SetDimsTemplate(s);
  }

  bool SetDims() {
    return SetDims(IntArrayRef{});
  }

  bool SetDims(const int64_t d0) {
    return SetDims(IntArrayRef{d0});
  }

  bool SetDims(const int64_t d0, const int64_t d1) {
    return SetDims(IntArrayRef{d0, d1});
  }

  bool SetDims(const int64_t d0, const int64_t d1, const int64_t d2) {
    return SetDims(IntArrayRef{d0, d1, d2});
  }

  bool SetDims(
      const int64_t d0,
      const int64_t d1,
      const int64_t d2,
      const int64_t d3) {
    return SetDims(IntArrayRef{d0, d1, d2, d3});
  }

  /**
   * Compute the number of elements based on the sizes of a tensor.
   */
  int64_t compute_numel() const {
    int64_t n = 1;
    for (auto s : sizes()) {
      n *= s;
    }
    return n;
  }

  /**
   * Compute the number of elements based on the sizes of a
   * tensor. Catches integer overflow that may occur when a tensor
   * using a sparse layout has multiple dimensions with large sizes.
   */
  int64_t safe_compute_numel() const {
    int64_t n = 1;
    for (auto s : sizes()) {
      TORCH_CHECK(
          s == 0 || n <= std::numeric_limits<int64_t>::max() / s,
          "numel: integer multiplication overflow");
      n *= s;
    }
    return n;
  }

  /**
   * Compute whether or not a tensor is contiguous based on the sizes and
   * strides of a tensor.
   */
  bool compute_contiguous() const;

  bool compute_channels_last_contiguous_2d() const;

  bool compute_channels_last_contiguous_3d() const;

  bool compute_strides_like_channels_last_2d() const;

  bool compute_strides_like_channels_last_3d() const;

  bool compute_non_overlapping_and_dense() const;

 protected:
  /**
   * Recompute the cached numel of a tensor.  Call this if you modify
   * sizes.
   *
   * For tensors with sparse layouts, use safe_refresh_numel() instead
   * because it will catch integer overflow that may occur for tensors
   * with sparse layouts and large dimensions.
   */
  void refresh_numel() {
    numel_ = compute_numel();
  }

  /**
   * Recompute the cached numel of a tensor.  Call this if you modify
   * sizes. Use only for tensors with sparse layouts because only
   * sparse tensor are likely to have sizes that may lead to integer
   * overflow when computing numel.
   */
  void safe_refresh_numel() {
    numel_ = safe_compute_numel();
  }

  /**
   * Recompute the cached contiguity of a tensor.  Call this if you modify sizes
   * or strides.
   */
  void refresh_contiguous() {
    is_contiguous_ = compute_contiguous();
    // Note:
    // Dim 0, 1, 2 will never be a channels last 2d/3d format
    // Dim 3+ is possibly be a channels last 2d format (Dim 4 only at this
    // point) Dim 4+ is possibly be a channels last 3d format (Dim 5 only at
    // this point)
    switch (dim()) {
      case 4:
        is_channels_last_contiguous_ = compute_channels_last_contiguous_2d();
        is_channels_last_3d_contiguous_ = false;
        is_channels_last_ = compute_strides_like_channels_last_2d();
        is_channels_last_3d_ = false;
        is_non_overlapping_and_dense_ = is_contiguous_ ||
            is_channels_last_contiguous_ || compute_non_overlapping_and_dense();
        break;
      case 5:
        is_channels_last_contiguous_ = compute_channels_last_contiguous_2d();
        is_channels_last_3d_contiguous_ = !is_channels_last_contiguous_ &&
            compute_channels_last_contiguous_3d();
        is_channels_last_ = !is_channels_last_3d_contiguous_ &&
            compute_strides_like_channels_last_2d();
        is_channels_last_3d_ =
            !is_channels_last_ && compute_strides_like_channels_last_3d();
        is_non_overlapping_and_dense_ = is_contiguous_ ||
            is_channels_last_contiguous_ || is_channels_last_3d_contiguous_ ||
            compute_non_overlapping_and_dense();
        break;
      default:
        is_channels_last_contiguous_ = false;
        is_channels_last_3d_contiguous_ = false;
        // is_channels_last_ and is_channels_last_3d_ are suggested
        // memory_format. Being channels_last_contiguous doesn't necessarily
        // mean the tensor is strided like channels_last: for strides on channel
        // dimension could suggest desired memory_layout, but it doesn't affect
        // memory storage
        is_channels_last_ = false;
        is_channels_last_3d_ = false;
        is_non_overlapping_and_dense_ =
            is_contiguous_ || compute_non_overlapping_and_dense();
    }
  }

  /**
   * Copy the tensor metadata fields (e.g. sizes / strides / storage pointer /
   * storage_offset) from one TensorImpl to another TensorImpl.
   *
   * For usage of `version_counter` and `allow_tensor_metadata_change`, see NOTE
   * [ TensorImpl Shallow-Copying ].
   */
  static void copy_tensor_metadata(
      const TensorImpl* src_impl,
      TensorImpl* dest_impl,
      const c10::VariableVersion& version_counter,
      bool allow_tensor_metadata_change);

  /**
   * Copy the tensor metadata fields (e.g. sizes / strides / storage pointer /
   * storage_offset) from one TensorImpl to another TensorImpl.
   *
   * For usage of `version_counter` and `allow_tensor_metadata_change`, see NOTE
   * [ TensorImpl Shallow-Copying ].
   */
  static void copy_tensor_metadata(
      const TensorImpl* src_impl,
      TensorImpl* dest_impl,
      c10::VariableVersion&& version_counter,
      bool allow_tensor_metadata_change);

 private:
  static void copy_tensor_metadata_except_version_counter(
      const TensorImpl* src_impl,
      TensorImpl* dest_impl,
      bool allow_tensor_metadata_change);

 protected:
  // Error message to show when the user tries to change tensor metadata on
  // Tensor created from .data or .detach().
  //
  // See NOTE [ Metadata Change for a Detached Tensor ] for details.
  static const char* const err_msg_tensor_metadata_change_not_allowed;

 public:
  void set_storage_access_should_throw() {
    storage_access_should_throw_ = true;
  }

  bool owns_pyobj() {
    return owns_pyobj_;
  }

  void set_owns_pyobj(bool b) {
    owns_pyobj_ = b;
  }

 protected:
  // Policy for adjusting the behavior of is_contiguous(). Allows
  // subclass customization while still being able to inline
  // is_contiguous() in the common case.
  enum class HasContiguityPolicy : uint8_t {
    // Default behavior: check is_contiguous_ and similar bitflags.
    Default,
    // Throw a generic error message that this tensor type does not
    // support is_contiguous.
    ContiguityNotSupported,
    // Call virtual is_contiguous_custom method to implement custom
    // is_contiguous behavior.
    CustomBehavior,
  };

  void set_has_contiguity_policy(HasContiguityPolicy p) {
    has_contiguity_ = static_cast<uint8_t>(p);
  }

  Storage storage_;

 private:
  // This pointer points to an AutogradMeta struct that stores autograd-specific
  // fields (such as grad_ / grad_fn_ / grad_accumulator_). This pointer always
  // has unique ownership (meaning only one TensorImpl can own it at a time).
  //
  // autograd_meta_ can be nullptr, as an optimization.  When this occurs, it is
  // equivalent to having an autograd_meta_ pointing to a default constructed
  // AutogradMeta; intuitively, tensors which don't require grad will have this
  // field set to null.
  //
  // This means accessors on autograd_meta_ have to be careful to test if they
  // got a nullptr, and handle default behavior appropriately in that case.
  //
  // Note that we don't enforce the invariant that if the AutogradMeta is
  // default constructed, it is nullptr (to do this, we'd have to continuously
  // check if an AutogradMeta became, by mutation, equal to the default
  // constructed form.  (This might be useful, but it seems rare enough that
  // a requires_grad=True variable will turn back into the requires_grad=False
  // version.)  So there are three representable states:
  //
  //    1. autograd_meta_ == nullptr
  //    2. autograd_meta_ is default constructed (semantically, same as (1))
  //    3. autograd_meta_ has nontrivial information content
  //
  std::unique_ptr<c10::AutogradMetaInterface> autograd_meta_ = nullptr;

 protected:
  std::unique_ptr<c10::NamedTensorMetaInterface> named_tensor_meta_ = nullptr;

  c10::VariableVersion version_counter_;

  // This field contains the interpreter tag for this object.  See
  // Note [Python interpreter tag] for general context
  //
  // Note [Memory ordering on Python interpreter tag]
  // ~~~~~~~~~~~~~~~~~~~~~~~~~~~~~~~~~~~~~~~~~~~~~~~~
  // What memory_order do we need when accessing this atomic?  We don't
  // need a single total modification order (as provided by
  // memory_order_seq_cst) as pyobj_interpreter_ is monotonic: it can only
  // transition from -1 to some positive integer and never changes afterwards.
  // Because there is only one modification, it trivially already has a total
  // modification order (e.g., we don't need fences or locked instructions on
  // x86)
  //
  // In fact, one could make a reasonable argument that relaxed reads are OK,
  // due to the presence of external locking (GIL) to ensure that interactions
  // with other data structures are still correctly synchronized, so that
  // we fall in the "Single-Location Data Structures" case as described in
  // http://www.open-std.org/jtc1/sc22/wg21/docs/papers/2020/p2055r0.pdf
  // However, on x86, it doesn't matter if I use acquire or relaxed on the load
  // as I get the same assembly in both cases.  So I just use the more
  // conservative acquire (which will impede compiler optimizations but I don't
  // care)
  std::atomic<impl::PyInterpreter*> pyobj_interpreter_;

  // This field contains a weak reference to a PyObject representing
  // this Tensor.  It MUST NOT be a strong reference, as that would
  // create a reference cycle between Tensor and the PyObject.  If
  // pyobj is nullptr, when we transfer Tensor to Python, we allocate
  // a new PyObject for it and set this field.  This field does not
  // have to be protected by an atomic as it is only allowed to be
  // accessed when you hold the GIL.
  //
  // When a PyObject dies, you are obligated to clear this field
  // (otherwise, you will try to use-after-free the pyobj); this currently
  // occurs in THPVariable_clear in torch/csrc/autograd/python_variable.cpp
  PyObject* pyobj_;

  c10::impl::SizesAndStrides sizes_and_strides_;

  int64_t storage_offset_ = 0;
  // If sizes and strides are empty, the numel is 1!!  However, most of the
  // time, we will immediately set sizes to {0} and reset numel to 0.
  // (Can't do that in the default initializers, because there's no way to
  // spell "allocate a one-element array" for strides_).
  int64_t numel_ = 1;

  // INVARIANT: When storage is non-null, this type meta must
  // agree with the type meta in storage
  caffe2::TypeMeta data_type_;

  // NOTE [c10::optional operator usage in CUDA]
  // Our optional definition doesn't compile in .cu file if `value()` or
  // `operator->` are used.  Instead, we always use `operator*`.
  // See https://github.com/pytorch/pytorch/issues/18496 for more info.
  // If this is too burdensome to maintain, we can just
  // manually implement this with an additional bool.

  // INVARIANT: When storage is non-null, this Device must
  // agree with the type meta in storage.
  //
  // INVARIANT: device_opt_ is only nullopt for undefined tensors
  // (which do not have a device.)
  c10::optional<c10::Device> device_opt_;

  // Tensor is contiguous
  bool is_contiguous_ : 1;
  // gcc doesn't like enum class bitfields; see
  // https://gcc.gnu.org/bugzilla/show_bug.cgi?id=61414
  /* HasContiguityPolicy */ uint8_t has_contiguity_ : 2;

  // Tensor is a subclass that does not permit storage access.
  bool storage_access_should_throw_ : 1;

  // default member initializers for bit-fields only available with -std=c++2a
  // or -std=gnu++2a
  inline void init_bitfields() {
    is_contiguous_ = true;
    has_contiguity_ = static_cast<uint8_t>(HasContiguityPolicy::Default);

    is_channels_last_ = false;
    is_channels_last_contiguous_ = false;
    is_channels_last_3d_ = false;
    is_channels_last_3d_contiguous_ = false;
    is_non_overlapping_and_dense_ = true;
    is_wrapped_number_ = false;
    allow_tensor_metadata_change_ = true;
    reserved_ = false;
    owns_pyobj_ = false;
    storage_access_should_throw_ = false;
  }

  // Tensor is stored in the channels last 2d memory format, when dimensions
  // order is (N)CHW and C-strides < W-strides < H-strides (< N-strides)
  // (If size of any dimension is equal to 1, this dimension strides value
  // is not taken into account).
  bool is_channels_last_ : 1;

  // Channels last contiguous tensor is channel last tensor which occupies
  // contiguous memory block.
  bool is_channels_last_contiguous_ : 1;

  // Tensor is stored in the channels last 3d memory format, when dimensions
  // order is (N)CDHW and C-strides < W-strides < H-strides < D - strides (<
  // N-strides) (If size of any dimension is equal to 1, this dimension strides
  // value is not taken into account).
  bool is_channels_last_3d_ : 1;

  // Channels last 3d contiguous tensor is channel last 3d tensor which occupies
  // contiguous memory block.
  bool is_channels_last_3d_contiguous_ : 1;

  // Dense tensor is the tensor that store values in a contiguous block of
  // memory. Non-overlapping tensor is the tensor in which elements occupy
  // individual non-repetitive memory.
  bool is_non_overlapping_and_dense_ : 1;

  bool is_wrapped_number_ : 1;

  // NOTE [ Metadata Change for a Detached Tensor ]
  //
  // Normally, a user is allowed to change the tensor metadata
  // (e.g. sizes / strides / storage / storage_offset) of a tensor.
  // However, if the tensor is created by `t1_detached = t1.data` in Python
  // or `t1_detached = t1.detach()` in Python/C++, those changes to the
  // tensor metadata of `t1_detached` will not be propagated back to the
  // original tensor `t1`. In order to make such changes explicitly illegal,
  // we created the `allow_tensor_metadata_change_` flag, to prevent users
  // from changing metadata of the detached tensor and expecting the original
  // tensor to also be updated.
  //
  // NOTE: For a full list of tensor metadata fields, please see
  // `copy_tensor_metadata()` in TensorImpl and its subclasses to find
  // which fields are copied by value.
  bool allow_tensor_metadata_change_ : 1;

  // we decide to keep reserved_ and it will
  // live in Tensor after the split
  // The logic is that if Extend() or ReserveSpace() were ever called,
  // then subsequent Resize()s will not free up Storage.
  bool reserved_ : 1;

  // If pyobj_ is nullptr, this is always false.
  // Otherwise, this indicates whether or not TensorImpl owns the pyobj_
  // or vice versa.  Ordinarily, pyobj_ owns TensorImpl, but if the
  // Python object's refcount goes to zero, we flip the ownership
  // direction (to make sure the pyobj stays live).
  bool owns_pyobj_ : 1;

  // The set of DispatchKeys which describe this tensor.  NB: this
  // does NOT include Autograd (historically, it did, but
  // not anymore!)
  //
  // INVARIANT: named_tensor_meta_ != nullptr  <==>
  // key_set_.has(DispatchKey::Named)
  DispatchKeySet key_set_;

 private:
  // C10_TensorImpl_Size_Check_Dummy_Class needs to be friends with
  // TensorImpl so it can inspect the size of private fields
  template <
      size_t cplusplus,
      size_t clang_ver_major,
      size_t gcc_ver,
      size_t gcc_ver_minor,
      size_t nvcc,
      size_t cuda_version,
      size_t cuda_version_major,
      size_t ptr_size>
  friend class C10_TensorImpl_Size_Check_Dummy_Class;
};

// Note [TensorImpl size constraints]
// ~~~~~~~~~~~~~~~~~~~~~~~~~~~~~~~~~~
// Changed the size of TensorImpl?  If the size went down, good for
// you!  Adjust the documentation below and the expected size.
// Did it go up?  Read on...
//
// Struct size matters.  In some production systems at Facebook, we have
// 400M live tensors during a training run.  Do the math: every 64-bit
// word you add to Tensor is an extra 3.2 gigabytes in RAM.
//
// If you are a Facebook employee, you can check if the run in question
// has tipped you over the point using the command here:
// https://fburl.com/q5enpv98
//
// For reference, we OOMed at 160 bytes (20 words) per TensorImpl.
// This is not counting overhead from strides out-of-line allocation and
// StorageImpl space and this is from before we inlined sizes and strides
// directly into TensorImpl as SmallVectors.
//
// Our memory usage on 32-bit systems is suboptimal, but we're not checking
// for it at the moment (to help avoid rage inducing cycles when the
// 32-bit number is wrong).
//
// Current breakdown:
//
//    vtable pointer
//    strong refcount           TODO: pack these into one word
//    weak refcount
//    storage pointer
//    autograd metadata pointer
//    named tensor metadata pointer
//    version counter pointer
//    Python interpreter pointer
//    PyObject pointer
//    SizesAndStrides size/pointer
//    SizesAndStrides sizes (pre-allocated 0)
//    SizesAndStrides sizes (pre-allocated 1)
//    SizesAndStrides sizes (pre-allocated 2)
//    SizesAndStrides sizes (pre-allocated 3)
//    SizesAndStrides sizes (pre-allocated 4)
//    SizesAndStrides strides (pre-allocated 0)
//    SizesAndStrides strides (pre-allocated 1)
//    SizesAndStrides strides (pre-allocated 2)
//    SizesAndStrides strides (pre-allocated 3)
//    SizesAndStrides strides (pre-allocated 4)
//    storage offset
//    numel
//    data type, device, is_contiguous, storage_access_should_throw_, bitfields
//    DispatchKeySet
//

// Various preprocessor macros we use to check that the
// TensorImpl size hasn't changed unexpectedly. We undef
// these later.
#ifndef __NVCC__
#define C10_NVCC 0
#else
#define C10_NVCC __NVCC__
#endif

#ifndef __CUDA_VER_MAJOR__
#define C10_CUDA_VERSION_MAJOR 0
#else
#define C10_CUDA_VERSION_MAJOR __CUDA_VER_MAJOR__
#endif

#ifndef CUDA_VERSION
#define C10_CUDA_VERSION 0
#else
#define C10_CUDA_VERSION CUDA_VERSION
#endif

#ifndef __clang_major__
#define C10_CLANG_MAJOR_VERSION 0
#else
#define C10_CLANG_MAJOR_VERSION __clang_major__
#endif

#ifndef __GNUC__
#define C10_GCC_VERSION 0
#else
#define C10_GCC_VERSION __GNUC__
#endif

#ifndef __GNUC_MINOR__
#define C10_GCC_VERSION_MINOR 0
#else
#define C10_GCC_VERSION_MINOR __GNUC_MINOR__
#endif

// We use a templatized class to both contain the logic of checking the sizes
// as well as to provide compile-time information that might be useful in
// figuring out why sizes may have changed.
template <
    size_t cplusplus = __cplusplus,
    size_t clang_ver_major = C10_CLANG_MAJOR_VERSION,
    size_t gcc_ver = C10_GCC_VERSION,
    size_t gcc_ver_minor = C10_GCC_VERSION_MINOR,
    size_t nvcc = C10_NVCC,
    size_t cuda_version = C10_CUDA_VERSION,
    size_t cuda_version_major = C10_CUDA_VERSION_MAJOR,
    size_t ptr_size = sizeof(void*)>
class C10_TensorImpl_Size_Check_Dummy_Class : private TensorImpl {
  // Names of (non-bitfield) fields in TensorImpl; used to provide
  // compile-time info about fields whose size changes unexpectedly.
  enum class FieldNameEnum {
    storage_,
    autograd_meta_,
    named_tensor_meta_,
    version_counter_,
    pyobj_interpreter_,
    pyobj_,
    sizes_and_strides_,
    storage_offset_,
    numel_,
    data_type_,
    device_opt_,
    key_set_,
    TOTAL_SIZE
  };

  // Provides compile-time equality check that reveals what numbers
  // were used and on which quantity
  template <size_t Actual, size_t Expected, FieldNameEnum FiledName>
  constexpr static bool are_equal() {
    static_assert(
        Actual == Expected,
        "Actual and Expected sizes of a field did not match!");
    return true;
  }

  // Provides compile-time <= check that reveals what numbers
  // were used and on which quantity
  template <size_t Actual, size_t Expected, FieldNameEnum FiledName>
  constexpr static bool is_le() {
    static_assert(
        Actual <= Expected,
        "Actual and Expected sizes of a field did not match!");
    return true;
  }

 public:
  // Compile-time check that TensorImpl field sizes are as expected
  //
  // Observed total sizes and associated versions
  // If you find a flag that predicts when unique_ptr has 16 bytes
  // on 64-bit systems or when sizes_and_strides_ is 84 vs 88 bytes
  // on 32-bit systems you get a cookie!
  // Length | LLVM | GCC  |    C++ |  CUDA
  //    192 |    ? | 11.2 | 201703 | 11040
  //    208 |    ? | 11.2 | 201703 | 11040
  //    208 |    ? | 11.2 | 201402 | 11040
  //    192 |    ? | 11.2 | 201402 | 11040
  //    160 |   12 |  4.2 | 201703 |     0
  //
  // To keep things clean, we split on systems here.

#if UINTPTR_MAX == 0xFFFFFFFF
  // This is a 32-bit system
  static constexpr bool check_sizes() {
    constexpr size_t tsize = 20 * sizeof(int64_t);

    // clang-format off
    static_assert(are_equal<sizeof(storage_),            4,  FieldNameEnum::storage_>(),           "Size of storage_ changed!");
    static_assert(are_equal<sizeof(autograd_meta_),      4,  FieldNameEnum::autograd_meta_>(),     "Size of autograd_meta_ changed!");
    static_assert(are_equal<sizeof(named_tensor_meta_),  4,  FieldNameEnum::named_tensor_meta_>(), "Size of named_tensor_meta_ changed!");
    static_assert(are_equal<sizeof(version_counter_),    4,  FieldNameEnum::version_counter_>(),   "Size of version_counter_ changed!");
    static_assert(are_equal<sizeof(pyobj_interpreter_),  4,  FieldNameEnum::pyobj_interpreter_>(), "Size of pyobj_interpreter_ changed!");
    static_assert(are_equal<sizeof(pyobj_),              4,  FieldNameEnum::pyobj_>(),             "Size of pyobj_ changed!");
    static_assert(is_le<sizeof(sizes_and_strides_),     88, FieldNameEnum::sizes_and_strides_>(), "Size of sizes_and_strides_ changed!");
    static_assert(are_equal<sizeof(storage_offset_),     8,  FieldNameEnum::storage_offset_>(),    "Size of storage_offset_ changed!");
    static_assert(are_equal<sizeof(numel_),              8,  FieldNameEnum::numel_>(),             "Size of numel_ changed!");
    static_assert(are_equal<sizeof(data_type_),          2,  FieldNameEnum::data_type_>(),         "Size of data_type_ changed!");
    static_assert(are_equal<sizeof(device_opt_),         3,  FieldNameEnum::device_opt_>(),        "Size of device_opt_ changed!");
    static_assert(are_equal<sizeof(key_set_),            8,  FieldNameEnum::key_set_>(),           "Size of key_set_ changed!");
    static_assert(is_le<sizeof(TensorImpl),          tsize,  FieldNameEnum::TOTAL_SIZE>(),         "Total size changed!");
    // clang-format on

    return true;
  }
#else
  // This is a 64-bit system
  static constexpr bool check_sizes() {
    constexpr size_t tsize = 26 * sizeof(int64_t);

    // clang-format off
    static_assert(are_equal<sizeof(storage_),            8,  FieldNameEnum::storage_>(),           "Size of storage_ changed!");
    // On some systems involving NVCC the size of unique_ptr is 16 bytes. We haven't
    // figured out how to detect those via macro preprocessors yet, so we use <=
    // comparisons for the relevant fields.
    static_assert(is_le<sizeof(autograd_meta_),         16,  FieldNameEnum::autograd_meta_>(),     "Size of autograd_meta_ changed!");
    static_assert(is_le<sizeof(named_tensor_meta_),     16,  FieldNameEnum::named_tensor_meta_>(), "Size of named_tensor_meta_ changed!");
    static_assert(are_equal<sizeof(version_counter_),    8,  FieldNameEnum::version_counter_>(),   "Size of version_counter_ changed!");
    static_assert(are_equal<sizeof(pyobj_interpreter_),  8,  FieldNameEnum::pyobj_interpreter_>(), "Size of pyobj_interpreter_ changed!");
    static_assert(are_equal<sizeof(pyobj_),              8,  FieldNameEnum::pyobj_>(),             "Size of pyobj_ changed!");
    static_assert(are_equal<sizeof(sizes_and_strides_), 88, FieldNameEnum::sizes_and_strides_>(), "Size of sizes_and_strides_ changed!");
    static_assert(are_equal<sizeof(storage_offset_),     8,  FieldNameEnum::storage_offset_>(),    "Size of storage_offset_ changed!");
    static_assert(are_equal<sizeof(numel_),              8,  FieldNameEnum::numel_>(),             "Size of numel_ changed!");
    static_assert(are_equal<sizeof(data_type_),          2,  FieldNameEnum::data_type_>(),         "Size of data_type_ changed!");
    static_assert(are_equal<sizeof(device_opt_),         3,  FieldNameEnum::device_opt_>(),        "Size of device_opt_ changed!");
    static_assert(are_equal<sizeof(key_set_),            8,  FieldNameEnum::key_set_>(),           "Size of key_set_ changed!");
    static_assert(is_le<sizeof(TensorImpl),          tsize,  FieldNameEnum::TOTAL_SIZE>(),         "Total size changed!");
    // clang-format on

    return true;
  }
#endif
};

// We use a class to encapsulate size-checking logic with
// templates to capture sizes and flags. We call this within
// a static assert to prove there is no run-time behaviour.
// Since the methods we call return either true or fail their
// own static_asserts, we should never see the error messages
// below.
static_assert(
    C10_TensorImpl_Size_Check_Dummy_Class<>::check_sizes(),
    "You should not see this message.");

// Clean up after ourselves
#undef C10_NVCC
#undef C10_CUDA_VERSION_MAJOR
#undef C10_CUDA_VERSION
#undef C10_CLANG_MAJOR_VERSION
#undef C10_GCC_VERSION
#undef C10_GCC_VERSION_MINOR

} // namespace c10

C10_CLANG_DIAGNOSTIC_POP()<|MERGE_RESOLUTION|>--- conflicted
+++ resolved
@@ -952,34 +952,15 @@
   // DON'T USE THIS API!! It's only created for testing purpose in
   // file aten/src/ATen/core/boxing/impl/test_helpers.h
   void remove_autograd_key() {
-<<<<<<< HEAD
-    constexpr auto autograd_ks = DispatchKeySet({
-      DispatchKey::AutogradFunctionality,
-      DispatchKey::AutogradOther
-    });
-    key_set_ = key_set_.removeFunctionalityKeys(autograd_ks);
-=======
     key_set_ = key_set_ - autograd_dispatch_keyset;
->>>>>>> 369886b8
   }
 
   // Inference tensor doesn't have autograd or ADInplaceOrView key.
   // Invariant:
   //   Inference tensor has version_counter_.enabled() == false
   bool is_inference() {
-<<<<<<< HEAD
-    constexpr auto inplaceorview_ks = DispatchKeySet(DispatchKey::ADInplaceOrView);
-    constexpr auto autograd_ks = DispatchKeySet({
-      DispatchKey::AutogradFunctionality,
-      DispatchKey::AutogradOther
-    });
-    bool no_ADInplaceOrView = !key_set_.has_any(inplaceorview_ks);
-    bool no_Autograd = !key_set_.has_any(autograd_ks);
-=======
-
-    bool no_ADInplaceOrView = !key_set_.has(c10::DispatchKey::ADInplaceOrView);
-    bool no_Autograd = (key_set_ & c10::autograd_dispatch_keyset).empty();
->>>>>>> 369886b8
+    bool no_ADInplaceOrView = !key_set_.has_any(c10::inplace_or_view_ks);
+    bool no_Autograd = !key_set_.has_any(c10::autograd_dispatch_keyset);
     TORCH_INTERNAL_ASSERT_DEBUG_ONLY(
         no_ADInplaceOrView == no_Autograd,
         "ADInplaceOrView and Autograd keys must be on/off at the same time.");
@@ -1521,11 +1502,7 @@
     if (k) {
       key_set_ = key_set_.add(python_ks);
     } else {
-<<<<<<< HEAD
-      key_set_ = key_set_.removeFunctionalityKeys(python_ks);
-=======
-      key_set_ = key_set_.remove(DispatchKey::Python);
->>>>>>> 369886b8
+      key_set_ = key_set_ - python_ks;
     }
   }
 
