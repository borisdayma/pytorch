#include <c10/core/TensorImpl.h>

#include <c10/core/Backend.h>
#include <c10/core/InferenceMode.h>
#include <c10/core/WrapDimMinimal.h>
#include <c10/core/impl/LocalDispatchKeySet.h>
#include <c10/util/Optional.h>
#include <c10/util/irange.h>

C10_DEFINE_bool(
    caffe2_keep_on_shrink,
    true,
    "If set, keeps memory when a tensor is shrinking its size.");

C10_DEFINE_int64(
    caffe2_max_keep_on_shrink_memory,
    LLONG_MAX,
    "The maximum memory in bytes to keep on shrink, if the difference between "
    "tensor sizes is bigger than this then tensor will be reset.");

namespace c10 {

namespace impl {

static std::string noop_name_fn(const PyInterpreter*) {
  return "<unloaded interpreter>";
}

static void noop_decref_fn(const PyInterpreter*, PyObject*, bool) {
  // no-op
}

static c10::intrusive_ptr<TensorImpl> noop_detach_fn(
    const PyInterpreter*,
    const TensorImpl*) {
  TORCH_INTERNAL_ASSERT(
      0,
      "attempted to detach (shallow_copy_and_detach) Tensor with nontrivial PyObject after corresponding interpreter died");
}

static void noop_dispatch_fn(
    const PyInterpreter*,
    const c10::OperatorHandle& op,
    torch::jit::Stack* stack,
    const std::shared_ptr<TorchDispatchTypeObject>& type) {
  TORCH_INTERNAL_ASSERT(
      0,
      "attempted to dispatch (__torch_dispatch__) an operator on Tensor with nontrivial PyObject after corresponding interpreter died");
}

void PyInterpreter::disarm() noexcept {
  name_fn_ = &noop_name_fn;
  decref_fn_ = &noop_decref_fn;
  detach_fn_ = &noop_detach_fn;
  dispatch_fn_ = &noop_dispatch_fn;
}

} // namespace impl

const char* const TensorImpl::err_msg_tensor_metadata_change_not_allowed =
    "is not allowed on a Tensor created from .data or .detach().\n"
    "If your intent is to change the metadata of a Tensor (such as sizes / strides / storage / storage_offset)\n"
    "without autograd tracking the change, remove the .data / .detach() call and wrap the change in a `with torch.no_grad():` block.\n"
    "For example, change:\n"
    "    x.data.set_(y)\n"
    "to:\n"
    "    with torch.no_grad():\n"
    "        x.set_(y)";

at::Tensor& TensorImpl::mutable_grad() {
  if (!autograd_meta_)
    autograd_meta_ = impl::GetAutogradMetaFactory()->make();
  return autograd_meta_->mutable_grad();
}

const at::Tensor& TensorImpl::grad() const {
  // Yes, I know this looks really weird.  But I don't really have a choice as
  // long as this function returns a const reference to Tensor.  I'm not
  // really sure how I would have designed this API differently, but it
  // is not so easy to fix right now because the mutable counterpart of
  // this function must keep working so that "x.grad() = ..." keeps working
  // (part of public API).
  if (!autograd_meta_)
    return impl::GetAutogradMetaFactory()->undefined_tensor();
  return autograd_meta_->grad();
}

const at::Tensor& TensorImpl::_fw_grad(
    uint64_t level,
    const at::TensorBase& self) const {
  // See TensorImpl::grad() above for explanation about the line below
  if (!autograd_meta_)
    return impl::GetAutogradMetaFactory()->undefined_tensor();
  return autograd_meta_->fw_grad(level, self);
}

void TensorImpl::_set_fw_grad(
    const at::TensorBase& new_grad,
    const at::TensorBase& self,
    uint64_t level,
    bool is_inplace_op) {
  if (!autograd_meta_)
    autograd_meta_ = impl::GetAutogradMetaFactory()->make();
  autograd_meta_->set_fw_grad(new_grad, self, level, is_inplace_op);
}

TensorImpl::TensorImpl(
    Storage&& storage,
    DispatchKeySet key_set,
    const caffe2::TypeMeta data_type)
    // Use std::forward to suppress static analyzer false positive.
    : TensorImpl(
          std::forward<Storage>(storage),
          key_set,
          data_type,
          storage.device()) {}

// [Note: Python key removal]
// ~~~~~~~~~~~~~~~~~~~~~~~~~~~~~~~~~~~~~~~~~~~~~~~~~~~~
// In most constructors for TensorImpl, you will see Python key is removed from
// the passed in DispatchKeySet.  Why?
//
// INVARIANT: Python dispatch key is set iff PyObject for the Tensor has a
// nontrivial __torch_dispatch__ implementation.
//
// When a fresh TensorImpl is created, there is *no* PyObject (this only gets
// initialized lazily at the first point in time the Tensor passes into Python).
// So we would violate the invariant.
//
// In practice, what will happen shortly afterwards is that the TensorImpl
// will get its PyObject initialized by Tensor._make_subclass; at this point
// the Python dispatch key will be set and all is well.  The point is to delay
// the dispatch key setting until that point.

// NOLINTNEXTLINE(cppcoreguidelines-pro-type-member-init)
TensorImpl::TensorImpl(
    ImplType type,
    Storage&& storage,
    DispatchKeySet key_set,
    const caffe2::TypeMeta data_type)
    : storage_(std::move(storage)),
      pyobj_interpreter_(nullptr),
      pyobj_(nullptr),
      storage_offset_(0),
      numel_(0),
      data_type_(data_type),
<<<<<<< HEAD
      device_opt_(storage_.device()) {
  // See [Note: Python key removal]
  constexpr auto python_ks = DispatchKeySet(DispatchKey::Python);
  key_set_ = key_set.removeFunctionalityKeys(python_ks);
=======
      device_opt_(storage_.device()),
      key_set_(key_set.remove(DispatchKey::Python)) { // See [Note: Python key removal]
>>>>>>> 369886b8
  init_bitfields();
  // Inference tensor doesn't have version counter.
  if (!is_inference()) {
    version_counter_ = VariableVersion(/*version=*/0);
  }
}

TensorImpl::TensorImpl(
    DispatchKeySet key_set,
    const caffe2::TypeMeta data_type,
    c10::optional<c10::Device> device_opt)
    // NOLINTNEXTLINE(performance-move-const-arg)
    : TensorImpl({}, key_set, data_type, std::move(device_opt)) {}

// NOLINTNEXTLINE(cppcoreguidelines-pro-type-member-init)
TensorImpl::TensorImpl(
    Storage&& storage,
    DispatchKeySet key_set,
    const caffe2::TypeMeta data_type,
    c10::optional<c10::Device> device_opt)
    : storage_(std::move(storage)),
      pyobj_interpreter_(nullptr),
      pyobj_(nullptr),
      storage_offset_(0),
      numel_(0),
      data_type_(data_type),
      device_opt_(device_opt) {
  init_bitfields();

  if (!key_set.empty()) {
    TORCH_INTERNAL_ASSERT(
        data_type == ScalarType::Undefined || device_opt_.has_value());
    // UndefinedTensorImpl is a singleton, so we skip logging it
    C10_LOG_API_USAGE_ONCE("tensor.create");
  }

  bool inference_mode = c10::InferenceMode::is_enabled();

  // TODO: be more explicit about the full key set at call sites so we
  // don't have to keep recomputing it here
  auto k = key_set.highestBackendKey();

  key_set = key_set | getAutocastRelatedKeySetFromBackend(k);

<<<<<<< HEAD
  // See [Note: Python key removal]
  constexpr auto python_ks = DispatchKeySet(DispatchKey::Python);
  key_set = key_set.removeFunctionalityKeys(python_ks);
=======
  key_set =
      key_set.remove(DispatchKey::Python); // See [Note: Python key removal]
>>>>>>> 369886b8

  // Inference tensor doesn't have autograd related keys.
  if (inference_mode) {
    // See Note [Expected TLS state in InferenceMode] for why we exclude
    // Autograd & ADInplaceOrView keys. Normally key_set only contains backend
    // keys but we do the substraction here to make sure.
    key_set_ = key_set - c10::autograd_dispatch_keyset_with_ADInplaceOrView;
  } else {
    // TODO: Ideally we only add AutogradBackend key when the tensor requires
    // grad.
    //       See Note [Dream: skip VariableType kernel when requires_grad=false]
    key_set_ = key_set | getAutogradRelatedKeySetFromBackend(k, key_set);
  }

  // Inference tensor doesn't have version counter.
  if (!is_inference()) {
    version_counter_ = VariableVersion(/*version=*/0);
  }

  // we would also like to check that non-cpu devices have an index, but some
  // Caffe2 operators create Storages with default devices.
}

#ifndef C10_DISABLE_TENSORIMPL_EXTENSIBILITY
IntArrayRef TensorImpl::sizes() const {
  return sizes_and_strides_.sizes_arrayref();
}
#endif

IntArrayRef TensorImpl::strides() const {
  return sizes_and_strides_.strides_arrayref();
}

void TensorImpl::HandleResize() {
  // If needed, we will free the data. the next mutable_data() call
  // will create the data storage.
  bool reset_tensor = false;
  if (reserved_) {
    // If tensor is reserved then don't claim its memeory unless nbytes()
    // is smaller than new size
    reset_tensor =
        storage_.nbytes() < (storage_offset_ + numel_) * data_type_.itemsize();
  } else {
    reset_tensor = storage_.nbytes() <
            (storage_offset_ + numel_) * data_type_.itemsize() ||
        !FLAGS_caffe2_keep_on_shrink ||
        storage_.nbytes() - (storage_offset_ + numel_) * data_type_.itemsize() >
            static_cast<size_t>(FLAGS_caffe2_max_keep_on_shrink_memory);
  }

  if (reset_tensor && storage_initialized()) {
    FreeMemory();
  }
}

bool TensorImpl::compute_contiguous() const {
  bool is_contiguous = true;
  if (is_empty())
    return is_contiguous;
  int64_t z = 1;
  for (int64_t d = dim() - 1; d >= 0; d--) {
    const auto size_d = sizes_and_strides_.size_at_unchecked(d);
    if (size_d != 1) {
      if (sizes_and_strides_.stride_at_unchecked(d) == z) {
        z *= size_d;
      } else {
        is_contiguous = false;
        break;
      }
    }
  }
  return is_contiguous;
}

bool TensorImpl::compute_channels_last_contiguous_2d() const {
  // Please don't combine these code, constant array is used here to let
  // compiler fully unroll the loop to get better performance
  switch (sizes_and_strides_.size()) {
    case 4: {
      int64_t expected = 1;
      for (auto& d : {1, 3, 2, 0}) {
        const auto size_d = sizes_and_strides_.size_at_unchecked(d);
        if (size_d != 1) {
          if (sizes_and_strides_.stride_at_unchecked(d) != expected) {
            return false;
          }
          expected *= size_d;
        }
      }
      return true;
    }
    // NOLINTNEXTLINE(bugprone-branch-clone)
    case 3:
      // TODO dim == 3 case will be enabled once it is fully tested
      return false;
    default:
      return false;
  }
}

bool TensorImpl::compute_channels_last_contiguous_3d() const {
  // Please don't combine these code, constant array is used here to let
  // compiler fully unroll the loop to get better performance
  switch (sizes_and_strides_.size()) {
    case 5: {
      int64_t expected = 1;
      for (auto& d : {1, 4, 3, 2, 0}) {
        const auto size_d = sizes_and_strides_.size_at_unchecked(d);
        if (size_d != 1) {
          if (sizes_and_strides_.stride_at_unchecked(d) != expected) {
            return false;
          }
          expected *= size_d;
        }
      }
      return true;
    }
    // NOLINTNEXTLINE(bugprone-branch-clone)
    case 4:
      // TODO dim == 4 case will be enabled once it is fully tested
      return false;
    default:
      return false;
  }
}

bool TensorImpl::compute_strides_like_channels_last_2d() const {
  return is_channels_last_strides_2d(
      TensorImpl::sizes(), TensorImpl::strides());
}

bool TensorImpl::compute_strides_like_channels_last_3d() const {
  return is_channels_last_strides_3d(
      TensorImpl::sizes(), TensorImpl::strides());
}

bool TensorImpl::compute_non_overlapping_and_dense() const {
  if (dim() == 1) {
    return sizes_and_strides_.size_at_unchecked(0) < 2 ||
        sizes_and_strides_.stride_at_unchecked(0) == 1;
  }
  SmallVector<int64_t, 5> perm;
  perm.resize(dim());
  for (const auto i : c10::irange(dim())) {
    perm[i] = i;
  }
  // Sort by strides, leaving 0 and 1 sized dims at the end of the array
  std::sort(perm.begin(), perm.end(), [&](int64_t a, int64_t b) {
    if (sizes_and_strides_.size_at_unchecked(a) < 2) {
      return false;
    } else if (sizes_and_strides_.size_at_unchecked(b) < 2) {
      return true;
    }
    return sizes_and_strides_.stride_at_unchecked(a) <
        sizes_and_strides_.stride_at_unchecked(b);
  });
  auto require_stride = 1;
  for (const auto i : c10::irange(dim())) {
    const auto size_perm_i = sizes_and_strides_.size_at_unchecked(perm[i]);
    if (size_perm_i < 2) {
      return true;
    }
    if (sizes_and_strides_.stride_at_unchecked(perm[i]) != require_stride) {
      return false;
    }
    require_stride *= size_perm_i;
  }
  return true;
}

void TensorImpl::release_resources() {
  autograd_meta_.reset();
  if (storage_) {
    storage_ = {};
  }
  if (owns_pyobj_) {
    TORCH_INTERNAL_ASSERT(pyobj_interpreter_ != nullptr);
    TORCH_INTERNAL_ASSERT(pyobj_ != nullptr);
    pyobj_interpreter_.load(std::memory_order_acquire)
        ->decref(pyobj_, /*is_tensor*/ true);
    // NB: this destructor can only be entered when there are no
    // references to this C++ object (obviously), NOR any references
    // to the PyObject (if there are references to the PyObject,
    // then the PyObject holds an owning reference to the tensor).
    // So it is OK to clear pyobj_ here as it is impossible for it to
    // be used again (modulo weak reference races)
    pyobj_ = nullptr; // for safety
  }
}

#ifndef C10_DISABLE_TENSORIMPL_EXTENSIBILITY
int64_t TensorImpl::dim() const {
  return sizes_and_strides_.size();
}
#endif

int64_t TensorImpl::size(int64_t d) const {
  d = at::maybe_wrap_dim(d, dim(), false);
  return sizes_and_strides_.size_at_unchecked(d);
}

int64_t TensorImpl::stride(int64_t d) const {
  d = at::maybe_wrap_dim(d, dim(), false);
  return sizes_and_strides_.stride_at_unchecked(d);
}

#ifndef C10_DISABLE_TENSORIMPL_EXTENSIBILITY
bool TensorImpl::has_storage() const {
  return storage_;
}
#endif

void TensorImpl::throw_storage_access_error() const {
  TORCH_CHECK_NOT_IMPLEMENTED(
      false, "Cannot access storage of ", tensorimpl_type_name());
}

bool TensorImpl::is_contiguous_nondefault_policy_impl(
    at::MemoryFormat memory_format) const {
  if (has_contiguity_ ==
      static_cast<uint8_t>(HasContiguityPolicy::ContiguityNotSupported)) {
    TORCH_CHECK_NOT_IMPLEMENTED(
        false,
        "Tensors of type ",
        tensorimpl_type_name(),
        " do not have is_contiguous");
  } else {
    TORCH_INTERNAL_ASSERT_DEBUG_ONLY(
        has_contiguity_ ==
        static_cast<uint8_t>(HasContiguityPolicy::CustomBehavior));
    return is_contiguous_custom(memory_format);
  }
}

bool TensorImpl::is_contiguous_custom(at::MemoryFormat memory_format) const {
  TORCH_INTERNAL_ASSERT(
      false,
      "TensorImpl::is_contiguous_custom should never be called; did you "
      "set_has_contiguity_policy and forget to override is_contiguous_custom?");
}

static void deletePlacementDeleteContext(void* ptr) {
  delete static_cast<PlacementDeleteContext*>(ptr);
}

at::DataPtr PlacementDeleteContext::makeDataPtr(
    at::DataPtr&& data_ptr,
    PlacementDtor placement_dtor,
    size_t size,
    at::Device device) {
  auto* ptr = data_ptr.get();
  return {
      ptr,
      new PlacementDeleteContext(std::move(data_ptr), placement_dtor, size),
      &deletePlacementDeleteContext,
      device};
}

AutogradMetaInterface::~AutogradMetaInterface() = default;

// Setting requires_grad to true on inference tensor outside InferenceMode
// is forbidden.  Ideally it would also be illegal inside InferenceMode.
// But there's no way that we can directly allocate a tensor to have
// requires_grad = true in C++ constructor so set_requires_grad is widely
// used in C++ frontend. Forbidding it inside InferenceMode will force users
// to delete these setter code in their code which is not ideal.
void TensorImpl::set_requires_grad(bool requires_grad) {
  TORCH_CHECK(
      !(requires_grad && is_inference() && !c10::InferenceMode::is_enabled()),
      "Setting requires_grad=True on inference tensor outside InferenceMode is not allowed.");
  if (!requires_grad && !autograd_meta_)
    return;
  if (!autograd_meta_)
    autograd_meta_ = impl::GetAutogradMetaFactory()->make();
  // NB: In principle, setting requires_grad to false could result in
  // the AutogradMeta becoming equal to a default constructed state,
  // in which case we could apply the nullptr AutogradMeta optimization
  // (see autograd_meta_ docs).  But we don't do this right now.  Note
  // that it is unsound to unconditionally set AutogradMeta to false
  // when you set requires_grad to False, as there may be nontrivial
  // information content in the other fields; for example, we may
  // have set the string name for a Variable, or there may be hooks
  // registered for it.
  autograd_meta_->set_requires_grad(requires_grad, this);
}

bool TensorImpl::requires_grad() const {
  if (!autograd_meta_)
    return false;
  return autograd_meta_->requires_grad();
}

void TensorImpl::set_autograd_meta(
    std::unique_ptr<c10::AutogradMetaInterface> autograd_meta) {
  // NB: autograd_meta may be null!  That just means it's the default
  // constructor
  autograd_meta_ = std::move(autograd_meta);
}

c10::AutogradMetaInterface* TensorImpl::autograd_meta() const {
  // NB: Might return null!
  return autograd_meta_.get();
}

c10::intrusive_ptr<TensorImpl> TensorImpl::shallow_copy_and_detach(
    const c10::VariableVersion& version_counter,
    bool allow_tensor_metadata_change) const {
  if (key_set_.has(DispatchKey::Python) &&
      !c10::impl::tls_is_dispatch_key_excluded(DispatchKey::Python)) {
    auto r = pyobj_interpreter_.load(std::memory_order_acquire)->detach(this);
    if (r) {
      r->set_version_counter(version_counter);
      r->set_allow_tensor_metadata_change(allow_tensor_metadata_change);
      return r;
    }
    // otherwise just copy the TensorImpl and not the PyObject.  Since
    // the interpreter is dead no one can call us out on it
  }
  auto impl = c10::make_intrusive<TensorImpl>(
      // No need to populate Storage; copy_tensor_metadata will do it for us.
      key_set_,
      data_type_,
      device_opt_);
  copy_tensor_metadata(
      /*src_impl=*/this,
      /*dest_impl=*/impl.get(),
      /*version_counter=*/version_counter,
      /*allow_tensor_metadata_change=*/allow_tensor_metadata_change);
  impl->refresh_numel();
  impl->refresh_contiguous();
  return impl;
}

c10::intrusive_ptr<TensorImpl> TensorImpl::shallow_copy_and_detach(
    c10::VariableVersion&& version_counter,
    bool allow_tensor_metadata_change) const {
  if (key_set_.has(DispatchKey::Python) &&
      !c10::impl::tls_is_dispatch_key_excluded(DispatchKey::Python)) {
    auto r = pyobj_interpreter_.load(std::memory_order_acquire)->detach(this);
    if (r) {
      r->set_version_counter(std::move(version_counter));
      r->set_allow_tensor_metadata_change(allow_tensor_metadata_change);
      return r;
    }
    // otherwise just copy the TensorImpl and not the PyObject.  Since
    // the interpreter is dead no one can call us out on it
  }
  auto impl = c10::make_intrusive<TensorImpl>(
      // No need to populate Storage; copy_tensor_metadata will do it for us.
      key_set_,
      data_type_,
      device_opt_);
  copy_tensor_metadata(
      /*src_impl=*/this,
      /*dest_impl=*/impl.get(),
      /*version_counter=*/std::move(version_counter),
      /*allow_tensor_metadata_change=*/allow_tensor_metadata_change);
  impl->refresh_numel();
  impl->refresh_contiguous();
  return impl;
}

void TensorImpl::copy_tensor_metadata_except_version_counter(
    const TensorImpl* src_impl,
    TensorImpl* dest_impl,
    bool allow_tensor_metadata_change) {
  dest_impl->storage_ = src_impl->storage_;
  dest_impl->sizes_and_strides_ = src_impl->sizes_and_strides_;
  dest_impl->storage_offset_ = src_impl->storage_offset_;
  dest_impl->data_type_ = src_impl->data_type_;
  dest_impl->device_opt_ = src_impl->device_opt_;
  dest_impl->key_set_ = src_impl->key_set_.remove(DispatchKey::Python);
  dest_impl->is_contiguous_ = src_impl->is_contiguous_;
  dest_impl->has_contiguity_ = src_impl->has_contiguity_;
  dest_impl->is_channels_last_contiguous_ =
      src_impl->is_channels_last_contiguous_;
  dest_impl->is_channels_last_3d_contiguous_ =
      src_impl->is_channels_last_3d_contiguous_;
  dest_impl->is_channels_last_ = src_impl->is_channels_last_;
  dest_impl->is_channels_last_3d_ = src_impl->is_channels_last_3d_;
  dest_impl->is_non_overlapping_and_dense_ =
      src_impl->is_non_overlapping_and_dense_;
  dest_impl->is_wrapped_number_ = src_impl->is_wrapped_number_;
  dest_impl->reserved_ = src_impl->reserved_;
  dest_impl->set_allow_tensor_metadata_change(allow_tensor_metadata_change);
  dest_impl->storage_access_should_throw_ =
      src_impl->storage_access_should_throw_;
  if (src_impl->named_tensor_meta_ != nullptr) {
    dest_impl->named_tensor_meta_ = src_impl->named_tensor_meta_->clone();
  }
}

void TensorImpl::copy_tensor_metadata(
    const TensorImpl* src_impl,
    TensorImpl* dest_impl,
    const c10::VariableVersion& version_counter,
    bool allow_tensor_metadata_change) {
  copy_tensor_metadata_except_version_counter(
      src_impl, dest_impl, allow_tensor_metadata_change);
  // TODO: In the ideal end state, it's okay to set disabled version_counter
  // on inference tensor since it's a no-op. This requires refactor on call
  // sites.
  if (!dest_impl->is_inference()) {
    dest_impl->set_version_counter(version_counter);
  }
}

void TensorImpl::copy_tensor_metadata(
    const TensorImpl* src_impl,
    TensorImpl* dest_impl,
    c10::VariableVersion&& version_counter,
    bool allow_tensor_metadata_change) {
  copy_tensor_metadata_except_version_counter(
      src_impl, dest_impl, allow_tensor_metadata_change);
  if (!dest_impl->is_inference()) {
    dest_impl->set_version_counter(std::move(version_counter));
  }
}

TorchDispatchTypeObject::TorchDispatchTypeObject(
    PyObject* type_object,
    c10::impl::PyInterpreter* pyinterpreter)
    : data_(type_object), pyinterpreter_(pyinterpreter) {}

TorchDispatchTypeObject::~TorchDispatchTypeObject() {
  pyinterpreter_->decref(data_, /*is_tensor*/ false);
}

c10::impl::PyInterpreter* TorchDispatchTypeObject::pyinterpreter() const {
  return pyinterpreter_;
}

PyObject* TorchDispatchTypeObject::ptr() const {
  return data_;
}

namespace impl {

namespace {
AutogradMetaFactory* meta_factory = nullptr;
} // namespace

void SetAutogradMetaFactory(AutogradMetaFactory* factory) {
  meta_factory = factory;
}
AutogradMetaFactory* GetAutogradMetaFactory() {
  TORCH_CHECK(
      meta_factory,
      "Support for autograd has not been loaded; have you linked against libtorch.so?")
  return meta_factory;
}

} // namespace impl

} // namespace c10<|MERGE_RESOLUTION|>--- conflicted
+++ resolved
@@ -144,15 +144,10 @@
       storage_offset_(0),
       numel_(0),
       data_type_(data_type),
-<<<<<<< HEAD
       device_opt_(storage_.device()) {
   // See [Note: Python key removal]
   constexpr auto python_ks = DispatchKeySet(DispatchKey::Python);
-  key_set_ = key_set.removeFunctionalityKeys(python_ks);
-=======
-      device_opt_(storage_.device()),
-      key_set_(key_set.remove(DispatchKey::Python)) { // See [Note: Python key removal]
->>>>>>> 369886b8
+  key_set_ = key_set - python_ks;
   init_bitfields();
   // Inference tensor doesn't have version counter.
   if (!is_inference()) {
@@ -197,14 +192,9 @@
 
   key_set = key_set | getAutocastRelatedKeySetFromBackend(k);
 
-<<<<<<< HEAD
   // See [Note: Python key removal]
   constexpr auto python_ks = DispatchKeySet(DispatchKey::Python);
-  key_set = key_set.removeFunctionalityKeys(python_ks);
-=======
-  key_set =
-      key_set.remove(DispatchKey::Python); // See [Note: Python key removal]
->>>>>>> 369886b8
+  key_set = key_set - python_ks;
 
   // Inference tensor doesn't have autograd related keys.
   if (inference_mode) {
