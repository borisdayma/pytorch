--- conflicted
+++ resolved
@@ -22,76 +22,6 @@
 }
 
 namespace detail {
-<<<<<<< HEAD
-// empty_cpu is used in ScalarOps.h, which can be referenced by other ATen
-// files. Since we want to decouple direct referencing native symbols and only
-// access native symbols through dispatching, we move its implementation here.
-Tensor empty_cpu(
-    IntArrayRef size,
-    c10::optional<ScalarType> dtype_opt,
-    c10::optional<Layout> layout_opt,
-    c10::optional<Device> device_opt,
-    c10::optional<bool> pin_memory_opt,
-    c10::optional<c10::MemoryFormat> memory_format_opt) {
-
-  auto device = device_or_default(device_opt);
-  TORCH_INTERNAL_ASSERT_DEBUG_ONLY(device.type() == DeviceType::CPU);
-  TORCH_INTERNAL_ASSERT_DEBUG_ONLY(layout_or_default(layout_opt) == Layout::Strided);
-
-  bool pin_memory = pinned_memory_or_default(pin_memory_opt);
-  // NOLINTNEXTLINE(cppcoreguidelines-init-variables)
-  c10::Allocator* allocator;
-  if (pin_memory) {
-    allocator = detail::getCUDAHooks().getPinnedMemoryAllocator();
-  } else {
-    allocator = at::getCPUAllocator();
-  }
-  auto dtype = dtype_or_default(dtype_opt);
-
-  constexpr auto cpu_ks = at::DispatchKeySet(at::DispatchKey::CPU);
-  return empty_generic(size, allocator, cpu_ks, dtype, memory_format_opt);
-}
-
-Tensor empty_generic(
-  IntArrayRef size,
-  c10::Allocator* allocator,
-  // technically this can be inferred from the device, but usually the
-  // correct setting is obvious from the call site so just make callers
-  // pass it in
-  c10::DispatchKeySet ks,
-  ScalarType scalar_type,
-  c10::optional<c10::MemoryFormat> memory_format_opt) {
-
-  check_size_nonnegative(size);
-
-  int64_t nelements = c10::multiply_integers(size);
-  caffe2::TypeMeta dtype = scalarTypeToTypeMeta(scalar_type);
-  int64_t size_bytes = nelements * dtype.itemsize();
-  auto storage_impl = c10::make_intrusive<StorageImpl>(
-      c10::StorageImpl::use_byte_size_t(),
-      size_bytes,
-      allocator->allocate(size_bytes),
-      allocator,
-      /*resizeable=*/true);
-
-  auto tensor = detail::make_tensor<TensorImpl>(
-      std::move(storage_impl), ks, dtype);
-  // Default TensorImpl has size [0]
-  if (size.size() != 1 || size[0] != 0) {
-    tensor.unsafeGetTensorImpl()->set_sizes_contiguous(size);
-  }
-
-  if (memory_format_opt.has_value()) {
-    // Restriding a just-created empty contiguous tensor does nothing.
-    if (*memory_format_opt != MemoryFormat::Contiguous) {
-      tensor.unsafeGetTensorImpl()->empty_tensor_restride(*memory_format_opt);
-    }
-  }
-
-  return tensor;
-}
-=======
->>>>>>> ff7fc5fd
 
 template <typename T>
 Tensor tensor_cpu(ArrayRef<T> values, const TensorOptions& options) {
