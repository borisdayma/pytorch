--- conflicted
+++ resolved
@@ -61,12 +61,12 @@
 namespace native {
 
 static bool init_nnpack() {
-  static std::once_flag once;
-  static bool nnpack_successfully_initialized = false;
-
-  std::call_once(once, []() {
+  static std::once_flag once_;
+  static bool nnpack_successfully_initialized_ = false;
+
+  std::call_once(once_, []() {
     const nnp_status nnpack_status = nnp_initialize();
-    nnpack_successfully_initialized = (nnp_status_success == nnpack_status);
+    nnpack_successfully_initialized_ = (nnp_status_success == nnpack_status);
 
     if (nnpack_status != nnp_status_success) {
       if (nnpack_status == nnp_status_out_of_memory) {
@@ -74,16 +74,44 @@
       } else if (nnpack_status == nnp_status_unsupported_hardware) {
         LOG(WARNING) << "Could not initialize NNPACK! Reason: Unsupported hardware.";
       } else {
-        LOG(WARNING) << "could not initialize NNPACK! Reason: Unknown error!";
+        LOG(WARNING) << "Could not initialize NNPACK! Reason: Unknown error!";
       }
     }
   });
 
-  return nnpack_successfully_initialized;
+  return nnpack_successfully_initialized_;
 }
 
 static pthreadpool_t nnpack_threadpool() {
+  // Try initializing a threadpool for NNPACK's use.  If we fail to
+  // successfully initialize an implementation, return nullptr which will
+  // instruct NNPACK to run single threaded.
+
+#ifdef C10_MOBILE
+  // If building for mobile, use Caffe 2's mobile-friendly threadpool.
   return caffe2::mobile_pthreadpool();
+#else
+  // Otherwise, try using pthreadpool if we manage to initialize it successfully.
+  static pthreadpool_t nnpack_threadpool_ = nullptr;
+  static bool called_nnpack_threadpool_ = false;
+
+  if (!called_nnpack_threadpool_) {
+    called_nnpack_threadpool_ = true;
+
+#ifdef INTRA_OP_PARALLEL
+    const uint32_t threads = at::get_num_threads();
+#else
+    const uint32_t threads = std::thread::hardware_concurrency();
+#endif
+
+    nnpack_threadpool_ = pthreadpool_create(threads);
+    if ( !nnpack_threadpool_ ) {
+      LOG(WARNING) << "Failed to initialize pthreadpool! Running NNPACK in single-threaded mode.";
+    }
+  }
+
+  return nnpack_threadpool_;
+#endif
 }
 
 bool _nnpack_available() {
@@ -127,25 +155,11 @@
 // Often written as 2 + max_dim (extra dims for batch size and channels)
 // constexpr int max_dim = 3;
 
-<<<<<<< HEAD
-static std::vector<int64_t> conv_output_size(
-    const IntArrayRef input_size,
-    const IntArrayRef weight_size,
-    const IntArrayRef stride,
-    const IntArrayRef padding) {
-  const auto calc_output_dimension = [](
-    const int64_t input, const int64_t kernel, const int64_t stride, const int64_t padding) {
-    return 1 + (input - kernel + 2 * padding) / stride;
-  };
-
-  const auto dim = input_size.size();
-=======
 std::vector<int64_t> conv_output_size(
     IntArrayRef input_size,
     IntArrayRef weight_size,
     IntArrayRef padding) {
   auto dim = input_size.size();
->>>>>>> c1a31d0a
   std::vector<int64_t> output_size(dim);
   output_size[output_batch_size_dim] = input_size[input_batch_size_dim];
   output_size[output_channels_dim] = weight_size[weight_output_channels_dim];
