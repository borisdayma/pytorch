--- conflicted
+++ resolved
@@ -17,14 +17,10 @@
      floating_and_complex_types, floating_and_complex_types_and,
      all_types_and_complex_and, all_types_and, all_types_and_complex)
 from torch.testing._internal.common_device_type import \
-<<<<<<< HEAD
-    (skipCUDAIfNoMagma, skipCPUIfNoLapack, skipCPUIfNoMkl, skipCUDAIfRocm,
-     expectedAlertNondeterministic, precisionOverride, onlyCPU)
-=======
     (skipIf, skipCUDAIfNoMagma, skipCPUIfNoLapack, skipCPUIfNoMkl,
-     skipCUDAIfRocm, expectedAlertNondeterministic, precisionOverride)
+     skipCUDAIfRocm, expectedAlertNondeterministic, precisionOverride,
+     onlyCPU)
 from torch.testing._internal.common_cuda import CUDA11OrLater
->>>>>>> 75ee5756
 from torch.testing._internal.common_utils import \
     (prod_single_zero, random_square_matrix_of_rank,
      random_symmetric_matrix, random_symmetric_psd_matrix,
