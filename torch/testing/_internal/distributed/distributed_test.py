--- conflicted
+++ resolved
@@ -3954,14 +3954,7 @@
                         gradient_as_bucket_view=grad_as_bucket_view,
                         static_graph=static_graph,
                     )
-<<<<<<< HEAD
-                    if static_graph:
-                        ddp_model_with_no_hook._set_static_graph()
                     optimizer_no_hook = optim_cls(
-=======
-
-                    optimizer_no_hook = mapping.get(functional_optim_cls)(
->>>>>>> 09357566
                         ddp_model_with_no_hook.parameters(),
                         *functional_optim_args,
                         **functional_optim_kwargs,
