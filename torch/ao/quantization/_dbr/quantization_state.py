from typing import Callable, List, Tuple, Any, Optional, Dict

import torch
import torch.nn.functional as F

from .mappings import (
    ops_are_related,
)

from .utils import (
    _raise_obs_not_found_error,
    _raise_obs_op_mismatch,
    op_needs_quantization,
    SeenQOpInfo,
    SeenNonQOpInfo,
    QTensorInfo,
    FuncOutputObsType,
    get_func_output_obs_type,
    converted_func_needs_scale_zp,
    FuncOutputDTypeType,
    get_func_output_dtype_type,
    get_quantized_op,
    get_input_observed_arg_idxs,
    get_packable_tensor_arg_idxs,
    get_param_name,
    get_packable_nontensor_arg_idxs,
    get_packable_arg_idxs,
    get_weight_arg_idx,
    iterate_and_apply,
    get_op_packing_only_uses_module_attributes,
    get_packable_tensor_kwarg_names,
    get_producer_of_seen_q_op_info,
    clone_detach_tensor_without_dispatch,
    get_input_args_quant_dequant_info,
    get_cur_qconfig,
    OpQuantizeabilityType,
)

OpConvertInfo = Tuple[
    # quantized equivalent of original op (None means keep original)
    Optional[Callable],
    # arg_quant_infos, each element is (scale, zp) for quantized and None otherwise
    List[Optional[Tuple[float, int]]],
    # arg_dequant_infos, each element is True if this arg needs a dequant
    List[bool],
    # packed param name, if the op has a packed param
    Optional[str],
    # additional kwargs, such as output scale and zero_point
    Dict[str, Any],
    # any_arg_quant_or_dequant_needed, if False then we can skip looking at
    # arg_quant_infos and arg_dequant_infos, for performance
    bool,
    # any_arg_kwarg_modification_needed, if False then we can return original
    # args and kwargs, for performance
    bool,
]

# TODO(future PR): maybe better name
# TODO(future PR): add serialization support
class AutoQuantizationState(torch.nn.Module):
    """
    Contains state necessary to perform auto quantization on the parent
    `nn.Module` instance.
    """

    idx : int

    def __init__(
        self,
        qconfig_dict: Dict[str, Any],
        fqn: str,
        input_dtypes: Any = None,
        output_dtypes: Any = None,
    ):
        super().__init__()
        self.idx = 0
        self.qconfig_dict = qconfig_dict
        self.fqn = fqn
        # this is a ModuleDict in order to properly register observers
        # to be within the module hierarchy.
        self.tensor_id_to_observer = torch.nn.ModuleDict()

        # TODO(future PR): include kwargs
        # Note: seen quantizeable ops are recorded with an index,
        # because we enforce order of execution. However, seen
        # unquantizeable ops are recorded without an index, because
        # we do not enforce order of execution.
        self.idx_to_seen_q_op_infos: Dict[int, SeenQOpInfo] = {}
        self.seen_nonq_op_infos: List[SeenNonQOpInfo] = []

        # qtensor_info objects of tensor outputs of the module, specified
        # in order of iteration through the output type. Non-tensor outputs
        # are represented with `None`.
        self.output_qtensor_infos: List[Optional[QTensorInfo]] = []
        self.input_dtypes = input_dtypes
        self.output_dtypes = output_dtypes
        # key: idx of seen op
        # value: name of packed weight
        # note: this is filled out right before convert
        self.idx_to_packed_weight_name: Dict[int, str] = {}
        self.tensor_id_to_scale_zp: Dict[int, Tuple[torch.Tensor, torch.Tensor]] = {}

        # Numeric Suite add_loggers functionality
        # if this flag is True, op outputs will be saved for debugging
        self.log_op_outputs = False
        # data structure to save op outputs for debugging
        # * outer list represents the different model forward call instances
        # * inner list represents the different op forward call instances in a
        #   model forward
        # TODO(future PR): handle types which are not torch.Tensor
        # TODO(future PR): use the Logger class and allow user overrides of it
        self.op_outputs: List[List[Tuple[
            int,  # global op idx
            Optional[str],  # fqn
            Callable,  # fp32 op type (TODO future PR: add quantized op type)
            torch.Tensor,  # value
        ]]] = []
        # model name to use in logging results
        self.logging_model_name: Optional[str]

        self.idx_to_op_convert_info: Dict[int, OpConvertInfo] = {}

        # If this is True, module outputs will be checked and converted
        # to the dtype specified by the user. If this is False, module outputs
        # will be returned as is. This value can be precalculated and it is set
        # to its final value after tracing.
        self.needs_dtype_transform_on_outputs = True

    def get_extra_state(self):
        return {"tensor_id_to_scale_zp": self.tensor_id_to_scale_zp}

    def set_extra_state(self, state):
        self.tensor_id_to_scale_zp = state["tensor_id_to_scale_zp"]
        for _, seen_q_op_info in self.idx_to_seen_q_op_infos.items():
            self.idx_to_op_convert_info[seen_q_op_info.idx] = \
                self.calculate_op_convert_info(seen_q_op_info)

    def has_at_least_one_seen_q_op_info(self) -> bool:
        return len(self.idx_to_seen_q_op_infos) > 0

    def validate_is_at_last_seen_idx(self) -> None:
        is_at_last_seen_idx = (
            len(self.idx_to_seen_q_op_infos) == 0 or
            self.idx == len(self.idx_to_seen_q_op_infos)
        )
        if not is_at_last_seen_idx:
            raise AssertionError(
                f"Cur idx: {self.idx}, expected idx: {len(self.idx_to_seen_q_op_infos)}")

    def extra_repr(self) -> str:
        s = ""
        # idx_to_seen_q_op_infos
        if len(self.idx_to_seen_q_op_infos):
            s += "(seen_q_op_infos): {\n"
            for k, v in self.idx_to_seen_q_op_infos.items():
                s += f"  {k}: {v}\n"
            s += "}\n"
        else:
            s += "(seen_q_op_infos): {}\n"
        if len(self.seen_nonq_op_infos):
            s += "(seen_nonq_op_infos): {\n"
            for n in self.seen_nonq_op_infos:
                s += f"  {n}\n"
            s += "}\n"
        else:
            s += "(seen_nonq_op_infos): {}\n"
        # output_qtensor_infos
        s += "(output_qtensor_infos): ["
        for i in self.output_qtensor_infos:
            s += f"{i} "
        s += "]\n"
        # idx_to_packed_weight_name
        if len(self.idx_to_packed_weight_name):
            s += "(idx_to_packed_weight_name): {\n"
            for k, v in self.idx_to_packed_weight_name.items():  # type: ignore[assignment]
                s += f"  {k}: {v}\n"
            s += "}\n"
        else:
            s += "(idx_to_packed_weight_name): {}"
        if len(self.tensor_id_to_scale_zp):
            s += "(tensor_id_to_scale_zp): {\n"
            for k, v in self.tensor_id_to_scale_zp.items():  # type: ignore[assignment]
                s += f"  {k}: {v}\n"
            s += "}"
        return s

    def _get_cur_seen_q_op_info(self):
        return self.idx_to_seen_q_op_infos[self.idx]

    def get_cur_output_inf_dtype(self):
        return self._get_cur_seen_q_op_info().output_tensor_infos[0].inf_dtype

    def reset_to_new_call(self):
        """
        Resets the internal op counter to start a new top level module call
        """
        # torch.nn.Module __setattr__ has overhead,
        # this code is the explicit fast path for `self.idx = 0`
        object.__setattr__(self, 'idx', 0)

        if self.log_op_outputs:
            self.op_outputs.append([])

    def cur_op_needs_hooks(self, cur_op: Callable) -> bool:
        return op_needs_quantization(cur_op)

    def validate_cur_op(self, cur_op: Callable) -> None:
        """
        This function is expected to be called before any new function or
        module call which needs hooks. It validates that the new function or
        module is of the expected type based on the order of execution.
        """
        try:
            seen_q_op_info = self._get_cur_seen_q_op_info()
            expected_op = seen_q_op_info.type
        except IndexError:
            _raise_obs_not_found_error(cur_op)
        if not ops_are_related(cur_op, expected_op, seen_q_op_info.type_is_module):
            _raise_obs_op_mismatch(cur_op, expected_op)

    def mark_cur_op_complete(self, cur_op: Callable) -> None:
        """
        This function is expected to be called after a function or module
        processing is complete.
        """
        # torch.nn.Module __setattr__ has overhead,
        # this code is the explicit fast path for `self.idx += 1`
        object.__setattr__(self, 'idx', self.idx + 1)

    def first_call_outputs_prepare_hook(
        self,
        outputs: Any,
        qtensor_id: List[int],
    ) -> Any:
        """
        This function is expected to be called on the outputs of a prepared
        module right before they are returned to the parent, during tracing.
        """
        outputs = self._first_call_assign_qtensor_infos_to_mod_outputs(
            outputs, qtensor_id)
        return outputs

    def outputs_prepare_hook(
        self,
        outputs: Any,
    ) -> Any:
        """
        This function is expected to be called on the outputs of a prepared
        module right before they are returned to the parent.
        """
        return outputs

    def outputs_convert_hook(
        self,
        outputs: Any,
    ) -> Any:
        """
        This function is expected to be called on the outputs of a converted
        module right before they are returned to the parent.
        """
        outputs = self._maybe_mod_outputs_dtype_transform(outputs)
        return outputs

    def get_output_qtensor_infos(self) -> List[Optional[QTensorInfo]]:
        """
        Used by the conversion to torch.jit.script.
        """
        return self.output_qtensor_infos

    def get_output_dtypes(self) -> Any:
        """
        Used by the conversion to torch.jit.script.
        """
        return self.output_dtypes

    def first_call_op_prepare_before_hook(
        self,
        op: Callable,
        args: Tuple[Any, ...],
        kwargs: Dict[str, Any],
        qtensor_id: List[int],
        fqn: str,
        root_module: torch.nn.Module,
        op_quantizeability_type: OpQuantizeabilityType,
    ) -> Tuple[Tuple[Any, ...], Dict[str, Any]]:
        """
        This function is expected to be called on args and kwargs of
        `op` directly before `op` is executed, during tracing.

        We record the type of `op`
        and the IDs of its tensor inputs. Note: we add a placeholder for IDs
        of tensor outputs, the placeholder will be filled out during the
        `op_prepare_after_hook`.

        The function returns modified `args` and `kwargs`.
        """
        return self._first_call_op_prepare_before_hook_create_subgraphs(
            op, args, kwargs, qtensor_id, fqn, root_module,
            op_quantizeability_type)

    def op_prepare_before_hook(
        self,
        op: Callable,
        args: Tuple[Any, ...],
        kwargs: Dict[str, Any],
    ) -> Tuple[Tuple[Any, ...], Dict[str, Any]]:
        """
        This function is expected to be called on args and kwargs of
        `op` directly before `op` is executed.

        We do the following:
        * pass the inputs through observers, if needed

        The function returns modified `args` and `kwargs`.
        """
        seen_q_op_info = self._get_cur_seen_q_op_info()

        def _maybe_observe(arg, tensor_info):
            tensor_id = tensor_info.id
            # TODO: do not run this twice on input and output
            if str(tensor_id) in self.tensor_id_to_observer:
                observer = self.tensor_id_to_observer[str(tensor_id)]
                return observer(arg)
            else:
                return arg

        args = iterate_and_apply(
            args, seen_q_op_info.input_tensor_infos, _maybe_observe)

        return args, kwargs

    def first_call_op_prepare_after_hook(
        self,
        op: Callable,
        output: Any,
        args: Tuple[Any, ...],
        qtensor_id: List[int],
        op_quantizeability_type: OpQuantizeabilityType,
    ) -> Any:
        """
        This function is called after an op call on a prepared model.

        * create an observer for the output, if needed, and record it in
          `tensor_id_to_observer`
        * amend the current seen op with the tensor ID of the output
        """
        self._first_call_op_prepare_after_hook_adjust_subgraphs(
            op, output, args, qtensor_id, op_quantizeability_type)
        return output

    def op_prepare_after_hook(
        self,
        op: Callable,
        output: Any,
        args: Tuple[Any, ...],
        global_op_idx: List[int],
    ) -> Any:
        """
        This function is called after an op call on a prepared model.

        * observe the output, if needed
        """
        seen_q_op_info = self._get_cur_seen_q_op_info()
        func_output_obs_type = get_func_output_obs_type(seen_q_op_info)
        # TODO(future PR): other output types
        if func_output_obs_type != FuncOutputObsType.NONE:
            seen_q_op_info = self._get_cur_seen_q_op_info()
            tensor_id = seen_q_op_info.output_tensor_infos[0].id
            obs = self.tensor_id_to_observer[str(tensor_id)]
            output = obs(output)

        if self.log_op_outputs:
            output_clone = clone_detach_tensor_without_dispatch(output)
            self.op_outputs[-1].append(
                (global_op_idx[0], seen_q_op_info.fqn, seen_q_op_info.type, output_clone))
            global_op_idx[0] += 1

        return output

    def op_convert_before_hook(
        self,
        op: Callable,
        args: Tuple[Any, ...],
        kwargs: Dict[str, Any],
        root_module: torch.nn.Module,
    ) -> Tuple[Callable, Tuple[Any, ...], Dict[str, Any]]:
        """
        This function is called before an op call in a converted model.

        For each arg in `args`, quantizes it if necessary.

        Returns potentially modified `op`, potentially modified `args`,
        potentially modified `kwargs`.
        """
        # TODO generalize this for more things
        # currently:
        # * can quantize args (via arg_quant_infos)
        # * can add scale and zp (via additional kwargs)

        # needed for F.conv2d
        # F.conv2d(input, weight, bias, stride, padding, dilation, groups)
        #   to
        # q.conv2d(input, packed_params, scale, zero_point)
        orig_op = op
        maybe_new_op, arg_quant_infos, arg_dequant_infos, packed_param_name, \
            additional_kwargs, any_arg_quant_or_dequant_needed, \
            any_arg_kwarg_modification_needed = self.get_op_convert_info(op)
        if maybe_new_op is not None:
            op = maybe_new_op
        if not any_arg_kwarg_modification_needed:
            return op, args, kwargs
        # print(op, arg_quant_infos, packed_param_name, additional_kwargs)

        # potentially quantize args, based on arg_quant_infos
        new_args = []
        if any_arg_quant_or_dequant_needed:
            tensor_arg_idx = 0
            # TODO: refactor this to use iterate_and_apply
            if orig_op is torch.cat:  # torch.cat variants
                # input tensors
                new_first_arg = []
                for arg in args[0]:
                    # TODO: handle non-tensor inputs
                    quant_info = arg_quant_infos[tensor_arg_idx]
                    dequant_info = arg_dequant_infos[tensor_arg_idx]
                    if quant_info is not None:
                        scale, zp = quant_info
                        arg = torch.quantize_per_tensor(arg, scale, zp, torch.quint8)
                    elif dequant_info is True:
                        arg = arg.dequantize()
                    new_first_arg.append(arg)
                    tensor_arg_idx += 1
                new_args = [new_first_arg, *args[1:]]
            else:
                for arg in args:
                    # TODO: handle non-tensor inputs
                    # TODO: this is not handling non-tensor tuple args (for example,
                    # dilation in conv2d) correctly, it just happens to work but
                    # needs a fix.
                    quant_info = arg_quant_infos[tensor_arg_idx]
                    dequant_info = arg_dequant_infos[tensor_arg_idx]
                    if quant_info is not None:
                        scale, zp = quant_info
                        arg = torch.quantize_per_tensor(arg, scale, zp, torch.quint8)
                    elif dequant_info is True:
                        arg = arg.dequantize()
                    new_args.append(arg)
                    tensor_arg_idx += 1
        else:
            new_args = [*args]

        # if there is a packed param, replace the relevant args
        if packed_param_name is not None:
            new_args_with_packed = []
            packable_arg_idxs = get_packable_arg_idxs(orig_op)
            added_packed = False
            for idx, arg in enumerate(new_args):
                if packable_arg_idxs is not None and idx in packable_arg_idxs:
                    if not added_packed:
                        packed_param = getattr(root_module, packed_param_name)
                        new_args_with_packed.append(packed_param)
                        added_packed = True
                else:
                    new_args_with_packed.append(arg)
            new_args = new_args_with_packed

        # potentially extend kwargs with scale and zero_point
        # TODO move op-specific logic out of here
        if len(additional_kwargs):
            if orig_op not in (F.conv2d, F.linear):
                kwargs.update(**additional_kwargs)
            else:
                seen_q_op_info = self._get_cur_seen_q_op_info()
                if seen_q_op_info.output_tensor_infos[0].inf_dtype == torch.quint8:
                    new_args.append(additional_kwargs['scale'])
                    new_args.append(additional_kwargs['zero_point'])

        # TODO move op-specific logic out of here
        if op is torch.ops.quantized.linear:
            kwargs.pop('bias', None)

        return op, tuple(new_args), kwargs

    def op_convert_after_hook(
        self,
        op: Callable,
        output,
        global_op_idx: List[int],
    ) -> Any:
        """
        This function is called aftern an op call in a converted model.

        TODO: add dequant, if needed
        """
        if self.log_op_outputs:
            output_clone = clone_detach_tensor_without_dispatch(output)
            seen_q_op_info = self._get_cur_seen_q_op_info()
            self.op_outputs[-1].append(
                (global_op_idx[0], seen_q_op_info.fqn, seen_q_op_info.type, output_clone))
            global_op_idx[0] += 1

        return output

    def get_op_convert_info(
        self,
        op: Callable,
    ) -> OpConvertInfo:
        """
        Returns the information needed for convert time modifications to `op`.
        """
        return self.idx_to_op_convert_info[self.idx]

    def calculate_op_convert_info(
        self,
        seen_q_op_info: SeenQOpInfo,
    ) -> OpConvertInfo:
        """
        This precalculates the information which will be returned by
        `get_op_convert_info`.
        """
        # calculate new op
        maybe_new_op = get_quantized_op(seen_q_op_info)

        # calculate quant infos
        arg_quant_infos, arg_dequant_infos, any_arg_quant_or_dequant_needed = \
            get_input_args_quant_dequant_info(
                seen_q_op_info, self.tensor_id_to_scale_zp)

        # get packed param name, if applicable
        packed_param_name = self._get_packed_param_name(seen_q_op_info)

        # calculate scale and zp for output
        # TODO: instead of always doing this if there is an observer,
        # calculate whether this is needed based on the op and dtypes
        additional_kwargs = {}
        needs_scale_zp = converted_func_needs_scale_zp(seen_q_op_info)
        if needs_scale_zp:
            output_tensor_infos = seen_q_op_info.output_tensor_infos
            tensor_id = output_tensor_infos[0].id
            scale, zp = self.tensor_id_to_scale_zp[tensor_id]
            additional_kwargs.update({'scale': scale, 'zero_point': zp})

        any_arg_kwarg_modification_needed = bool(
            any_arg_quant_or_dequant_needed or
            packed_param_name is not None or
            len(additional_kwargs)
        )  # the cast to bool is to make mypy recognize this as a bool

        return maybe_new_op, arg_quant_infos, arg_dequant_infos, \
            packed_param_name, additional_kwargs, any_arg_quant_or_dequant_needed, \
            any_arg_kwarg_modification_needed

    def _get_packed_param_name(self, seen_q_op_info: SeenQOpInfo) -> Optional[str]:
        """
        If the op in seen_q_op_info has a quantized packed param, returns it.
        Otherwise, returns None.
        """
        return self.idx_to_packed_weight_name.get(seen_q_op_info.idx, None)

    def _first_call_assign_qtensor_infos_to_mod_outputs_tensor(
        self,
        output: torch.Tensor,
        qtensor_id: List[int],
    ) -> torch.Tensor:
        """
        This is a helper function for _first_call_assign_qtensor_infos_to_mod_outputs
        to handle iterables of tensors without code duplication.
        """
        if not hasattr(output, '_qtensor_info'):
            # TODO: use actual dtype instead of defaulting to float
            output._qtensor_info = QTensorInfo(  # type: ignore[attr-defined]
                qtensor_id[0], output.dtype, torch.float)
            qtensor_id[0] += 1
        self.output_qtensor_infos.append(output._qtensor_info)  # type: ignore[attr-defined]
        # TODO(future PR): add an observer if needed
        return output

    def _first_call_assign_qtensor_infos_to_mod_outputs(
        self,
        outputs: Any,
        qtensor_id: List[int],
    ) -> Any:
        """
        Takes `outputs`, which are a set of values about to be returned from
        the current module. If `_qtensor_info` attributes do not already exist
        on any tensors in `outputs`, this function adds them, initializing the
        dtype to `torch.float`. This allows us to reason about module output
        dtypes even if the last op in the module is not quantizeable.
        """
        # TODO: handle objects with deeper nested tensors
        if isinstance(outputs, torch.Tensor):
            self._first_call_assign_qtensor_infos_to_mod_outputs_tensor(outputs, qtensor_id)
        elif isinstance(outputs, tuple):
            # TODO: handle other tuple subclasses more generically
            new_outputs = []
            for output in outputs:
                if isinstance(output, torch.Tensor):
                    new_outputs.append(self._first_call_assign_qtensor_infos_to_mod_outputs_tensor(
                        output, qtensor_id))
                else:
                    new_outputs.append(output)
            # hacky check for collections.namedtuple, TODO improve this
            # https://stackoverflow.com/questions/2166818/how-to-check-if-an-object-is-an-instance-of-a-namedtuple
            if hasattr(outputs, '_fields'):
                outputs = outputs.__class__(*new_outputs)
            else:
                outputs = tuple(new_outputs)
        else:
            pass
        return outputs

    def set_needs_dtype_transform_on_outputs(self):
        """
        Calculates whether a dtype transform on module outputs is needed
        and stores it. This is used to skip the outputs hook if it is not
        needed.
        """
        self.needs_dtype_transform_on_outputs = False

        if not len(self.output_qtensor_infos):
            # if there are no tensor outputs, there is nothing to transform
            return

        qtensor_info = self.output_qtensor_infos[0]
        if self.output_dtypes is not None:
            assert qtensor_info is not None
            # check the output dtype, and do the conversion if needed
            output_dtype = self.output_dtypes[0]
            if qtensor_info.inf_dtype != output_dtype:
                assert output_dtype is torch.float, \
                    'non-float output dtypes not handled yet'
                self.needs_dtype_transform_on_outputs = True

    def _maybe_mod_outputs_dtype_transform(
        self,
        outputs: Any,
    ) -> Any:
        """
        Takes `outputs` which are about to be returned from this module
        to the caller. If this module has restrictions on the dtypes of
        tensors it has to return, does the dtype conversion. Otherwise,
        does nothing.
        """
        if not self.needs_dtype_transform_on_outputs:
            return outputs

        if isinstance(outputs, torch.Tensor):
            qtensor_info = self.output_qtensor_infos[0]
            if self.output_dtypes is not None:
                assert qtensor_info is not None
                # check the output dtype, and do the conversion if needed
                output_dtype = self.output_dtypes[0]
                if qtensor_info.inf_dtype != output_dtype:
                    assert output_dtype is torch.float, \
                        'non-float output dtypes not handled yet'
                    outputs = outputs.dequantize()
            else:
                # if no output dtype was specified, do nothing
                pass

        return outputs

    def _first_call_op_prepare_before_hook_create_subgraphs_tensor(
        self,
        op: Callable,
        arg: Any,
        arg_tensor_infos: List[Optional[QTensorInfo]],
        qtensor_id: List[int],
    ) -> None:
        """
        Runs the prepare hook during first_call for individual
        tensors. If the input argument is a tensor, this function is
        called directly. If the input argument is an iterable such
        as a list or a tuple, this function is called on each element of
        the iteratble.
        """
        # TODO(next): fix this for torch.cat
        if not isinstance(arg, torch.Tensor):
            arg_tensor_infos.append(None)
            return

        # If a tensor does not have an ID, add it. This allows
        # us to track inputs shared by multiple quantizeable modules.
        if not hasattr(arg, '_qtensor_info'):
            arg._qtensor_info = QTensorInfo(  # type: ignore[attr-defined]
                qtensor_id[0], arg.dtype, arg.dtype)
            qtensor_id[0] += 1
        arg_tensor_infos.append(arg._qtensor_info)  # type: ignore[attr-defined]

    def _first_call_op_prepare_before_hook_create_subgraphs(
        self,
        op: Callable,
        args: Tuple[Any, ...],
        kwargs: Dict[str, Any],
        qtensor_id: List[int],
        fqn: str,
        root_module: torch.nn.Module,
        op_quantizeability_type: OpQuantizeabilityType,
    ) -> Tuple[Tuple[Any, ...], Dict[str, Any]]:
        """
        Given an op, args, kwargs about to be executed, records the subgraph
        of this op in `self`.
        """
<<<<<<< HEAD
=======
        op_packing_only_uses_module_attributes = \
            get_op_packing_only_uses_module_attributes(op, args, kwargs, root_module)
>>>>>>> 006dca56
        arg_tensor_infos: List[Optional[QTensorInfo]] = []
        for arg in args:
            if isinstance(arg, (list, tuple)):
                for inner_arg in arg:
                    self._first_call_op_prepare_before_hook_create_subgraphs_tensor(
                        op, inner_arg, arg_tensor_infos, qtensor_id)
            else:
                self._first_call_op_prepare_before_hook_create_subgraphs_tensor(
                    op, arg, arg_tensor_infos, qtensor_id)

        if op_quantizeability_type is OpQuantizeabilityType.NOT_QUANTIZEABLE:
            op_type_is_module = isinstance(op, torch.nn.Module)
            op_type : Callable = type(op) if op_type_is_module else op  # type: ignore[assignment]
            self.seen_nonq_op_infos.append(SeenNonQOpInfo(
                op_type, arg_tensor_infos, []))
            return args, kwargs

        op_packing_only_uses_module_attributes = \
            get_op_packing_only_uses_module_attributes(op, args, root_module)

        packable_tensor_idx_to_name = {}
        packable_nontensor_idx_to_arg = {}
        packable_tensor_kwarg_name_to_name = {}
        if op_packing_only_uses_module_attributes:
            packable_tensor_arg_idxs = get_packable_tensor_arg_idxs(op)
            if packable_tensor_arg_idxs is not None:
                for arg_idx in packable_tensor_arg_idxs:
                    if arg_idx >= len(args):
                        continue
                    arg = args[arg_idx]
                    param_name = get_param_name(root_module, arg)
                    packable_tensor_idx_to_name[arg_idx] = param_name

            packable_nontensor_arg_idxs = get_packable_nontensor_arg_idxs(op)
            if packable_nontensor_arg_idxs is not None:
                for arg_idx in packable_nontensor_arg_idxs:
                    packable_nontensor_idx_to_arg[arg_idx] = args[arg_idx]

            packable_tensor_kwarg_names = \
                get_packable_tensor_kwarg_names(op)
            if packable_tensor_kwarg_names is not None:
                for kwarg_name in packable_tensor_kwarg_names:
                    if kwarg_name not in kwargs:
                        continue
                    kwarg = kwargs[kwarg_name]
                    kwarg_name_on_module = get_param_name(root_module, kwarg)
                    packable_tensor_kwarg_name_to_name[kwarg_name] = \
                        kwarg_name_on_module

        if self.idx not in self.idx_to_seen_q_op_infos:
            op_type_is_module = isinstance(op, torch.nn.Module)
            op_type = type(op) if op_type_is_module else op  # type: ignore[assignment]
            qconfig = get_cur_qconfig(self.qconfig_dict, fqn, op_type)
            self.idx_to_seen_q_op_infos[self.idx] = SeenQOpInfo(
                self.idx, op_type, op_type_is_module, fqn, arg_tensor_infos, [],
                packable_tensor_idx_to_name, packable_nontensor_idx_to_arg,
                packable_tensor_kwarg_name_to_name,
                op_packing_only_uses_module_attributes, qconfig)

        return args, kwargs

    def _first_call_op_prepare_after_hook_adjust_subgraphs(
        self,
        op: Callable,
        output: Any,
        args: Tuple[Any, ...],
        qtensor_id: List[int],
        op_quantizeability_type: OpQuantizeabilityType,
    ) -> None:
        """
        After `op` was just executed, modifies the subgraph recorded
        for this op with the information about the output. Note, this
        has to be done in the "after" hook because the output of the op
        does not exist in the "before" hook.
        """
        # TODO(future PR): check if _qtensor_id needs to become an actual
        # attribute of Tensor
        # TODO(future PR): handle non-tensor outputs
        if op_quantizeability_type is OpQuantizeabilityType.QUANTIZEABLE:

            seen_q_op_info = self._get_cur_seen_q_op_info()
            func_output_dtype_type = get_func_output_dtype_type(seen_q_op_info)
            if func_output_dtype_type == FuncOutputDTypeType.DTYPE_DEPENDS_ON_QCONFIG:
                if isinstance(op, torch.nn.Module):
                    # For now, assume that eager mode convert has attached qconfig
                    # objects to any leaf module which needs quantization
                    if hasattr(op, 'activation_post_process'):
                        dtype_to_use = op.activation_post_process.dtype
                    else:
                        dtype_to_use = torch.float
                else:
                    qconfig = get_cur_qconfig(self.qconfig_dict, seen_q_op_info.fqn, op)
                    if qconfig is None:
                        dtype_to_use = torch.float
                    else:
                        dtype_to_use = qconfig.activation().dtype

            elif func_output_dtype_type == FuncOutputDTypeType.DTYPE_DEFAULT_BC_UNSUPPORTED_SYNTAX:
                dtype_to_use = torch.float
            else:
                # TODO(future PR): respect qconfig for torch.cat
                if isinstance(args[0], (tuple, list)):  # for torch.cat
                    unique_arg_dtypes = [
                        arg._qtensor_info.inf_dtype for arg in args[0]]
                    assert len(set(unique_arg_dtypes)) == 1, \
                        'an iterable with arguments with different inference ' + \
                        'dtypes is not supported yet'
                    dtype_to_use = args[0][0]._qtensor_info.inf_dtype
                else:
                    dtype_to_use = args[0]._qtensor_info.inf_dtype

        else:
            dtype_to_use = None  # type: ignore[assignment]

        def _add_output_qtensor_info(output, dtype_to_use):
            if dtype_to_use is None:
                dtype_to_use = output.dtype
            output._qtensor_info = QTensorInfo(
                qtensor_id[0], output.dtype, dtype_to_use)  # type: ignore[arg-type]
            if op_quantizeability_type is OpQuantizeabilityType.QUANTIZEABLE:
                target = self.idx_to_seen_q_op_infos[self.idx].output_tensor_infos
            else:
                target = self.seen_nonq_op_infos[-1].output_tensor_infos
            target.append(output._qtensor_info)
            qtensor_id[0] += 1

        if isinstance(output, torch.Tensor):
            _add_output_qtensor_info(output, dtype_to_use)
        elif isinstance(output, tuple):
            for element in output:
                if isinstance(element, torch.Tensor):
                    _add_output_qtensor_info(element, dtype_to_use)

    def _maybe_insert_input_observers(self, seen_q_op_info: SeenQOpInfo):
        func_output_dtype_type = get_func_output_dtype_type(seen_q_op_info)
        input_observed_arg_idxs = get_input_observed_arg_idxs(
            seen_q_op_info.type, seen_q_op_info.type_is_module)

        if func_output_dtype_type == FuncOutputDTypeType.DTYPE_DEPENDS_ON_QCONFIG:
            for idx, tensor_info in enumerate(seen_q_op_info.input_tensor_infos):
                if tensor_info is None:
                    continue
                if input_observed_arg_idxs is not None and \
                        idx not in input_observed_arg_idxs:
                    continue

                qconfig = get_cur_qconfig(
                    self.qconfig_dict, seen_q_op_info.fqn, seen_q_op_info.type)
                if qconfig is None:
                    # If qconfig is None, we do not need any input observers
                    continue

                elif tensor_info.inf_dtype != torch.quint8:
                    # TODO(future PR): this assumes current dtype is quint8,
                    # this is not always true
                    # TODO(future PR): currently this only handles float32 and
                    # quint8, we need to extend it to other dtypes
                    tensor_id = tensor_info.id  # type: ignore[attr-defined]
                    weight_arg_idx = get_weight_arg_idx(seen_q_op_info.type)
                    obs = qconfig.weight() if idx == weight_arg_idx else \
                        qconfig.activation()
                    self.tensor_id_to_observer[str(tensor_id)] = obs

    def _maybe_insert_output_observers(
        self,
        seen_q_op_info: SeenQOpInfo,
        root_module: torch.nn.Module,
    ):
        func_output_obs_type = get_func_output_obs_type(seen_q_op_info)
        output_tensor_id = seen_q_op_info.output_tensor_infos[0].id

        if func_output_obs_type == FuncOutputObsType.NEW_OBS:
            # TODO(future PR): check qconfig is None
            qconfig = get_cur_qconfig(
                self.qconfig_dict, seen_q_op_info.fqn, seen_q_op_info.type)
            assert qconfig is not None
            self.tensor_id_to_observer[str(output_tensor_id)] = \
                qconfig.activation()
        elif func_output_obs_type == FuncOutputObsType.REUSES_FIRST_INPUT_OBS:
            assert seen_q_op_info.input_tensor_infos[0] is not None
            first_input_tensor_id = seen_q_op_info.input_tensor_infos[0].id

            first_input_obs = None
            if str(first_input_tensor_id) in self.tensor_id_to_observer:
                first_input_obs = \
                    self.tensor_id_to_observer[str(first_input_tensor_id)]
            else:
                # This observer may be in a module (handled by eager
                # convert), in which case it's not in our map. For now,
                # copy it from the module. In the future, we could look
                # into having a soft link.
                # TODO: make this handle more cases
                # TODO: handle module -> add_scalar -> add_scalar
                prev_op = get_producer_of_seen_q_op_info(
                    self.idx_to_seen_q_op_infos, seen_q_op_info)
                assert prev_op is not None
                # TODO: the following line needs to only check fqn
                # for modules, not for functions
                fqn_last_part = prev_op.fqn.split('.')[-1]
                if hasattr(root_module, fqn_last_part):
                    first_input_mod = getattr(root_module, fqn_last_part)
                else:
                    first_input_mod = None
                # Currently, both tracing for module fusion and tracing for
                # quantization go through this code path. When tracing
                # for module fusion, quantizeable modules do not have
                # observers yet. For this path to not crash, we create one.
                # When tracing for quantization, this will be ignored.
                # TODO(future PR): refactor to avoid this.
                if first_input_mod and hasattr(first_input_mod, 'activation_post_process'):
                    first_input_obs = first_input_mod.activation_post_process
                else:
                    # TODO(future PR): check qconfig is None
                    qconfig = get_cur_qconfig(
                        self.qconfig_dict, seen_q_op_info.fqn, seen_q_op_info.type)
                    assert qconfig is not None
                    first_input_obs = qconfig.activation()

            self.tensor_id_to_observer[str(output_tensor_id)] = first_input_obs

    def insert_observers(self, root_module: torch.nn.Module):
        for idx, seen_q_op_info in self.idx_to_seen_q_op_infos.items():
            self._maybe_insert_input_observers(seen_q_op_info)
            self._maybe_insert_output_observers(seen_q_op_info, root_module)

    # This is a hack to enable nn.Sequential to properly work with
    # this class.
    # TODO(future): remove the hack
    def forward(self, x):
        raise NotImplementedError('Calling AutoQuantizationState.forward is not supported')
        # return x<|MERGE_RESOLUTION|>--- conflicted
+++ resolved
@@ -701,11 +701,6 @@
         Given an op, args, kwargs about to be executed, records the subgraph
         of this op in `self`.
         """
-<<<<<<< HEAD
-=======
-        op_packing_only_uses_module_attributes = \
-            get_op_packing_only_uses_module_attributes(op, args, kwargs, root_module)
->>>>>>> 006dca56
         arg_tensor_infos: List[Optional[QTensorInfo]] = []
         for arg in args:
             if isinstance(arg, (list, tuple)):
@@ -724,7 +719,7 @@
             return args, kwargs
 
         op_packing_only_uses_module_attributes = \
-            get_op_packing_only_uses_module_attributes(op, args, root_module)
+            get_op_packing_only_uses_module_attributes(op, args, kwargs, root_module)
 
         packable_tensor_idx_to_name = {}
         packable_nontensor_idx_to_arg = {}
