--- conflicted
+++ resolved
@@ -67,17 +67,11 @@
 
             elif seen_q_op_info.type == F.linear:
                 # fetch all the info needed for packed params
-<<<<<<< HEAD
-                assert seen_q_op_info.packable_tensor_idx_to_name[1] is not None
-                weight = getattr(module, seen_q_op_info.packable_tensor_idx_to_name[1])
-                bias_name = seen_q_op_info.packable_tensor_kwarg_name_to_name['bias']
-                bias = getattr(module, bias_name) if bias_name else None
-=======
                 def get_tensor_param_name(idx: int, name: str) -> Optional[str]:
-                    param_name = seen_op_info.packable_tensor_idx_to_name.get(idx, None)
+                    param_name = seen_q_op_info.packable_tensor_idx_to_name.get(idx, None)
                     if param_name is not None:
                         return param_name
-                    return seen_op_info.packable_tensor_kwarg_name_to_name.get(name, None)
+                    return seen_q_op_info.packable_tensor_kwarg_name_to_name.get(name, None)
 
                 weight_name = get_tensor_param_name(1, 'weight')
                 assert weight_name is not None
@@ -85,7 +79,6 @@
 
                 bias_name = get_tensor_param_name(2, 'bias')
                 bias = getattr(module, bias_name) if bias_name is not None else None
->>>>>>> 77a2346d
 
                 # quantize the weight
                 # TODO: create weight observers from qconfig.weight
