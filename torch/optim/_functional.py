--- conflicted
+++ resolved
@@ -15,62 +15,6 @@
 
 # TODO: use foreach API in optim._functional to do all the computation
 
-<<<<<<< HEAD
-=======
-def adam(params: List[Tensor],
-         grads: List[Tensor],
-         exp_avgs: List[Tensor],
-         exp_avg_sqs: List[Tensor],
-         max_exp_avg_sqs: List[Tensor],
-         state_steps: List[Tensor],
-         *,
-         amsgrad: bool,
-         beta1: float,
-         beta2: float,
-         lr: float,
-         weight_decay: float,
-         eps: float,
-         maximize: bool):
-    r"""Functional API that performs Adam algorithm computation.
-    See :class:`~torch.optim.Adam` for details.
-    """
-
-    if not all([isinstance(t, torch.Tensor) for t in state_steps]):
-        raise RuntimeError("API has changed, `state_steps` argument must contain a list of singleton tensors")
-
-    for i, param in enumerate(params):
-
-        grad = grads[i] if not maximize else -grads[i]
-        exp_avg = exp_avgs[i]
-        exp_avg_sq = exp_avg_sqs[i]
-        step_t = state_steps[i]
-        # update step
-        step_t += 1
-        step = step_t.item()
-
-        bias_correction1 = 1 - beta1 ** step
-        bias_correction2 = 1 - beta2 ** step
-
-        if weight_decay != 0:
-            grad = grad.add(param, alpha=weight_decay)
-
-        # Decay the first and second moment running average coefficient
-        exp_avg.mul_(beta1).add_(grad, alpha=1 - beta1)
-        exp_avg_sq.mul_(beta2).addcmul_(grad, grad.conj(), value=1 - beta2)
-        if amsgrad:
-            # Maintains the maximum of all 2nd moment running avg. till now
-            torch.maximum(max_exp_avg_sqs[i], exp_avg_sq, out=max_exp_avg_sqs[i])
-            # Use the max. for normalizing running avg. of gradient
-            denom = (max_exp_avg_sqs[i].sqrt() / math.sqrt(bias_correction2)).add_(eps)
-        else:
-            denom = (exp_avg_sq.sqrt() / math.sqrt(bias_correction2)).add_(eps)
-
-
-
-        step_size = lr / bias_correction1
-        param.addcdiv_(exp_avg, denom, value=-step_size)
-
->>>>>>> a24bfdb6
 def adamw(params: List[Tensor],
           grads: List[Tensor],
           exp_avgs: List[Tensor],
