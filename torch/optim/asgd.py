--- conflicted
+++ resolved
@@ -3,7 +3,7 @@
 from torch import Tensor
 
 from .optimizer import Optimizer
-from typing import List
+from typing import List, Optional
 
 
 class ASGD(Optimizer):
@@ -27,7 +27,8 @@
         https://dl.acm.org/citation.cfm?id=131098
     """
 
-    def __init__(self, params, lr=1e-2, lambd=1e-4, alpha=0.75, t0=1e6, weight_decay=0, foreach=None):
+    def __init__(self, params, lr=1e-2, lambd=1e-4, alpha=0.75, t0=1e6, weight_decay=0,
+                 foreach: Optional[bool] = None):
         if not 0.0 <= lr:
             raise ValueError("Invalid learning rate: {}".format(lr))
         if not 0.0 <= weight_decay:
@@ -39,10 +40,8 @@
 
     def __setstate__(self, state):
         super().__setstate__(state)
-<<<<<<< HEAD
         for group in self.param_groups:
             group.setdefault('foreach', None)
-=======
         state_values = list(self.state.values())
         step_is_tensor = (len(state_values) != 0) and torch.is_tensor(state_values[0]['step'])
         if not step_is_tensor:
@@ -56,7 +55,6 @@
         if not mu_is_tensor:
             for s in state_values:
                 s['mu'] = torch.tensor(float(s['mu']))
->>>>>>> bc834a86
 
     @torch.no_grad()
     def step(self, closure=None):
