#include <torch/csrc/jit/runtime/static/ops.h>

#include <ATen/CPUFunctions.h>
#include <ATen/NativeFunctions.h>
#include <ATen/ScalarOps.h>
#include <ATen/TensorUtils.h>
#include <ATen/native/IndexingUtils.h>
#include <ATen/native/Resize.h>
#include <ATen/native/TensorAdvancedIndexing.h>
#include <c10/util/irange.h>
#include <torch/csrc/jit/ir/ir.h>
#include <torch/csrc/jit/mobile/promoted_prim_ops.h>
#include <torch/csrc/jit/runtime/register_ops_utils.h>
#include <torch/csrc/jit/runtime/vararg_functions.h>

namespace {
constexpr auto createBorrowedIValue =
    c10::MaybeOwnedTraits<c10::IValue>::createBorrow;
} // namespace
namespace torch {
namespace jit {

C10_DEFINE_REGISTRY(SRNativeOperatorRegistry, SROperatorFunctor);

bool nativeOpIsRegistered(const c10::Symbol& op_name) {
  const std::string name(op_name.toQualString());
  return SRNativeOperatorRegistry()->Has(name);
}

std::function<void(ProcessedNode*)> getNativeOperation(Node* n) {
  auto op_name = n->kind().toQualString();
  if (SRNativeOperatorRegistry()->Has(op_name)) {
    return SRNativeOperatorRegistry()->Create(op_name)->Generate(n);
  }
  return nullptr;
}

REGISTER_NATIVE_OPERATOR_FUNCTOR(
    prim::TupleConstruct,
    prim_TupleConstruct,
    [](Node* n) -> SROperator {
      return [](ProcessedNode* p_node) {
        // prepare inputs
        std::vector<IValue> stack;
        const size_t size = p_node->num_inputs();
        stack.reserve(size);
        for (const auto i : c10::irange(size)) {
          stack.emplace_back(p_node->Input(i));
        }
        // run op
        auto* node = p_node->node();
        const auto& type = node->output()->type()->expect<TupleType>();
        if (type->name().has_value()) {
          namedTupleConstruct(stack, type, node->inputs().size());
        } else {
          tupleConstruct(stack, node->inputs().size());
        }
        // put output back
        p_node->Output(0) = std::move(stack[0]);
      };
    });

REGISTER_NATIVE_OPERATOR_FUNCTOR(
    prim::TupleUnpack,
    prim_TupleUnpack,
    [](Node* n) -> SROperator {
      return [](ProcessedNode* p_node) {
        const auto& elems = p_node->Input(0).toTupleRef().elements();
        const size_t num_outputs = p_node->outputs().size();
        TORCH_CHECK(
            num_outputs == elems.size(),
            "Number of outputs must match number of tuple elements.")
        for (size_t i = 0; i < num_outputs; ++i) {
          p_node->Output(i) = elems[i];
        }
      };
    });

REGISTER_NATIVE_OPERATOR_FUNCTOR(
    prim::DictConstruct,
    prim_DictConstruct,
    [](Node* n) -> SROperator {
      return [](ProcessedNode* p_node) {
        // prepare inputs
        std::vector<IValue> stack;
        const size_t size = p_node->num_inputs();
        stack.reserve(size);
        for (const auto i : c10::irange(size)) {
          stack.emplace_back(p_node->Input(i));
        }
        // run op
        auto* node = p_node->node();
        dictConstruct(
            stack,
            node->output()->type()->expectRef<DictType>(),
            node->inputs().size());
        // put output back
        p_node->Output(0) = std::move(stack[0]);
      };
    });

// See [Borrowed IValue Outputs]
REGISTER_NATIVE_OPERATOR_FUNCTOR(
    static_runtime::dict_unpack,
    static_runtime_dict_unpack,
    [](Node*) -> SROperator {
      return [](ProcessedNode* p_node) {
        DCHECK(p_node->num_inputs() - 1 == p_node->outputs().size());
        auto dict = p_node->Input(0).toGenericDict();
        const auto num_inputs = p_node->num_inputs();
        for (size_t i = 1; i < num_inputs; ++i) {
          const auto& key = p_node->Input(i);
          auto value = dict.find(key);
          TORCH_CHECK(value != dict.end(), "Key not in dict: ", key);
          p_node->Output(i - 1) = createBorrowedIValue(value->value());
        }
      };
    });

REGISTER_NATIVE_OPERATOR_FUNCTOR(
    aten::__getitem__,
    aten_getitem,
    [](Node* n) -> SROperator {
      if (n->inputs().size() != 2) {
        return nullptr;
      }

      if (n->input(0)->type()->castRaw<DictType>()) {
        return [](ProcessedNode* p_node) {
          auto dict = p_node->Input(0).toGenericDict();
          const auto& key = p_node->Input(1);
          auto value = dict.find(key);
          TORCH_CHECK(value != dict.end(), "Key not in dict: ", key);
          p_node->Output(0) = value->value();
        };
      } else if (n->input(0)->type()->castRaw<ListType>()) {
        return [](ProcessedNode* p_node) {
          const auto& list = p_node->Input(0).toList();
          auto idx = p_node->Input(1).toInt();
          p_node->Output(0) = getItem(list, idx);
        };
      }

      // TODO(T98581096): make __getitem__ work for other container types
      return nullptr;
    });

REGISTER_NATIVE_OPERATOR_FUNCTOR(
    prim::ListConstruct,
    prim_ListConstruct,
    [](Node* n) -> SROperator {
      return [](ProcessedNode* p_node) {
        // prepare inputs
        std::vector<IValue> stack;
        const size_t size = p_node->num_inputs();
        stack.reserve(size);
        for (const auto i : c10::irange(size)) {
          stack.emplace_back(p_node->Input(i));
        }
        // run op
        listConstruct(
            stack,
            p_node->node()->output()->type()->expectRef<ListType>(),
            p_node->num_inputs());
        // put output back
        p_node->Output(0) = std::move(stack[0]);
      };
    });

REGISTER_NATIVE_OPERATOR_FUNCTOR(
    prim::ListUnpack,
    prim_ListUnpack,
    [](Node* n) -> SROperator {
      return [](ProcessedNode* p_node) {
        // prepare inputs
        std::vector<IValue> stack;
        const size_t size = p_node->num_inputs();
        stack.reserve(size);
        for (const auto i : c10::irange(size)) {
          stack.emplace_back(p_node->Input(i));
        }
        // run op
        size_t num_outputs = p_node->outputs().size();
        listUnpack(stack, num_outputs);
        // put output back
        DCHECK_EQ(stack.size(), num_outputs);
        for (const auto i : c10::irange(num_outputs)) {
          p_node->Output(i) = std::move(stack[i]);
        }
      };
    });

REGISTER_NATIVE_OPERATOR_FUNCTOR(
    aten::append,
    aten_append,
    [](Node* n) -> SROperator {
      return [](ProcessedNode* p_node) {
        auto list = p_node->Input(0).toList();
        list.push_back(p_node->Input(1));
      };
    });

REGISTER_NATIVE_OPERATOR_FUNCTOR(
    prim::GetAttr,
    prim_GetAttr,
    [](Node* n) -> SROperator {
      return [](ProcessedNode* p_node) {
        auto& module = p_node->Input(0).toObjectRef();
        Node* node = p_node->node();
        const auto& type = node->input()->type()->expectRef<ClassType>();
        const auto& field = node->s(attr::name);
        const auto slot = type.getAttributeSlot(field);
        p_node->Output(0) = module.getSlot(slot);
      };
    });

REGISTER_NATIVE_OPERATOR_FUNCTOR(
    prim::SetAttr,
    prim_SetAttr,
    [](Node* n) -> SROperator {
      return [](ProcessedNode* p_node) {
        auto& module = p_node->Input(0).toObjectRef();
        Node* node = p_node->node();
        const auto& type = node->inputs()[0]->type()->expectRef<ClassType>();
        const auto& field = node->s(attr::name);
        const auto slot = type.getAttributeSlot(field);
        module.setSlot(slot, p_node->Input(1));
      };
    });

REGISTER_NATIVE_OPERATOR_FUNCTOR(
    aten::transpose,
    aten_transpose,
    [](Node* n) -> SROperator {
      if (!n->matches(torch::schema(
              "aten::transpose.int(Tensor(a) self, int dim0, int dim1) -> Tensor(a)"))) {
        LogAndDumpSchema(n);
        return nullptr;
      }
      return [](ProcessedNode* p_node) {
        const auto& in0_t = p_node->Input(0).toTensor();
        const auto in1_i = p_node->Input(1).toInt();
        const auto in2_i = p_node->Input(2).toInt();
        p_node->Output(0) = at::native::transpose(in0_t, in1_i, in2_i);
      };
    });

REGISTER_NATIVE_OPERATOR_FUNCTOR(aten::flatten, aten_flatten, [](Node* n) -> SROperator {
  if (!n->matches(torch::schema(
          "aten::flatten.using_ints(Tensor(a) self, int start_dim=0, int end_dim=-1) -> Tensor(a)"))) {
    LogAndDumpSchema(n);
    return nullptr;
  }
  return [](ProcessedNode* p_node) {
    const auto& in0_t = p_node->Input(0).toTensor();
    const auto in1_i = p_node->Input(1).toInt();
    const auto in2_i = p_node->Input(2).toInt();
    p_node->Output(0) = at::native::flatten(in0_t, in1_i, in2_i);
  };
});

REGISTER_NATIVE_OPERATOR_FUNCTOR(
    aten::permute,
    aten_permute,
    [](Node* n) -> SROperator {
      if (!n->matches(torch::schema(
              "aten::permute(Tensor(a) self, int[] dims) -> Tensor(a)"))) {
        LogAndDumpSchema(n);
        return nullptr;
      }
      return [](ProcessedNode* p_node) {
        const auto& in0_t = p_node->Input(0).toTensor();
        const auto in1_iv = p_node->Input(1).toDimVector();
        p_node->Output(0) = at::native::permute(in0_t, in1_iv);
      };
    });

REGISTER_NATIVE_OPERATOR_FUNCTOR(
    aten::reshape,
    aten_reshape,
    [](Node* n) -> SROperator {
      if (!n->matches(torch::schema(
              "aten::reshape(Tensor(a) self, int[] shape) -> Tensor(a)"))) {
        LogAndDumpSchema(n);
        return nullptr;
      }
      return [](ProcessedNode* p_node) {
        const auto& in0_t = p_node->Input(0).toTensor();
        const auto in1_iv = p_node->Input(1).toDimVector();
        p_node->Output(0) = at::native::reshape(in0_t, in1_iv);
      };
    });

REGISTER_NATIVE_OPERATOR_FUNCTOR(aten::slice, aten_slice, [](Node* n) -> SROperator {
  if (!n->matches(torch::schema(
          "aten::slice.Tensor(Tensor(a) self, int dim=0, int? start=0, int? end=9223372036854775807, int step=1) -> Tensor(a)"))) {
    LogAndDumpSchema(n);
    return nullptr;
  }
  return [](ProcessedNode* p_node) {
    const auto& in0_t = p_node->Input(0).toTensor();
    const auto in1_i = p_node->Input(1).toInt();
    const auto in2_i = p_node->Input(2).toInt();
    const auto in3_i = p_node->Input(3).toInt();
    const auto in4_i = p_node->Input(4).toInt();
    p_node->Output(0) = at::native::slice(in0_t, in1_i, in2_i, in3_i, in4_i);
  };
});

REGISTER_NATIVE_OPERATOR_FUNCTOR(aten::narrow, aten_narrow, [](Node* n) -> SROperator {
  if (!n->matches(torch::schema(
          "aten::narrow(Tensor(a) self, int dim, int start, int length) -> Tensor(a)")) &&
      !n->matches(torch::schema(
          "aten::narrow.Tensor(Tensor(a) self, int dim, Tensor start, int length) -> Tensor(a)"))) {
    LogAndDumpSchema(n);
    return nullptr;
  }
  return [](ProcessedNode* p_node) {
    const auto& self = p_node->Input(0).toTensor(); // self
    const auto dim = p_node->Input(1).toInt(); // dim
    int64_t start = 0;
    if (p_node->Input(2).isScalar()) {
      start = p_node->Input(2).toInt();
    } else {
      auto& t = p_node->Input(2).toTensor();
      start = t.item<int64_t>();
    }
    const auto length = p_node->Input(3).toInt(); // length
    TORCH_CHECK(
        self.dim() > 0, "narrow() cannot be applied to a 0-dim tensor.");
    auto cur_size = self.sizes()[dim];
    if (start != cur_size && start < 0) { // start being the end is valid, but
                                          // not a valid dim specification.
      start = at::maybe_wrap_dim(start, cur_size);
    }
    TORCH_CHECK(
        length >= 0 && start <= cur_size - length,
        "start (",
        start,
        ") + length (",
        length,
        ") exceeds dimension size (",
        cur_size,
        ").");
    p_node->Output(0) = at::native::slice(self, dim, start, start + length, 1);
  };
});

REGISTER_NATIVE_OPERATOR_FUNCTOR(aten::to, aten_to, [](Node* n) -> SROperator {
  if (n->matches(torch::schema(
          "aten::to.other(Tensor(a) self, Tensor other, bool non_blocking=False, bool copy=False, MemoryFormat? memory_format=None) -> Tensor(a)"))) {
    return [](ProcessedNode* p_node) {
      const auto& in0_t = p_node->Input(0).toTensor();
      const auto& in1_t = p_node->Input(1).toTensor();
      const auto in2_i = p_node->Input(2).toBool();
      const auto in3_i = p_node->Input(3).toBool();
      const auto in4_o = p_node->Input(4).toOptional<at::MemoryFormat>();
      p_node->Output(0) = at::native::to(in0_t, in1_t, in2_i, in3_i, in4_o);
    };
  }
  if (n->matches(torch::schema(
          "aten::to.dtype(Tensor(a) self, ScalarType dtype, bool non_blocking=False, bool copy=False, MemoryFormat? memory_format=None) -> Tensor(a)"))) {
    return [](ProcessedNode* p_node) {
      const auto& in0_t = p_node->Input(0).toTensor();
      const auto in1_i = p_node->Input(1).toScalarType();
      const auto in2_i = p_node->Input(2).toBool();
      const auto in3_i = p_node->Input(3).toBool();
      const auto in4_o = p_node->Input(4).toOptional<at::MemoryFormat>();
      p_node->Output(0) = at::native::to(in0_t, in1_i, in2_i, in3_i, in4_o);
    };
  }
  if (n->matches(torch::schema(
          "aten::to.prim_dtype(Tensor(a) self, int? dtype, bool non_blocking=False, bool copy=False) -> Tensor(a|b)"))) {
    return [](ProcessedNode* p_node) {
      const auto& in0_t = p_node->Input(0).toTensor();
      const auto in1_i = p_node->Input(1).toOptional<at::ScalarType>();
      const auto in2_i = p_node->Input(2).toBool();
      const auto in3_i = p_node->Input(3).toBool();
      // To mimick the behavior of the JIT interpreter, if both dtype
      // and copy are not set, we return self. Otherwise, we assume
      // that dtype is set.
      if (!in1_i && !in3_i) {
        p_node->Output(0) = in0_t;
      } else {
        TORCH_CHECK(
            in1_i,
            "dytpe cannot be None when copy is True for aten::to.prim_dtype");
        p_node->Output(0) = at::native::to(in0_t, *in1_i, in2_i, in3_i);
      }
    };
  }
  LogAndDumpSchema(n);
  return nullptr;
});

REGISTER_NATIVE_OPERATOR_FUNCTOR(
    aten::detach,
    aten_detach,
    [](Node* n) -> SROperator {
      if (!n->matches(
              torch::schema("aten::detach(Tensor(a) self) -> Tensor(a)"))) {
        LogAndDumpSchema(n);
        return nullptr;
      }
      return [](ProcessedNode* p_node) {
        const auto& in0_t = p_node->Input(0).toTensor();
        p_node->Output(0) = at::native::alias(in0_t);
      };
    });

REGISTER_NATIVE_OPERATOR_FUNCTOR(
    aten::expand_as,
    aten_expand_as,
    [](Node* n) -> SROperator {
      if (!n->matches(torch::schema(
              "aten::expand_as(Tensor(a) self, Tensor other) -> Tensor(a)"))) {
        LogAndDumpSchema(n);
        return nullptr;
      }
      return [](ProcessedNode* p_node) {
        const auto& self = p_node->Input(0).toTensor();
        const auto& other = p_node->Input(1).toTensor();
        p_node->Output(0) = self.expand(other.sizes());
      };
    });

REGISTER_NATIVE_OPERATOR_FUNCTOR(
    prim::isinstance,
    prim_isinstance,
    [](Node* n) -> SROperator {
      if (!n->matches(
              torch::schema("prim::isinstance(Any to_check) -> bool"))) {
        LogAndDumpSchema(n);
        return nullptr;
      }
      return [](ProcessedNode* p_node) {
        auto input_type = p_node->Input(0).type();

        auto* node = p_node->node();
        const std::vector<TypePtr>& candidates = node->tys(attr::types);
        for (const auto& candidate_type : candidates) {
          if (input_type->isSubtypeOf(*candidate_type)) {
            p_node->Output(0) = true;
            return;
          }
        }

        p_node->Output(0) = false;
      };
    });

REGISTER_NATIVE_OPERATOR_FUNCTOR(
    prim::TypeCheck,
    prim_TypeCheck,
    [](Node* n) -> SROperator {
      return [](ProcessedNode* p_node) {
        auto* node = p_node->node();
        const size_t num_inputs = node->inputs().size();
        TORCH_INTERNAL_ASSERT(
            num_inputs && num_inputs + 1 == node->outputs().size());

        const auto& expected_types = node->tys(attr::types);

        for (size_t i = 0; i < num_inputs; i++) {
          p_node->Output(i) = p_node->Input(i);
        }

        for (size_t i = 0; i < num_inputs; i++) {
          auto& input_tensor = p_node->Input(i).toTensor();
          auto* expected_type = expected_types[i]->castRaw<TensorType>();
          if (input_tensor.defined() &&
              !expected_type->matchTensor(input_tensor)) {
            p_node->Output(num_inputs) = false;
            return;
          }
        }

        p_node->Output(num_inputs) = true;
      };
    });

// See [Borrowed IValue Outputs]
REGISTER_NATIVE_OPERATOR_FUNCTOR(
    static_runtime::VarTupleUnpack,
    static_runtime_VarTupleUnpack,
    [](Node*) -> SROperator {
      return [](ProcessedNode* pnode) {
        size_t output_idx = 0;
        for (const auto idx : c10::irange(pnode->num_inputs())) {
          const auto& tuple = pnode->Input(idx);
          for (auto& elem : tuple.toTupleRef().elements()) {
            pnode->Output(output_idx) = createBorrowedIValue(elem);
            ++output_idx;
          }
        }
      };
    });

REGISTER_NATIVE_OPERATOR_FUNCTOR(
    aten::view,
    aten_view,
    [](Node* n) -> SROperator {
      if (!n->matches(torch::schema(
              "aten::view(Tensor(a) self, int[] size) -> (Tensor(a))"))) {
        LogAndDumpSchema(n);
        return nullptr;
      }
      return [](ProcessedNode* p_node) {
        const auto& input = p_node->Input(0).toTensor();
        const auto size = p_node->Input(1).toIntList();
        p_node->Output(0) = at::native::view(input, size.vec());
      };
    });

REGISTER_NATIVE_OPERATOR_FUNCTOR(
    aten::size,
    aten_size,
    [](Node* n) -> SROperator {
      if (n->matches(
              torch::schema("aten::size(Tensor self, int dim) -> int"))) {
        return [](ProcessedNode* p_node) {
          const auto& input = p_node->Input(0).toTensor();
          auto dim = p_node->Input(1).toInt();
          const auto ndim = input.dim();

          if (dim < 0 || dim >= ndim) {
            dim = c10::maybe_wrap_dim(dim, ndim);
          }
          p_node->Output(0) = input.sizes()[dim];
        };
      }
      if (n->matches(torch::schema("aten::size(Tensor self) -> int[]"))) {
        return [](ProcessedNode* p_node) {
          const auto& input = p_node->Input(0).toTensor();
          p_node->Output(0) = input.sizes();
        };
      }
      LogAndDumpSchema(n);
      return nullptr;
    });

REGISTER_NATIVE_OPERATOR_FUNCTOR(
    aten::squeeze,
    aten_squeeze,
    [](Node* n) -> SROperator {
      if (!n->matches(torch::schema(
              "aten::squeeze.dim(Tensor(a) self, int dim) -> Tensor(a)"))) {
        LogAndDumpSchema(n);
        return nullptr;
      }

      return [](ProcessedNode* p_node) {
        const auto& self = p_node->Input(0).toTensor();
        const auto dim = p_node->Input(1).toInt();
        p_node->Output(0) = at::native::squeeze(self, dim);
      };
    });

REGISTER_NATIVE_OPERATOR_FUNCTOR(aten::split, aten_split, [](Node* n) -> SROperator {
  if (n->matches(torch::schema(
          "aten::split(Tensor(a -> *) self, int split_size, int dim=0) -> Tensor(a)[]"))) {
    return [](ProcessedNode* p_node) {
      const auto& self = p_node->Input(0).toTensor();
      const auto split_size = p_node->Input(1).toInt();
      const auto dim = p_node->Input(2).toInt();
      p_node->Output(0) = at::native::split(self, split_size, dim);
    };
  }

  if (n->matches(torch::schema(
          "aten::split(Tensor(a -> *) self, int[] split_sizes, int dim=0) -> (Tensor[])"))) {
    return [](ProcessedNode* p_node) {
      const auto& self = p_node->Input(0).toTensor();
      const auto& split_sizes = p_node->Input(1).toIntList();
      const auto dim = p_node->Input(2).toInt();
      p_node->Output(0) =
          at::native::split_with_sizes(self, split_sizes.vec(), dim);
    };
  }

  LogAndDumpSchema(n);
  return nullptr;
});

REGISTER_NATIVE_OPERATOR_FUNCTOR(
    aten::split_with_sizes,
    aten_split_with_sizes,
    [](Node* n) -> SROperator {
      if (!n->matches(torch::schema(
              "aten::split_with_sizes(Tensor(a -> *) self, int[] split_sizes, int dim=0) -> Tensor(a)[]")) &&
          !n->matches(torch::schema(
              "aten::split_with_sizes(Tensor(a -> *) self, int[] split_sizes, int dim=0) -> (Tensor[])"))) {
        LogAndDumpSchema(n);
        return nullptr;
      }
      return [](ProcessedNode* p_node) {
        const auto& self = p_node->Input(0).toTensor();
        const auto& split_sizes = p_node->Input(1).toIntList();
        const auto dim = p_node->Input(2).toInt();
        p_node->Output(0) =
            at::native::split_with_sizes(self, split_sizes.vec(), dim);
      };
    });

REGISTER_NATIVE_OPERATOR_FUNCTOR(
    static_runtime::select_tensor,
    aten_select_tensor,
    [](Node* n) -> SROperator {
      TORCH_CHECK(n->inputs().size() == 3);
      return [](ProcessedNode* p_node) {
        const auto did_copy = p_node->Input(2).toBool();
        DCHECK(p_node->Input(0).isTensor());
        DCHECK(!did_copy || p_node->Input(1).isTensor());
        const IValue& assignFrom =
            did_copy ? p_node->Input(1) : p_node->Input(0);
        // Create an IValue that borrows the input Tensor in order to
        // save a refcount increment here and decrement in
        // MemoryPlanner::deallocate. MemoryPlanner knows about this
        // and will safely clean it up by using the corresponding
        // destroyBorrow method.
        DCHECK_NE(&assignFrom, &p_node->Output(0));
        // MemoryPlanner should have cleaned this up!
        DCHECK(p_node->Output(0).isNone());
        p_node->Output(0) =
            IValue(c10::MaybeOwnedTraits<at::TensorBase>::createBorrow(
                assignFrom.toTensor()));
      };
    });

REGISTER_NATIVE_OPERATOR_FUNCTOR(
    aten::mul,
    aten_mul,
    [](Node* n) -> SROperator {
      if (!n->matches(
              torch::schema("aten::mul.left_t(t[] l, int n) -> (t[])"))) {
        LogAndDumpSchema(n);
        return nullptr;
      }
      return [](ProcessedNode* pnode) {
        const auto& list = pnode->Input(0).toList();
        const auto n = pnode->Input(1).toInt();

        auto list_type = list.elementType();
        auto ret = c10::impl::GenericList(list_type);
        ret.reserve(list.size() * n);
        for (const auto i : c10::irange(n)) {
          (void)i;
          for (const auto& ival : list) {
            ret.push_back(ival);
          }
        }
        pnode->Output(0) = ret;
      };
    });

REGISTER_NATIVE_OPERATOR_FUNCTOR(
    aten::sub,
    aten_sub,
    [](Node* n) -> SROperator {
      if (!n->matches(torch::schema("aten::sub.int(int a, int b) -> (int)"))) {
        LogAndDumpSchema(n);
        return nullptr;
      }
      return [](ProcessedNode* pnode) {
        const auto a = pnode->Input(0).toInt();
        const auto b = pnode->Input(1).toInt();
        pnode->Output(0) = a - b;
      };
    });

REGISTER_NATIVE_OPERATOR_FUNCTOR(
    aten::add,
    aten_add,
    [](Node* n) -> SROperator {
      if (!n->matches(torch::schema("aten::add.t(t[] a, t[] b) -> (t[])"))) {
        LogAndDumpSchema(n);
        return nullptr;
      }
      return [](ProcessedNode* pnode) {
        const auto& a = pnode->Input(0).toList();
        const auto& b = pnode->Input(1).toList();
        auto ret = a.copy();
        ret.append(b);
        pnode->Output(0) = ret;
      };
    });

REGISTER_NATIVE_OPERATOR_FUNCTOR(
    aten::Int,
    aten_Int,
    [](Node* n) -> SROperator {
      if (!n->matches(torch::schema("aten::Int(Tensor a) -> int"))) {
        LogAndDumpSchema(n);
        return nullptr;
      }
      return [](ProcessedNode* pnode) {
        const auto& input = pnode->Input(0).toTensor();
        pnode->Output(0) = at::native::item(input).toInt();
      };
    });

<<<<<<< HEAD
REGISTER_NATIVE_OPERATOR_FUNCTOR(
    prim::TupleIndex,
    prim_TupleIndex,
    [](Node*) -> SROperator {
      return [](ProcessedNode* pnode) {
        const auto& elems = pnode->Input(0).toTupleRef().elements();
        const auto num_elems = elems.size();
        auto idx = pnode->Input(1).toInt();
        idx = normalizeIndex(idx, num_elems);
        if (idx < 0 || idx >= num_elems) {
          // Use std::runtime_error instead of c10::Error to be consistent with
          // JIT
          throw std::runtime_error("Tuple index out of range");
        }
        pnode->Output(0) = elems[idx];
      };
    });

REGISTER_NATIVE_OPERATOR_FUNCTOR(
    prim::RaiseExecption,
    prim_RaiseExeception,
    [](Node*) -> SROperator {
      return [](ProcessedNode* pnode) {
        const auto& message = pnode->Input(0).toStringRef();
        throw std::runtime_error(message);
      };
    });

REGISTER_NATIVE_OPERATOR_FUNCTOR(
    prim::Uninitialized,
    prim_Uninitialized,
    [](Node*) -> SROperator {
      return [](ProcessedNode* pnode) {
        pnode->Output(0) = IValue::uninitialized();
      };
    });

REGISTER_NATIVE_OPERATOR_FUNCTOR(
    aten::format,
    aten_format,
    [](Node*) -> SROperator {
      return [](ProcessedNode* pnode) {
        const auto num_inputs = pnode->num_inputs();
        TORCH_CHECK(num_inputs > 0);
        std::vector<IValue> stack;
        stack.reserve(num_inputs);
        for (const auto i : c10::irange(num_inputs)) {
          stack.push_back(pnode->Input(i));
        }
        format(stack, num_inputs);
        DCHECK_EQ(stack.size(), 1);
        pnode->Output(0) = std::move(stack[0]);
      };
    });

REGISTER_NATIVE_OPERATOR_FUNCTOR(
    prim::device,
    prim_device,
    [](Node*) -> SROperator {
      return [](ProcessedNode* pnode) {
        const auto& input = pnode->Input(0).toTensor();
        pnode->Output(0) = input.device();
      };
    });

REGISTER_NATIVE_OPERATOR_FUNCTOR(
    prim::dtype,
    prim_dtype,
    [](Node*) -> SROperator {
      return [](ProcessedNode* pnode) {
        const auto& input = pnode->Input(0).toTensor();
        pnode->Output(0) = static_cast<int64_t>(input.scalar_type());
      };
    });

REGISTER_NATIVE_OPERATOR_FUNCTOR(aten::dim, aten_dim, [](Node*) -> SROperator {
  return [](ProcessedNode* pnode) {
    const auto& input = pnode->Input(0).toTensor();
    pnode->Output(0) = input.dim();
  };
});

REGISTER_NATIVE_OPERATOR_FUNCTOR(
    aten::__not__,
    aten_not,
    [](Node*) -> SROperator {
      return [](ProcessedNode* pnode) {
        auto input = pnode->Input(0).toBool();
        pnode->Output(0) = !input;
      };
    });

REGISTER_NATIVE_OPERATOR_FUNCTOR(
    aten::Bool,
    aten_Bool,
    [](Node* n) -> SROperator {
      if (n->matches(torch::schema("aten::Bool.Tensor(Tensor a) -> bool"))) {
        return [](ProcessedNode* pnode) {
          const auto& input = pnode->Input(0).toTensor();
          pnode->Output(0) = at::native::is_nonzero(input);
        };
      }

      if (n->matches(torch::schema("aten::Bool.int(int a) -> bool"))) {
        return [](ProcessedNode* pnode) {
          const auto input = pnode->Input(0).toInt();
          pnode->Output(0) = static_cast<bool>(input);
        };
      }

      if (n->matches(torch::schema("aten::Bool.float(float a) -> bool"))) {
        return [](ProcessedNode* pnode) {
          const auto input = pnode->Input(0).toDouble();
          pnode->Output(0) = static_cast<bool>(input);
        };
      }

      LogAndDumpSchema(n);
      return nullptr;
    });

REGISTER_NATIVE_OPERATOR_FUNCTOR(
    prim::is_cuda,
    prim_is_cuda,
    [](Node*) -> SROperator {
      return [](ProcessedNode* pnode) {
        const auto& input = pnode->Input(0).toTensor();
        pnode->Output(0) = input.is_cuda();
      };
    });

REGISTER_NATIVE_OPERATOR_FUNCTOR(
    prim::tolist,
    prim_tolist,
    [](Node*) -> SROperator {
      return [](ProcessedNode* pnode) {
        const auto& input = pnode->Input(0).toTensor();
        const auto dim = pnode->Input(1).toInt();
        const auto elem_type = pnode->Input(2).toInt();
        std::vector<IValue> stack{input, dim, elem_type};
        toList(stack);
        DCHECK_EQ(stack.size(), 1);
        pnode->Output(0) = std::move(stack[0]);
=======
// See [Create owned refs for special values]
REGISTER_NATIVE_OPERATOR_FUNCTOR(
    static_runtime::create_owned_ref,
    static_runtime_create_owned_ref,
    [](Node*) -> SROperator {
      return
          [](ProcessedNode* p_node) { p_node->Output(0) = p_node->Input(0); };
    });

REGISTER_NATIVE_OPERATOR_FUNCTOR(prim::If, prim_If, [](Node*) -> SROperator {
  return [](ProcessedNode* p_node) {
    auto condition = p_node->Input(0).toBool();
    auto* block_runners = p_node->block_runners();
    DCHECK(block_runners);
    DCHECK_EQ(block_runners->size(), 2);
    auto& runner = (*block_runners)[!condition];

    auto output = runner({});
    if (!output.isTuple()) {
      p_node->Output(0) = std::move(output);
      return;
    }
    auto& elems = output.toTupleRef().elements();
    DCHECK_EQ(elems.size(), p_node->num_outputs());
    for (const auto i : c10::irange(elems.size())) {
      p_node->Output(i) = elems[i];
    }
  };
});

namespace {

std::vector<IValue> collectLoopSubBlockInputs(const ProcessedNode& p_node) {
  const auto num_inputs = p_node.num_inputs();
  DCHECK_GE(num_inputs, 2);
  // The first two inputs to the loop node are the max trip count
  // and initial condition. We don't collect them here, since those
  // are not inputs for the sub-block.
  const auto num_args = num_inputs - 2;

  std::vector<IValue> result;
  result.reserve(num_args + 1);
  // First argument to the loop sub-block is always the loop counter, initially
  // zero.
  result.emplace_back(0);

  for (const auto i : c10::irange(num_args)) {
    result.push_back(p_node.Input(2 + i));
  }

  return result;
}

} // namespace

REGISTER_NATIVE_OPERATOR_FUNCTOR(
    prim::Loop,
    prim_Loop,
    [](Node*) -> SROperator {
      return [](ProcessedNode* p_node) {
        const auto max_trip_count = p_node->Input(0).toInt();
        auto condition = p_node->Input(1).toBool();

        auto* block_runners = p_node->block_runners();
        DCHECK(block_runners);
        DCHECK_EQ(block_runners->size(), 1);
        auto& runner = (*block_runners)[0];

        auto args = collectLoopSubBlockInputs(*p_node);
        int64_t loop_count = 0;

        while (condition && loop_count < max_trip_count) {
          auto output = runner(args);

          if (output.isTuple()) {
            auto& elems = output.toTupleRef().elements();
            DCHECK(elems.size() == args.size());
            for (const auto i : c10::irange(1, args.size())) {
              args[i] = elems[i];
            }
            condition = elems[0].toBool();
          } else {
            condition = output.toBool();
          }
          args[0] = ++loop_count;
        }

        const auto num_outputs = p_node->num_outputs();
        DCHECK_EQ(args.size(), num_outputs + 1);
        for (const auto i : c10::irange(num_outputs)) {
          p_node->Output(i) = std::move(args[i + 1]);
        }
>>>>>>> 3a448895
      };
    });

} // namespace jit
} // namespace torch<|MERGE_RESOLUTION|>--- conflicted
+++ resolved
@@ -699,151 +699,6 @@
       };
     });
 
-<<<<<<< HEAD
-REGISTER_NATIVE_OPERATOR_FUNCTOR(
-    prim::TupleIndex,
-    prim_TupleIndex,
-    [](Node*) -> SROperator {
-      return [](ProcessedNode* pnode) {
-        const auto& elems = pnode->Input(0).toTupleRef().elements();
-        const auto num_elems = elems.size();
-        auto idx = pnode->Input(1).toInt();
-        idx = normalizeIndex(idx, num_elems);
-        if (idx < 0 || idx >= num_elems) {
-          // Use std::runtime_error instead of c10::Error to be consistent with
-          // JIT
-          throw std::runtime_error("Tuple index out of range");
-        }
-        pnode->Output(0) = elems[idx];
-      };
-    });
-
-REGISTER_NATIVE_OPERATOR_FUNCTOR(
-    prim::RaiseExecption,
-    prim_RaiseExeception,
-    [](Node*) -> SROperator {
-      return [](ProcessedNode* pnode) {
-        const auto& message = pnode->Input(0).toStringRef();
-        throw std::runtime_error(message);
-      };
-    });
-
-REGISTER_NATIVE_OPERATOR_FUNCTOR(
-    prim::Uninitialized,
-    prim_Uninitialized,
-    [](Node*) -> SROperator {
-      return [](ProcessedNode* pnode) {
-        pnode->Output(0) = IValue::uninitialized();
-      };
-    });
-
-REGISTER_NATIVE_OPERATOR_FUNCTOR(
-    aten::format,
-    aten_format,
-    [](Node*) -> SROperator {
-      return [](ProcessedNode* pnode) {
-        const auto num_inputs = pnode->num_inputs();
-        TORCH_CHECK(num_inputs > 0);
-        std::vector<IValue> stack;
-        stack.reserve(num_inputs);
-        for (const auto i : c10::irange(num_inputs)) {
-          stack.push_back(pnode->Input(i));
-        }
-        format(stack, num_inputs);
-        DCHECK_EQ(stack.size(), 1);
-        pnode->Output(0) = std::move(stack[0]);
-      };
-    });
-
-REGISTER_NATIVE_OPERATOR_FUNCTOR(
-    prim::device,
-    prim_device,
-    [](Node*) -> SROperator {
-      return [](ProcessedNode* pnode) {
-        const auto& input = pnode->Input(0).toTensor();
-        pnode->Output(0) = input.device();
-      };
-    });
-
-REGISTER_NATIVE_OPERATOR_FUNCTOR(
-    prim::dtype,
-    prim_dtype,
-    [](Node*) -> SROperator {
-      return [](ProcessedNode* pnode) {
-        const auto& input = pnode->Input(0).toTensor();
-        pnode->Output(0) = static_cast<int64_t>(input.scalar_type());
-      };
-    });
-
-REGISTER_NATIVE_OPERATOR_FUNCTOR(aten::dim, aten_dim, [](Node*) -> SROperator {
-  return [](ProcessedNode* pnode) {
-    const auto& input = pnode->Input(0).toTensor();
-    pnode->Output(0) = input.dim();
-  };
-});
-
-REGISTER_NATIVE_OPERATOR_FUNCTOR(
-    aten::__not__,
-    aten_not,
-    [](Node*) -> SROperator {
-      return [](ProcessedNode* pnode) {
-        auto input = pnode->Input(0).toBool();
-        pnode->Output(0) = !input;
-      };
-    });
-
-REGISTER_NATIVE_OPERATOR_FUNCTOR(
-    aten::Bool,
-    aten_Bool,
-    [](Node* n) -> SROperator {
-      if (n->matches(torch::schema("aten::Bool.Tensor(Tensor a) -> bool"))) {
-        return [](ProcessedNode* pnode) {
-          const auto& input = pnode->Input(0).toTensor();
-          pnode->Output(0) = at::native::is_nonzero(input);
-        };
-      }
-
-      if (n->matches(torch::schema("aten::Bool.int(int a) -> bool"))) {
-        return [](ProcessedNode* pnode) {
-          const auto input = pnode->Input(0).toInt();
-          pnode->Output(0) = static_cast<bool>(input);
-        };
-      }
-
-      if (n->matches(torch::schema("aten::Bool.float(float a) -> bool"))) {
-        return [](ProcessedNode* pnode) {
-          const auto input = pnode->Input(0).toDouble();
-          pnode->Output(0) = static_cast<bool>(input);
-        };
-      }
-
-      LogAndDumpSchema(n);
-      return nullptr;
-    });
-
-REGISTER_NATIVE_OPERATOR_FUNCTOR(
-    prim::is_cuda,
-    prim_is_cuda,
-    [](Node*) -> SROperator {
-      return [](ProcessedNode* pnode) {
-        const auto& input = pnode->Input(0).toTensor();
-        pnode->Output(0) = input.is_cuda();
-      };
-    });
-
-REGISTER_NATIVE_OPERATOR_FUNCTOR(
-    prim::tolist,
-    prim_tolist,
-    [](Node*) -> SROperator {
-      return [](ProcessedNode* pnode) {
-        const auto& input = pnode->Input(0).toTensor();
-        const auto dim = pnode->Input(1).toInt();
-        const auto elem_type = pnode->Input(2).toInt();
-        std::vector<IValue> stack{input, dim, elem_type};
-        toList(stack);
-        DCHECK_EQ(stack.size(), 1);
-        pnode->Output(0) = std::move(stack[0]);
-=======
 // See [Create owned refs for special values]
 REGISTER_NATIVE_OPERATOR_FUNCTOR(
     static_runtime::create_owned_ref,
@@ -936,7 +791,152 @@
         for (const auto i : c10::irange(num_outputs)) {
           p_node->Output(i) = std::move(args[i + 1]);
         }
->>>>>>> 3a448895
+      };
+    });
+
+REGISTER_NATIVE_OPERATOR_FUNCTOR(
+    prim::TupleIndex,
+    prim_TupleIndex,
+    [](Node*) -> SROperator {
+      return [](ProcessedNode* pnode) {
+        const auto& elems = pnode->Input(0).toTupleRef().elements();
+        const auto num_elems = elems.size();
+        auto idx = pnode->Input(1).toInt();
+        idx = normalizeIndex(idx, num_elems);
+        if (idx < 0 || idx >= num_elems) {
+          // Use std::runtime_error instead of c10::Error to be consistent with
+          // JIT
+          throw std::runtime_error("Tuple index out of range");
+        }
+        pnode->Output(0) = elems[idx];
+      };
+    });
+
+REGISTER_NATIVE_OPERATOR_FUNCTOR(
+    prim::RaiseExecption,
+    prim_RaiseExeception,
+    [](Node*) -> SROperator {
+      return [](ProcessedNode* pnode) {
+        const auto& message = pnode->Input(0).toStringRef();
+        throw std::runtime_error(message);
+      };
+    });
+
+REGISTER_NATIVE_OPERATOR_FUNCTOR(
+    prim::Uninitialized,
+    prim_Uninitialized,
+    [](Node*) -> SROperator {
+      return [](ProcessedNode* pnode) {
+        pnode->Output(0) = IValue::uninitialized();
+      };
+    });
+
+REGISTER_NATIVE_OPERATOR_FUNCTOR(
+    aten::format,
+    aten_format,
+    [](Node*) -> SROperator {
+      return [](ProcessedNode* pnode) {
+        const auto num_inputs = pnode->num_inputs();
+        TORCH_CHECK(num_inputs > 0);
+        std::vector<IValue> stack;
+        stack.reserve(num_inputs);
+        for (const auto i : c10::irange(num_inputs)) {
+          stack.push_back(pnode->Input(i));
+        }
+        format(stack, num_inputs);
+        DCHECK_EQ(stack.size(), 1);
+        pnode->Output(0) = std::move(stack[0]);
+      };
+    });
+
+REGISTER_NATIVE_OPERATOR_FUNCTOR(
+    prim::device,
+    prim_device,
+    [](Node*) -> SROperator {
+      return [](ProcessedNode* pnode) {
+        const auto& input = pnode->Input(0).toTensor();
+        pnode->Output(0) = input.device();
+      };
+    });
+
+REGISTER_NATIVE_OPERATOR_FUNCTOR(
+    prim::dtype,
+    prim_dtype,
+    [](Node*) -> SROperator {
+      return [](ProcessedNode* pnode) {
+        const auto& input = pnode->Input(0).toTensor();
+        pnode->Output(0) = static_cast<int64_t>(input.scalar_type());
+      };
+    });
+
+REGISTER_NATIVE_OPERATOR_FUNCTOR(aten::dim, aten_dim, [](Node*) -> SROperator {
+  return [](ProcessedNode* pnode) {
+    const auto& input = pnode->Input(0).toTensor();
+    pnode->Output(0) = input.dim();
+  };
+});
+
+REGISTER_NATIVE_OPERATOR_FUNCTOR(
+    aten::__not__,
+    aten_not,
+    [](Node*) -> SROperator {
+      return [](ProcessedNode* pnode) {
+        auto input = pnode->Input(0).toBool();
+        pnode->Output(0) = !input;
+      };
+    });
+
+REGISTER_NATIVE_OPERATOR_FUNCTOR(
+    aten::Bool,
+    aten_Bool,
+    [](Node* n) -> SROperator {
+      if (n->matches(torch::schema("aten::Bool.Tensor(Tensor a) -> bool"))) {
+        return [](ProcessedNode* pnode) {
+          const auto& input = pnode->Input(0).toTensor();
+          pnode->Output(0) = at::native::is_nonzero(input);
+        };
+      }
+
+      if (n->matches(torch::schema("aten::Bool.int(int a) -> bool"))) {
+        return [](ProcessedNode* pnode) {
+          const auto input = pnode->Input(0).toInt();
+          pnode->Output(0) = static_cast<bool>(input);
+        };
+      }
+
+      if (n->matches(torch::schema("aten::Bool.float(float a) -> bool"))) {
+        return [](ProcessedNode* pnode) {
+          const auto input = pnode->Input(0).toDouble();
+          pnode->Output(0) = static_cast<bool>(input);
+        };
+      }
+
+      LogAndDumpSchema(n);
+      return nullptr;
+    });
+
+REGISTER_NATIVE_OPERATOR_FUNCTOR(
+    prim::is_cuda,
+    prim_is_cuda,
+    [](Node*) -> SROperator {
+      return [](ProcessedNode* pnode) {
+        const auto& input = pnode->Input(0).toTensor();
+        pnode->Output(0) = input.is_cuda();
+      };
+    });
+
+REGISTER_NATIVE_OPERATOR_FUNCTOR(
+    prim::tolist,
+    prim_tolist,
+    [](Node*) -> SROperator {
+      return [](ProcessedNode* pnode) {
+        const auto& input = pnode->Input(0).toTensor();
+        const auto dim = pnode->Input(1).toInt();
+        const auto elem_type = pnode->Input(2).toInt();
+        std::vector<IValue> stack{input, dim, elem_type};
+        toList(stack);
+        DCHECK_EQ(stack.size(), 1);
+        pnode->Output(0) = std::move(stack[0]);
       };
     });
 
