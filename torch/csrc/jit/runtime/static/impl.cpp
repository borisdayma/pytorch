#include <torch/csrc/jit/runtime/static/impl.h>

#include <ATen/MemoryOverlap.h>
#include <ATen/core/symbol.h>
#include <ATen/record_function.h>
#include <c10/core/CPUAllocator.h>
#include <c10/core/InferenceMode.h>
#include <c10/macros/Macros.h>
#include <c10/util/MaybeOwned.h>
#include <c10/util/irange.h>
#include <caffe2/core/scope_guard.h>
#include <caffe2/core/timer.h>
#include <torch/csrc/jit/ir/alias_analysis.h>
#include <torch/csrc/jit/jit_log.h>
#include <torch/csrc/jit/passes/canonicalize.h>
#include <torch/csrc/jit/passes/dead_code_elimination.h>
#include <torch/csrc/jit/passes/eliminate_no_ops.h>
#include <torch/csrc/jit/passes/freeze_module.h>
#include <torch/csrc/jit/passes/remove_mutation.h>
#include <torch/csrc/jit/passes/subgraph_rewrite.h>
#include <torch/csrc/jit/passes/variadic_ops.h>
#include <torch/csrc/jit/runtime/graph_iterator.h>
#include <torch/csrc/jit/runtime/static/fusion.h>
#include <torch/csrc/jit/runtime/static/memory_planner.h>
#include <torch/csrc/jit/runtime/static/ops.h>
#include <torch/csrc/jit/runtime/static/passes.h>
#include <torch/csrc/jit/runtime/vararg_functions.h>

#ifndef AT_PER_OPERATOR_HEADERS
#include <ATen/NativeFunctions.h>
#else
#include <ATen/ops/clone_native.h>
#endif

#include <iterator>
#include <limits>
#include <sstream>
#include <stdexcept>

#ifdef FBCODE_CAFFE2
#include <common/logging/logging.h>
#include <folly/dynamic.h>
#include <folly/json.h>
#endif

// used in test only
C10_DEFINE_bool(
    static_runtime_disable_debug_memory_overlap_check,
    false,
    "If true, disable the memory overlap check in debug mode in ProcessedNode::run()");

namespace torch {
namespace jit {

// A manually curated set of ops that are disallowed in static runtime.
// These are rarely-used ops. Disallowing them typically eliminates
// corner cases in graph optimizations, allowing for more aggressive
// optimizations and better performance.
bool isUnsupportedOp(const NodeKind& kind) {
  return kind == aten::__is__ || kind == aten::__isnot__;
}

// graph must be frozen or canEnableStaticRuntime would return false
// if there's any prim::CallMethod op left in the graph
bool canEnableStaticRuntime(const std::shared_ptr<torch::jit::Graph>& graph) {
  // check for sub-blocks
  bool can_support = true;
  bool has_blocks = false;
  for (auto* node : graph->block()->nodes()) {
    if (node->blocks().size() > 0) {
      has_blocks = true;
      VLOG(1) << "Found nested sub-blocks in graph at node: "
              << PrintNode(node);
    }
    const auto kind = node->kind();
    if (kind == prim::Constant) {
      continue;
    }
    // check if can get op from Node
    const Operator* op = node->maybeOperator();
    if (isUnsupportedOp(kind) || (!op && !nativeOpIsRegistered(kind))) {
      can_support = false;
      LOG(WARNING) << "Found unsupported op: " << kind.toQualString();
    }
  }
  if (has_blocks) {
    LOG(WARNING)
        << "Found nested sub-block in graph. Static Runtime doesn't support nested sub-blocks.";
    can_support = false;
  }
  return can_support;
}

std::string dumpValueSet(
    const FastSet<const Value*>& value_set,
    const char* set_name) {
  std::ostringstream oss;
  oss << set_name << ": {";
  for (const auto* val : value_set) {
    oss << "%" << val->debugName() << ", ";
  }
  oss << "}";
  return oss.str();
}

namespace {

void OptimizeGraph(
    std::shared_ptr<torch::jit::Graph>& graph,
    const StaticModuleOptions& opts,
    std::vector<IValue> sample_inputs) {
  GRAPH_DUMP("Before optimizations: ", graph);
  if (opts.enable_tensorexpr_fusion) {
    if (sample_inputs.empty()) {
      VLOG(1) << "Cannot perform TensorExpr fusion - sample_inputs is empty";
    } else {
      VLOG(1) << "Performing TensorExpr fusion";
      performTensorExprFusion(graph, std::move(sample_inputs));
    }
  }
  Inline(*graph);
  ConstantPropagation(graph);
  Canonicalize(graph);
  ConstantPropagation(graph);
  RemoveTensorMutation(graph);
  ConstantPropagation(graph);
  EliminateDeadCode(graph);
  FuseInferenceOpsForSparseNN(graph);
  UseVariadicCat(graph);
  UseVariadicStack(graph);
  EliminateTrivialEquallySplit(graph);

  if (opts.enable_out_variant) {
    UseVariadicOp(
        graph,
        fromQualString("fb::sigrid_transforms_torch_bind"),
        fromQualString("fb::variadic_sigrid_transforms_torch_bind"));
    FuseSignLog1P(graph);

    // TODO: we can avoid this guard by moving operations
    // to exposed folders.
#ifdef FBCODE_CAFFE2
    ReplaceWithCopy(graph);
    if (opts.use_maybe_copy_variants) {
      ReplaceWithMaybeCopy(graph);
    }
    FuseListUnpack(graph);
    EnableStaticRuntimeLayerNorm(graph);
#endif
  }

  ConstantPropagation(graph);
  RemoveImmutableInputDictLookups(graph);
  UseVariadicTupleUnpack(graph);
  UseVariadicGroupedAccessor(graph);
  EliminateNoOps(
      graph, /* custom_ops */ {fromQualString("fb::scale_gradient")});
  GRAPH_DUMP("Final graph after optimizations: ", graph);
}

bool IsSelfInGraphInput(std::shared_ptr<torch::jit::Graph>& graph) {
  return !graph->inputs().empty() && graph->inputs().at(0)->type()->is_module();
}

// remove unused input 0 from graph
bool removeSelfFromGraphInput(std::shared_ptr<torch::jit::Graph>& graph) {
  if (graph->inputs().at(0)->type()->is_module()) {
    if (graph->inputs().at(0)->hasUses()) {
      return false;
    }
    graph->eraseInput(0);
  }
  return true;
}

std::vector<Value*> valueVecFromFastSet(const FastSet<const Value*>& s) {
  std::vector<Value*> result;
  result.reserve(s.size());
  for (auto* v : s) {
    // NOLINTNEXTLINE(cppcoreguidelines-pro-type-const-cast)
    result.emplace_back(const_cast<Value*>(v));
  }
  return result;
}

bool mayContainAlias(const AliasDb& db, const Value* v1, const Value* v2) {
  // AliasDb is not const-correct here, so we have to const_cast
  // NOLINTNEXTLINE(cppcoreguidelines-pro-type-const-cast)
  return db.mayContainAlias(const_cast<Value*>(v1), const_cast<Value*>(v2));
}

bool mayContainAlias(
    const AliasDb& db,
    const Value* a,
    const FastSet<const Value*>& b) {
  // NOLINTNEXTLINE(cppcoreguidelines-pro-type-const-cast)
  return db.mayContainAlias(const_cast<Value*>(a), valueVecFromFastSet(b));
}

bool mayContainAlias(
    AliasDb& db,
    const Value* a,
    const FastSet<const Value*>& b) {
  // NOLINTNEXTLINE(cppcoreguidelines-pro-type-const-cast)
  return db.mayContainAlias(const_cast<Value*>(a), valueVecFromFastSet(b));
}

bool mayContainAlias(
    const AliasDb& db,
    const FastSet<const Value*>& a,
    const FastSet<const Value*>& b) {
  return db.mayContainAlias(valueVecFromFastSet(a), valueVecFromFastSet(b));
}

void PrepareGraphForStaticModule(
    std::shared_ptr<torch::jit::Graph> graph,
    const StaticModuleOptions& opts,
    std::vector<IValue> sample_inputs) {
  TORCH_CHECK(canEnableStaticRuntime(graph));
  OptimizeGraph(graph, opts, std::move(sample_inputs));
}

std::pair<std::shared_ptr<Graph>, c10::optional<Module>> PrepareForStaticModule(
    const torch::jit::Module& m,
    bool is_frozen,
    const StaticModuleOptions& opts,
    std::vector<IValue> sample_inputs) {
  LOG(INFO) << "StaticModuleOptions: enable_out_variant "
            << opts.enable_out_variant << ", optimize_memory "
            << opts.optimize_memory << ", manage_output_tensors "
            << opts.manage_output_tensors << ", use_maybe_copy_variants "
            << opts.use_maybe_copy_variants << ", enable_tensorexpr_fusion "
            << opts.enable_tensorexpr_fusion;

  Module module = m.copy();
  if (!is_frozen) {
    module.eval();
    module = freeze_module(module);
  }

  Method method = module.get_method("forward");
  auto graph = module.get_method("forward").graph();

  if (!sample_inputs.empty() && IsSelfInGraphInput(graph)) {
    sample_inputs.insert(sample_inputs.begin(), m._ivalue());
  }
  PrepareGraphForStaticModule(graph, opts, std::move(sample_inputs));

  return std::make_pair(graph, module);
}

std::pair<std::shared_ptr<Graph>, c10::optional<Module>> PrepareForStaticModule(
    std::shared_ptr<torch::jit::Graph> graph,
    const StaticModuleOptions& opts,
    std::vector<IValue> sample_inputs) {
  PrepareGraphForStaticModule(graph, opts, std::move(sample_inputs));
  return std::make_pair(graph, c10::nullopt);
}

} // namespace

void ValueGroup::init(const Block& block, const AliasDb& db) {
  external_aliases_.clear();
  output_aliases_.clear();
  // Build `external_aliases` as we look through nodes forwardly from
  // the graph's inputs and add aliases of the inputs being created by the
  // nodes.
  external_aliases_.insert(block.inputs().begin(), block.inputs().end());
  for (const auto* node : block.nodes()) {
    if (node->kind() == prim::Constant) {
      for (const auto* output : node->outputs()) {
        external_aliases_.insert(output);
      }
    }
  }
  for (const auto* node : block.nodes()) {
    if (node->kind() == prim::Constant) {
      // Constants are already in `external_aliases`.
      continue;
    }
    for (const auto* v : node->outputs()) {
      if (mayContainAlias(db, v, external_aliases_)) {
        external_aliases_.insert(v);
      }
    }
  }

  // Build `output_aliases` as we look through nodes reversely so that we can
  // start from the output values, and follow the flows backwardly from there.
  output_aliases_.insert(block.outputs().begin(), block.outputs().end());
  for (const auto* node : block.nodes().reverse()) {
    if (node->kind() == prim::Constant) {
      // Constants cannot create any aliases.
      continue;
    }
    for (const auto* v : node->outputs()) {
      // Add values that can aliase input/constant values. Note some output
      // aliases may end up in this category via collection objects (e.g.,
      // Tuple).
      if (mayContainAlias(db, v, external_aliases_)) {
        external_aliases_.insert(v);
        continue;
      }
      if (mayContainAlias(db, v, output_aliases_)) {
        output_aliases_.insert(v);
      }
    }
  }
}

namespace {

bool isTensorList(const Value* value) {
  auto* type = value->type()->castRaw<ListType>();
  if (!type) {
    return false;
  }
  return type->getElementType()->kind() == c10::TypeKind::TensorType;
}

bool containTensorsOnly(at::ArrayRef<Value*> values) {
  // return true only if all outputs are tensors
  return std::all_of(values.begin(), values.end(), [](const Value* value) {
    return value->type()->kind() == c10::TypeKind::TensorType ||
        isTensorList(value);
  });
}

bool isPureFunction(const Node* node) {
  auto* schema = node->maybeSchema();
  return schema &&
      schema->aliasAnalysis() == c10::AliasAnalysisKind::PURE_FUNCTION;
}

} // namespace

ManagedTensorRanges::ManagedTensorRanges(
    Block& block,
    const AliasDb& alias_db,
    const FastSet<const Value*>& managed_tensor_values) {
  const std::vector<Node*> nodes(block.nodes().begin(), block.nodes().end());
  const FastSet<const Value*> graph_inputs(
      block.inputs().begin(), block.inputs().end());

  auto isUntrackedValue = [&alias_db, &graph_inputs](const Value* value) {
    return !alias_db.isMutableType(value) ||
        graph_inputs.find(value) != graph_inputs.end();
  };

  const auto num_nodes = nodes.size();
  for (const auto i : c10::irange(num_nodes)) {
    auto* node = nodes[i];
    for (auto* input : node->inputs()) {
      auto* lifetime = getLifetime(input);
      if (!lifetime) {
        DCHECK(isUntrackedValue(input));
        continue;
      }
      DCHECK(lifetime->end <= i);
      lifetime->end = i;
    }
    for (auto* output : node->outputs()) {
      if (!alias_db.isMutableType(output)) {
        continue;
      }
      value_lifetimes_.emplace(output, Lifetime(i, i));
    }
  }
  for (auto* graph_output : block.outputs()) {
    auto* lifetime = getLifetime(graph_output);
    if (!lifetime) {
      DCHECK(isUntrackedValue(graph_output));
      continue;
    }
    lifetime->end = num_nodes;
  }

  // Handle aliases. Aliases may extend a Value*'s lifetime. If a node
  // has an input and output that may alias each other, set the input's
  // lifetime end to max(input.lifetime_end, output.lifetime_end). Iterate
  // backwards to handle chains of aliases.
  for (const auto* node : block.nodes().reverse()) {
    if (isPureFunction(node)) {
      // If the node is a pure function, it doesn't create any aliases,
      // so we can safely skip it.
      continue;
    }

    auto inputs = collectValuesWithTrackedLifetimes(node->inputs());
    auto outputs = collectValuesWithTrackedLifetimes(node->outputs());
    for (auto* input : inputs) {
      auto* input_lifetime = getLifetime(input);
      DCHECK(input_lifetime != nullptr);
      for (auto* output : outputs) {
        if (mayContainAlias(alias_db, input, output)) {
          auto* output_lifetime = getLifetime(output);
          DCHECK(output_lifetime != nullptr);
          input_lifetime->end =
              std::max(output_lifetime->end, input_lifetime->end);
        }
      }
    }
  }
  for (auto* managed_tensor : managed_tensor_values) {
    auto* lifetime = getLifetime(managed_tensor);
    DCHECK(lifetime && lifetime->end <= num_nodes);
    // NOLINTNEXTLINE(cppcoreguidelines-init-variables)
    Node* freeing_node;
    if (lifetime->end == num_nodes) {
      freeing_node = block.return_node();
    } else {
      freeing_node = nodes[lifetime->end];
    }
    node_to_newly_free_tensors_[freeing_node].emplace_back(managed_tensor);
  }
}

bool ManagedTensorRanges::nodeFreesManagedTensors(Node* node) const {
  auto it = node_to_newly_free_tensors_.find(node);
  return it != node_to_newly_free_tensors_.end() && !it->second.empty();
}

const std::vector<const Value*>& ManagedTensorRanges::
    availableTensorValuesAfterNode(Node* node) const {
  return node_to_newly_free_tensors_.at(node);
}

bool ManagedTensorRanges::lifetimesOverlap(const Value* v1, const Value* v2)
    const {
  const auto* v1_lifetime = getLifetime(v1);
  const auto* v2_lifetime = getLifetime(v2);
  if (!v1_lifetime || !v2_lifetime) {
    return false;
  }

  if (v1_lifetime->start < v2_lifetime->start) {
    return v1_lifetime->end >= v2_lifetime->start;
  }
  return v2_lifetime->end >= v1_lifetime->start;
}

const ManagedTensorRanges::Lifetime* ManagedTensorRanges::getLifetime(
    const Value* value) const {
  auto it = value_lifetimes_.find(value);
  if (it != value_lifetimes_.end()) {
    return &it->second;
  }
  return nullptr;
}

ManagedTensorRanges::Lifetime* ManagedTensorRanges::getLifetime(
    const Value* value) {
  // const_cast is safe here, this is just a way to avoid code duplication
  // between the const/non-const versions of getLifetime.

  // NOLINTNEXTLINE(cppcoreguidelines-pro-type-const-cast)
  const auto* const_this = const_cast<const ManagedTensorRanges*>(this);

  // NOLINTNEXTLINE(cppcoreguidelines-pro-type-const-cast)
  return const_cast<ManagedTensorRanges::Lifetime*>(
      const_this->getLifetime(value));
}

std::vector<const Value*> ManagedTensorRanges::
    collectValuesWithTrackedLifetimes(at::ArrayRef<const Value*> values) {
  std::vector<const Value*> mutable_values;
  mutable_values.reserve(values.size());
  std::copy_if(
      values.begin(),
      values.end(),
      std::back_inserter(mutable_values),
      [this](const Value* value) { return getLifetime(value) != nullptr; });
  return mutable_values;
}

StaticModule::StaticModule(
    std::shared_ptr<torch::jit::Graph> g,
    const StaticModuleOptions& opts,
    std::vector<IValue> sample_inputs)
    : StaticModule(
          PrepareForStaticModule(g->copy(), opts, std::move(sample_inputs)),
          opts) {}

StaticModule::StaticModule(
    const torch::jit::Module& m,
    bool is_frozen,
    const StaticModuleOptions& opts,
    std::vector<IValue> sample_inputs)
    : StaticModule(
          PrepareForStaticModule(m, is_frozen, opts, std::move(sample_inputs)),
          opts) {}

StaticModule::StaticModule(
    std::pair<std::shared_ptr<torch::jit::Graph>, c10::optional<Module>>
        graph_and_module,
    const StaticModuleOptions& opts)
    : opts_(opts),
      graph_(std::move(graph_and_module.first)),
      module_(std::move(graph_and_module.second)),
      num_inputs_(graph_->inputs().size()) {
  // check opt flags
  if (opts.manage_output_tensors) {
    TORCH_CHECK(
        opts_.enable_out_variant,
        "When manage_output_tensors is true, enable_out_variant must be set to true");
  }
  if (opts_.optimize_memory) {
    TORCH_CHECK(
        opts_.enable_out_variant,
        "When optimize_memory is true, enable_out_variant must be set to true");
  }

  // handle schema
  if (module_.has_value()) {
    Method method = module_->get_method("forward");
    schema_ = method.function().getSchema();
    const auto num_schema_args = schema_->arguments().size();
    DCHECK(num_schema_args > 0);
    if (removeSelfFromGraphInput(graph_)) {
      module_ = c10::nullopt;
      num_inputs_ = num_schema_args - 1;
    }
  }

  {
    size_t nodes_size = 0, constants_size = 0;
    for (Node* node : graph_->nodes()) {
      ++(node->kind() == prim::Constant ? constants_size : nodes_size);
    }

    constants_.reserve(constants_size);
    functions_.reserve(nodes_size);
  }

  // Create ProcessedFunction instances first to freeze their addresses to pass
  // to ProcessedNode.
  AliasDb alias_db(graph_, /*isFrozen=*/false);
  GRAPH_DEBUG("AliasDb: ", alias_db.toString());

  // Maps each Value* in the graph to its index in the values_ array that will
  // eventually be created by StaticRuntime.
  FastMap<const Value*, uint32_t> value_to_index;
  prepareFunctionsAndConstants(*graph_->block(), alias_db, value_to_index);

  const auto constants_index_offset = 0;
  const auto values_index_offset = constants_index_offset + constants().size();
  value_buffer_size_ = values_index_offset;

  value_buffer_size_ +=
      prepareBlockInfo(*graph_->block(), values_index_offset, value_to_index);

  prepareProcessedNodes(*graph_->block(), value_to_index, alias_db);

  for (auto& block : block_infos_) {
    block.prepare_for_memory_planner(alias_db, opts);
  }
}

size_t StaticModule::prepareBlockInfo(
    Block& block,
    const size_t start_idx,
    FastMap<const Value*, uint32_t>& value_to_index) {
  const auto block_idx = block_infos_.size();
  block_infos_.emplace_back(start_idx, block);

  const auto num_inputs = block.inputs().size();
  for (const auto i : c10::irange(num_inputs)) {
    value_to_index.emplace(block.inputs()[i], start_idx + i);
  }
  auto cur_idx = start_idx + num_inputs;

  for (auto* node : block.nodes()) {
    for (auto* sub_block : node->blocks()) {
      cur_idx += prepareBlockInfo(*sub_block, cur_idx, value_to_index);
    }

    if (node->kind() == prim::Constant) {
      continue;
    }

    TORCH_CHECK(
        cur_idx < (1 << 16),
        "outputs offset in values table",
        cur_idx,
        " would overflow 2-byte index storage");

    const auto num_outputs = node->outputs().size();
    for (const auto i : c10::irange(num_outputs)) {
      value_to_index.emplace(node->outputs()[i], cur_idx + i);
    }
    cur_idx += num_outputs;
  }

  std::vector<uint16_t> output_indices;
  output_indices.reserve(block.outputs().size());
  for (auto* output : block.outputs()) {
    const auto output_idx = value_to_index.at(output);
    TORCH_CHECK(
        output_idx < (1 << 16),
        "outputs offset in values table",
        output_idx,
        " would overflow 2-byte index storage");
    output_indices.push_back(output_idx);
  }

  block_infos_[block_idx].set_output_indices(std::move(output_indices));
  return cur_idx - start_idx;
}

void StaticModule::prepareFunctionsAndConstants(
    Block& block,
    const AliasDb& alias_db,
    FastMap<const Value*, uint32_t>& value_to_index) {
  for (auto* node : block.nodes()) {
    for (auto* sub_block : node->blocks()) {
      prepareFunctionsAndConstants(*sub_block, alias_db, value_to_index);
    }

    if (node->kind() == prim::Constant) {
      auto* v = node->output();
      TORCH_CHECK(v->type()->kind() != FunctionType::Kind);
      value_to_index.emplace(v, constants_.size());
      constants_.emplace_back(toIValue(v).value());
      continue;
    }

    // see [Check and correct bad schema alias info at runtime]
    bool check_outputs_for_overlap =
        !alias_db.mayContainAlias(node->inputs(), node->outputs()) &&
        containTensorsOnly(node->outputs());
    // new ProcessedFunction
    functions_.emplace_back(
        node, opts_.enable_out_variant, check_outputs_for_overlap);
  }
}

std::pair<size_t, size_t> StaticModule::prepareProcessedNodes(
    Block& block,
    const FastMap<const Value*, uint32_t>& value_to_index,
    const AliasDb& alias_db,
    size_t node_idx,
    size_t block_idx) {
  const auto block_start = block_idx;
  const auto node_start = node_idx;

  auto& block_info = block_infos_[block_idx++];
  std::vector<ProcessedNode> nodes;
  FastMap<Node*, bool> node_has_out_variant;

  for (auto* node : block.nodes()) {
    if (node->kind() == prim::Constant) {
      continue;
    }

    for (auto* sub_block : node->blocks()) {
      auto processed_count = prepareProcessedNodes(
          *sub_block, value_to_index, alias_db, node_idx, block_idx);
      node_idx += processed_count.first;
      block_idx += processed_count.second;
    }
    ProcessedNodeInputs input_indices(node->inputs().size());
    for (const auto input_idx : c10::irange(node->inputs().size())) {
      auto* input = node->inputs()[input_idx];
      auto input_ivalue_idx = value_to_index.at(input);
      TORCH_CHECK(
          input_ivalue_idx < (1 << 16),
          "input index in values table ",
          input_ivalue_idx,
          " would overflow 2-byte index storage");
      input_indices[input_idx] = input_ivalue_idx;
    }

    ProcessedFunction* fn = &functions_[node_idx];

    // create a new ProcessedNode
    const auto node_output_idx = node->outputs().empty()
        // The index is unused if there are no outputs, so just create a
        // placeholder value.
        ? std::numeric_limits<uint16_t>::max()
        : value_to_index.at(node->output(0));
    nodes.emplace_back(node, fn, std::move(input_indices), node_output_idx);

    node_has_out_variant.emplace(node, nodes.back().has_out_variant());
    ++node_idx;
  }

  block_info.set_nodes(std::move(nodes), node_has_out_variant);
  block_info.init_value_group(alias_db);

  return {node_idx - node_start, block_idx - block_start};
}

void BlockInfo::set_nodes(
    std::vector<ProcessedNode> nodes,
    const FastMap<Node*, bool>& node_has_out_variant) {
  nodes_ = std::move(nodes);

  for (auto& node : nodes_) {
    if (node.num_outputs() == 1 &&
        isOptimizableContainerType(node.node(), node_has_out_variant)) {
      node_is_optimizable_container_type_.emplace(node.node());
    }
  }
}
void BlockInfo::prepare_for_memory_planner(
    const AliasDb& alias_db,
    const StaticModuleOptions& opts) {
  if (!opts.enable_out_variant) {
    return;
  }

  // Never manage graph outputs so that we can do std::move(output_ivalue).
  // This does not affect performance if the graph returns a collection object.
  FastSet<const Value*> graph_output_values(
      block_.outputs().begin(), block_.outputs().end());

  // collect register indices of outputs of ops with out variant
  for (ProcessedNode& pnode : nodes_) {
    if (!pnode.has_out_variant()) {
      continue;
    }
    auto outputs = pnode.node()->outputs();
    for (const auto i : c10::irange(outputs.size())) {
      const Value* out_v = outputs[i];
      // Types are stored in the underlying TorchScript IR
      bool is_tensor_type = out_v->type()->castRaw<TensorType>();
      if (opts.manage_output_tensors && is_tensor_type &&
          graph_output_values.find(out_v) == graph_output_values.end() &&
          value_group_.isOutputAlias(out_v)) {
        managed_output_tensor_values_.insert(out_v);
        continue;
      }
      if (value_group_.isAlwaysAlive(out_v)) {
        continue;
      }
      if (is_tensor_type) {
        managed_tensor_values_.insert(out_v);
      } else if (node_is_optimizable_container_type(pnode.node())) {
        // We "leak" certain container types because their allocations
        // take a long time
        leaked_values_.insert(out_v);
      }
    }
  }

  for (const Value* output : block_.outputs()) {
    managed_tensor_values_.erase(output);
  }
  GRAPH_DEBUG("managed_tensor_values: ", dumpValueSet(managed_tensor_values_));
  GRAPH_DEBUG(
      "managed_output_tensor_values_: ",
      dumpValueSet(managed_output_tensor_values_));

  managed_tensor_ranges_ =
      ManagedTensorRanges(block_, alias_db, managed_tensor_values_);
}

const StaticModuleOptions& StaticModule::opts() const {
  return opts_;
}

size_t StaticModule::num_outputs() const {
  return graph_->outputs().size();
}

size_t StaticModule::num_inputs() const {
  return num_inputs_;
}

StaticRuntime& StaticModule::runtime() {
  if (!cached_runtime_) {
    cached_runtime_ = std::make_unique<StaticRuntime>(*this);
  }
  return *cached_runtime_;
}

Node* StaticModule::findNodeWithKindForTesting(const std::string& kind) const {
  for (auto& block_info : block_infos_) {
    for (auto& pnode : block_info.nodes()) {
      if (pnode.node()->kind().toQualString() == kind) {
        return pnode.node();
      }
    }
  }
  return nullptr;
}

c10::IValue StaticModule::operator()(
    const std::vector<c10::IValue>& args,
    const KeywordArgs& kwargs) {
  return runtime()(args, kwargs);
}

c10::IValue StaticModule::operator()(
    std::vector<c10::IValue>&& args,
    const KeywordArgs& kwargs) {
  return runtime()(std::move(args), kwargs);
}

BlockRunner::BlockRunner(
    const StaticModule& sm,
    std::vector<IValue>& values,
    size_t block_idx)
    : static_module_(sm),
      block_info_(static_module_.block_info(block_idx)),
      is_root_block_(block_idx == 0),
      first_input_is_self_(
          is_root_block_ && static_module_.first_input_is_self()),
      inputs_begin_(block_info_.block_inputs_idx()),
      // TODO(T108633124): Turn on manage output tensors for sub-blocks.
      manage_output_tensors_enabled_(
          is_root_block_ && sm.opts().manage_output_tensors),
      values_(values),
      nodes_(block_info_.nodes()) {
  for (auto& n : nodes_) {
    n.set_values(values_.data());
  }

  for (auto index : block_info_.block_output_indices()) {
    outputs_.emplace_back(&values_[index]);
  }

  const auto block_idx_start = block_idx;
  for (auto& pnode : nodes_) {
    auto* node = pnode.node();
    const auto num_blocks = node->blocks().size();
    if (!num_blocks) {
      continue;
    }
    auto block_runners = std::make_unique<std::vector<BlockRunner>>();
    block_runners->reserve(num_blocks);

    for (const auto i : c10::irange(num_blocks)) {
      (void)i; // Suppress unused variable warning
      block_runners->emplace_back(sm, values, ++block_idx);
      block_idx += block_runners->back().num_sub_blocks();
    }
    pnode.set_block_runners(std::move(block_runners));
  }
  const auto num_sub_blocks = block_idx - block_idx_start;
  TORCH_CHECK(
      num_sub_blocks < (1 << 16),
      "num_sub_blocks ",
      num_sub_blocks,
      " would overflow 2-byte storage");

  num_sub_blocks_ = static_cast<uint16_t>(num_sub_blocks);
}

// NOLINTNEXTLINE(cppcoreguidelines-pro-type-member-init)
BlockRunner::BlockRunner(BlockRunner&&) noexcept = default;

BlockRunner::~BlockRunner() = default;

void BlockRunner::set_arg(const size_t idx, std::vector<IValue>&& args) {
  DCHECK(idx < args.size());
  Input(idx + first_input_is_self_) = std::move(args[idx]);
}

void BlockRunner::set_arg(const size_t idx, const std::vector<IValue>& args) {
  DCHECK(idx < args.size());
  Input(idx + first_input_is_self_) = args[idx];
}

void BlockRunner::set_arg(const size_t idx, const IValue& arg) {
  Input(idx + first_input_is_self_) = arg;
}

namespace {
void check_type(const Argument& schema_arg, const IValue& arg) {
  // Fast path for most common case
  if (arg.isTensor() &&
      schema_arg.type()->kind() == c10::TypeKind::TensorType) {
    return;
  }
  TORCH_CHECK(arg.type()->isSubtypeOf(schema_arg.type()));
}
} // namespace

template <typename IValueList>
void BlockRunner::set_inputs(
    IValueList&& args,
    const std::unordered_map<std::string, c10::IValue>& kwargs) {
  const auto total_num_inputs =
      args.size() + kwargs.size() + first_input_is_self_;
  TORCH_CHECK(total_num_inputs == block_info_.num_inputs());

  const auto& schema = static_module_.schema();
  if (first_input_is_self_) {
    Input(0) = static_module_.module()._ivalue();
  }

  if (!is_root_block_ || C10_UNLIKELY(!schema)) {
    TORCH_CHECK(
        kwargs.empty(), "Schema is not available, but BlockRunner got kwargs.");
    for (size_t i = 0; i < args.size(); ++i) {
      set_arg(i, std::forward<IValueList>(args));
    }
    return;
  }

  const auto& schema_args = schema->arguments();
  size_t consumed_kwargs = 0;
  DCHECK(schema_args.size() > 0);

  for (size_t i = 0; i < schema_args.size() - 1; ++i) {
    // Start at 1 since the schema always contains `self`.
    const auto& schema_arg = schema_args[i + 1];

    if (i < args.size()) {
      check_type(schema_arg, args[i]);
      set_arg(i, std::forward<IValueList>(args));
      continue;
    }

    auto it = kwargs.find(schema_arg.name());
    if (it != kwargs.end()) {
      check_type(schema_arg, it->second);
      set_arg(i, it->second);
      ++consumed_kwargs;
      continue;
    }

    auto maybe_default_val = schema_arg.default_value();
    if (maybe_default_val) {
      set_arg(i, *maybe_default_val);
      continue;
    }

    TORCH_CHECK(
        false, "Static runtime is missing required kwarg ", schema_arg.name());
  }
  TORCH_CHECK(
      consumed_kwargs == kwargs.size() &&
      args.size() + consumed_kwargs == schema_args.size() - 1);
}

void BlockRunner::create_memory_planner() {
  if (!planner_) {
    planner_ = std::make_unique<MemoryPlanner>(
        this,
        block_info_,
        static_module_.opts().enable_out_variant,
        manage_output_tensors_enabled_,
        static_module_.opts().optimize_memory);
  }
}

namespace {

void destroyNodeOutputs(ProcessedNode& p_node) {
  const auto borrows_outputs = borrowsOutputs(p_node.node()->kind());
  for (const auto i : c10::irange(p_node.num_outputs())) {
    auto& output = p_node.Output(i);
    if (doesNotHeapAllocateWhenStoredInIValue(*output.type())) {
      continue;
    }

    if (borrows_outputs) {
      // NB: No need to incref here. This codepath is only hit if the run didn't
      // finish, so we shouldn't be returning anything to the client.
      c10::MaybeOwnedTraits<IValue>::destroyBorrow(output);
    } else {
      output = IValue();
    }
  }
}

} // namespace

<<<<<<< HEAD
void BlockRunner::clean_up_intermediate_ivalues() noexcept {
  for (auto& p_node : nodes_) {
    destroyNodeOutputs(p_node);
=======
void StaticRuntime::clean_up_intermediate_ivalues() noexcept {
  // We have to iterate in reverse order here due to borrowed
  // IValues - we don't want to destroy a value until all of its
  // borrows are cleaned up!
  for (auto it = nodes_.rbegin(); it != nodes_.rend(); ++it) {
    destroyNodeOutputs(*it);
>>>>>>> be2dc8f2
  }
}

void BlockRunner::resetMemory() noexcept {
  planner_.reset();
  // We must clean up intermediate values before inputs in case
  // there are borrowed inputs and static runtime owns the only
  // reference (e.g. the inputs were std::move'd into the runtime)
  clean_up_intermediate_ivalues();
  clean_up_input_ivalues();
}

c10::IValue BlockRunner::move_outputs_to_tuple(uint32_t num_outputs) {
  switch (num_outputs) {
    case 1:
      return c10::ivalue::Tuple::create(IValue(std::move(*outputs_[0])));
    case 2:
      return c10::ivalue::Tuple::create(
          IValue(std::move(*outputs_[0])), IValue(std::move(*outputs_[1])));
    case 3:
      return c10::ivalue::Tuple::create(
          IValue(std::move(*outputs_[0])),
          IValue(std::move(*outputs_[1])),
          IValue(std::move(*outputs_[2])));
    default: {
      std::vector<c10::IValue> outputs;
      outputs.reserve(num_outputs);
      for (const auto i : c10::irange(num_outputs)) {
        // use move here. Otherwise, clean up outputs_[i] explicitly
        outputs.emplace_back(std::move(*outputs_[i]));
      }
      return c10::ivalue::Tuple::create(std::move(outputs));
    }
  }
}

/// [Check and correct bad schema alias info at runtime]
/// Static runtime relies on the operator schema's alias info to be correct for
/// memory planning. Because it's hard to enforce the alias info to be correct,
/// we need to do runtime detection for accidental aliases that do not comply
/// with the schema. Only aliases of managed tensors are problematic. To avoid
/// runtime crashes, we can add runtime detection and force the op to comply
/// with its schema by cloning the alias. Because all managed tensors' data_ptrs
/// are part of the internal buffer that the MemoryPlanner allocates, we can
/// check aliases by checking the memory overlap with this internal buffer. But
/// a tensor's storage can be resized during inferenceso we need another way to
/// handle the resized case.
///
/// There are two ways for incorrect schema to break memory planning. Let's look
/// at two examples:
///
/// Example 1:
/// @code
///   def forward(x):
///     a = x + x
///     b = bad_op(a)  # b ends up aliasing a incorrectly
///     return (b)
/// @endcode
/// bad_op: its schema says it returns a new Tensor, but it actually returns an
/// alias. In this case, the memory planner would recognize `a` as a managed
/// tensor and clean up its memory before returning `b`. But `b` is actually an
/// alias of `a`, when `a`'s data_ptr get reset, `b`'s data_ptr gets reset too.
///
/// Example 2:
/// @code
///   def forward(x):
///     a = x + x
///     a2 = bad_op(a) # a2 ends up alias a incorrectly
///     b = a + a
///     c = b * b # c shares storage with a
///     d = c + 2 # d shares storage with b
///     e = a2 * a2
///     return (d, e)
/// @endcode
/// With the memory reuse algorithm, `c` could end up sharing storage with `a`,
/// but because of bad_op, `a2` now aliases `a`. `c` overwrites `a` and
/// therefore `a2`, leading to the wrong results. We solve this problem with two
/// steps. Note this doesn't happen with the current memory reuse algorithm
/// because of the way it's implemented. Things could change with a different
/// implementation.
///
/// Step 1, annotate the ProcessedNodes with a flag `check_memory_overlap_` set
/// to true if its outputs do not alias its inputs as indicated by the AliasDb
/// and all of its outputs are Tensors. Then at runtime, we check that the
/// nodes' output tensors do not overlap with the internal buffer that the
/// MemoryPlanner allocates. For latency concerns, we only run this check for
/// fallback ops. The schemas of native ops and out variants are vetted and
/// enforced with static runtime unit tests. For the first iteration, we do a
/// full memory overlap check with
/// ProcessedNode::verify_and_correct_memory_overlap() because the internal
/// buffer doesn't exist yet.
///
/// Step 2, if a managed tensor gets resized during inference, it gets a new
/// data_ptr which is not from the buffer. We can tackle this corner case by
/// delaying the deallocation of the managed tensors to after the outputs are no
/// longer used (essentially merging the internal/output buffers into one).
/// Before the merging is implemented, we add another flag `overlap_detected_`
/// to flag any node with overlap detected in Step 1 and do a full memory
/// overlap check if the fast check (by checking memory overlap with internal
/// buffer) fails. There is still a corner case that fails with the added flag.
/// If a resize is triggered at the same time as the op creating an alias at the
/// same time, the current checks would fail to detect the alias.
void BlockRunner::verify_and_correct_memory_overlap(ProcessedNode& n) {
  // The slow check can be removed once the internal/output buffers are merged
  if (C10_UNLIKELY(n.check_outputs_for_memory_overlap())) {
    if (C10_UNLIKELY(!planner_)) {
      // slow check, for first iter only
      n.verify_and_correct_memory_overlap();
    } else {
      bool overlap_detected_with_fast_check = false;
      for (size_t i = 0; i < n.outputs().size(); i++) {
        auto& output = n.Output(i);
        if (output.isTensor()) {
          overlap_detected_with_fast_check |=
              fast_check_and_correct_overlap_with(n, output);
        } else if (output.isTensorList()) {
          auto tensor_list = output.toListRef();
          for (auto& ival : tensor_list) {
            overlap_detected_with_fast_check |=
                fast_check_and_correct_overlap_with(
                    n,
                    // NOLINTNEXTLINE(cppcoreguidelines-pro-type-const-cast)
                    const_cast<c10::IValue&>(ival));
          }
        }
      }
      if (n.outputs_memory_overlap_detected() &&
          !overlap_detected_with_fast_check) {
        // slow check. Only run when the fast check fails.
        n.verify_and_correct_memory_overlap();
      }
    }
  }
}

bool BlockRunner::fast_check_and_correct_overlap_with(
    ProcessedNode& n,
    c10::IValue& tensor_ival) {
  auto& tensor = tensor_ival.toTensor();
  if (planner_->overlapWithInternalBuffer(tensor.data_ptr())) {
    DLOG(INFO) << "Detected alias for node: " << PrintNode(n.node());
    tensor_ival = at::native::clone(tensor, c10::nullopt);
    n.set_outputs_memory_overlap_detected();
    return true;
  }
  return false;
}

BlockRunner::Deallocator::~Deallocator() {
  // Assume cleanup cannot throw.
  cleanupImpl();
#ifndef NDEBUG
  block_runner_.check_for_memory_leak(/*output_returned*/ false);
#endif
}

void BlockRunner::Deallocator::cleanupImpl() {
  // MemoryPlanner is created after the first invocation of `run()`. This
  // is done intentionally because MemoryPlanner uses `Tensor` sizes of
  // the previous `run()` for memory planning of subsequent runs
  if (C10_LIKELY(finished_)) {
    block_runner_.create_memory_planner();
  }

  if (C10_LIKELY(block_runner_.planner_)) {
    block_runner_.planner_->deallocate();
  } else {
    // This is the first run, and it didn't finish, so we can't use a
    // `MemoryPlanner` to deallocate stuff. Just reset everything mannually.
    block_runner_.resetMemory();
  }
  // clean up owning refs of input tensors
  block_runner_.clean_up_input_ivalues();
  if (C10_UNLIKELY(!finished_)) {
    block_runner_.deallocateOutputTensors();
  }
}

template <typename IValueList>
c10::IValue BlockRunner::run_impl(
    IValueList&& args,
    const KeywordArgs& kwargs) {
  // We assume inference workloads, so we do not need
  // autograd. Enabling this is a significant win on dispatcher
  // overhead because it saves a round of dispatch for at least some
  // functions, such as resize_ and resize_as_.
  c10::InferenceMode mode;

  {
    auto on_exit = Deallocator(*this);

    if (planner_) {
      DCHECK(!manage_output_tensors_enabled_ || checkOutputTensorMemoryLeaks());
      planner_->allocate();
    }

    set_inputs(std::forward<IValueList>(args), kwargs);

    for (auto& n : nodes_) {
      // LOG(INFO) << "Running node: " << PrintNode(n.node());
      n.run();
      // Check for incorrect schema alias info.
      verify_and_correct_memory_overlap(n);
    }
    on_exit.setFinished();
  }

  // no need to keep references of outputs in static runtime anymore
  if (block_info_.num_outputs() > 1) {
    return move_outputs_to_tuple(block_info_.num_outputs());
  }

  DCHECK(check_for_memory_leak(/*output_returned*/ false));

  // use move here. Otherwise, clean up outputs_[0] explicitly
  return std::move(*outputs_[0]);
}

template <typename IValueList>
c10::IValue BlockRunner::run_impl_record_functions(
    IValueList&& args,
    const KeywordArgs& kwargs) {
  bool pre_sampled = false;
  if (C10_UNLIKELY(at::shouldRunRecordFunction(&pre_sampled))) {
    at::RecordFunction guard(
        at::RecordScope::STATIC_RUNTIME_MODEL, pre_sampled);
    if (guard.isActive()) {
      if (guard.needsInputs()) {
        guard.before("forward", &args);
      } else {
        guard.before("forward");
      }
    }
    return run_impl(std::forward<IValueList>(args), kwargs);
  }
  return run_impl(std::forward<IValueList>(args), kwargs);
}

c10::IValue BlockRunner::operator()(
    const std::vector<c10::IValue>& args,
    const KeywordArgs& kwargs) {
#ifdef PYTORCH_DISABLE_NET_PROFILING
  return run_impl(args, kwargs);
#else
  return run_impl_record_functions(args, kwargs);
#endif
}

c10::IValue BlockRunner::operator()(
    std::vector<c10::IValue>&& args,
    const KeywordArgs& kwargs) {
#ifdef PYTORCH_DISABLE_NET_PROFILING
  return run_impl(std::move(args), kwargs);
#else
  return run_impl_record_functions(std::move(args), kwargs);
#endif
}

namespace {

std::string generate_latency_json(const std::string& label, double millis) {
#ifdef FBCODE_CAFFE2
  folly::dynamic json = folly::dynamic::object();
  json["type"] = label;
  json["metric"] = "latency";
  json["unit"] = "ms";
  json["value"] = millis;
  return "PyTorchObserver " + folly::toJson(json);
#else
  return "";
#endif
}

} // namespace

void BlockRunner::benchmark(
    const std::vector<std::vector<c10::IValue>>& args_list,
    const std::vector<KeywordArgs>& kwargs_list,
    const int warmup_runs,
    const int main_runs,
    bool print_per_node_time,
    bool generate_ai_pep_output) {
  TORCH_CHECK(
      kwargs_list.size() == 0 || args_list.size() == kwargs_list.size());
  std::cout << "Input size: " << args_list.size() << std::endl;
  if (args_list.size() == 0) {
    return;
  }
  float time_per_iter =
      benchmark_model(args_list, kwargs_list, warmup_runs, main_runs);
  std::cout << "Static runtime ms per iter: " << time_per_iter
            << ". Iters per second: " << 1000.0 / time_per_iter << std::endl;

  IndividualMetrics results =
      benchmark_individual_ops(args_list, kwargs_list, warmup_runs, main_runs);

  if (print_per_node_time) {
    for (const auto i : c10::irange(nodes_.size())) {
      const Node* node = nodes_[i].node();
      std::cout << "Node #" << i << ": " << results.time_per_node[i]
                << " ms/iter, ";
      node->print(std::cout, 0, nullptr, false);
    }
  }

  std::vector<std::pair<std::string, double>> time_per_node_type_vec{
      results.time_per_node_type.begin(), results.time_per_node_type.end()};
  std::sort(
      time_per_node_type_vec.begin(),
      time_per_node_type_vec.end(),
      [](auto& left, auto& right) { return left.second > right.second; });

  std::cout << "Time per node type:" << std::endl;
  for (const auto& p : time_per_node_type_vec) {
    const std::string& kind = p.first;
    const double ms = p.second;
    std::cout << std::setw(15) << ms << " ms. " << std::setw(10)
              << results.percent_per_node_type[kind] << "%. " << kind << " ("
              << results.instances_per_node_type[kind] << " nodes";
    if (results.out_nodes.count(kind)) {
      std::cout << ", out variant)" << std::endl;
    } else if (results.native_nodes.count(kind)) {
      std::cout << ", native)" << std::endl;
    } else {
      std::cout << ")" << std::endl;
    }

    if (generate_ai_pep_output) {
      LOG(INFO) << generate_latency_json(kind, ms);
    }
  }
  if (generate_ai_pep_output) {
    LOG(INFO) << generate_latency_json(
        "static_runtime_first_iter", results.first_iter_time);
  }
  std::cout << std::setw(15) << results.total_time << " ms. in Total"
            << std::endl;
  std::cout << "BlockRunner setup time: " << results.setup_time << " ms"
            << std::endl;
  std::cout << "Memory allocation time: " << results.memory_alloc_time
            << " ms\n";
  std::cout << "Memory deallocation time: " << results.memory_dealloc_time
            << " ms" << std::endl;
  std::cout << "Outputs deallocation time: " << results.output_dealloc_time
            << " ms" << std::endl;
  std::cout << "First iter time: " << results.first_iter_time << " ms"
            << std::endl;
  std::cout << "Number of operators: " << nodes_.size() << std::endl;

  if (planner_) {
    std::cout << "Total number of managed tensors: "
              << planner_->total_num_managed_tensors() << std::endl;
    std::cout << "Total number of managed output tensors: "
              << planner_->total_num_managed_output_tensors() << std::endl;
    std::cout << "Total number of unmanaged values: "
              << planner_->total_num_unmanaged() << std::endl;
    std::cout << "Number of unmanaged values requiring cleanup: "
              << planner_->num_unmanaged_non_scalars() << std::endl;
    std::cout << "Number of unmanaged values not requiring cleanup: "
              << planner_->num_unmanaged_scalars() << std::endl;
    std::cout << "Total memory managed: " << planner_->total_managed()
              << " bytes" << std::endl;
    if (static_module_.opts().optimize_memory) {
      std::cout << "Total number of reused tensors: "
                << planner_->total_reused_tensors() << std::endl;
    }
    std::cout << "Total number of 'out' variant nodes/total number of nodes: "
              << results.out_nodes_count << "/" << results.total_nodes_count
              << " ("
              << 100.0 * (results.out_nodes_count) /
            static_cast<float>(results.total_nodes_count)
              << "%)" << std::endl;
  }
  check_for_memory_leak();

#ifndef NDEBUG
  KeywordArgs empty_kwargs;
  display_nodes(
      args_list[0], kwargs_list.size() > 0 ? kwargs_list[0] : empty_kwargs);
#endif
}

float BlockRunner::benchmark_model(
    const std::vector<std::vector<c10::IValue>>& args_list,
    const std::vector<KeywordArgs>& kwargs_list,
    const int warmup_runs,
    const int main_runs) {
  TORCH_CHECK(warmup_runs >= 0 && main_runs >= 1);
  TORCH_CHECK(
      kwargs_list.size() == 0 || args_list.size() == kwargs_list.size());

  const bool is_kwargs_empty = kwargs_list.size() == 0;
  const KeywordArgs empty_kwargs;
  for (const auto i : c10::irange(warmup_runs)) {
    (void)i; // Suppress unused variable warning
    for (const auto j : c10::irange(args_list.size())) {
      operator()(args_list[j], is_kwargs_empty ? empty_kwargs : kwargs_list[j]);
      if (manage_output_tensors_enabled_) {
        deallocateOutputTensors();
      }
    }
  }
  caffe2::Timer timer;
  for (const auto i : c10::irange(main_runs)) {
    (void)i; // Suppress unused variable warning
    for (const auto j : c10::irange(args_list.size())) {
      operator()(args_list[j], is_kwargs_empty ? empty_kwargs : kwargs_list[j]);
      if (manage_output_tensors_enabled_) {
        deallocateOutputTensors();
      }
    }
  }
  float millis = timer.MilliSeconds();
  return millis / (static_cast<float>(main_runs) * args_list.size());
}

bool display_ivalue(const IValue& iv) {
  if (iv.isTensor()) {
    std::cout << "Tensor " << iv.toTensor().toString() << " {";
    for (const auto i : c10::irange(iv.toTensor().sizes().size())) {
      std::cout << iv.toTensor().sizes()[i];
      if (iv.toTensor().sizes().size() > i + 1) {
        std::cout << ", ";
      }
    }
    std::cout << "}\n";
    return true;
  } else if (iv.isTensorList()) {
    std::cout << "TensorList {" << iv.toTensorList().size() << "}\n";
    return true;
  } else if (iv.isGenericDict()) {
    std::cout << "Dict {" << iv.toGenericDict().size() << "}\n";
    return true;
  } else if (iv.isTuple()) {
    std::cout << "Tuple {" << iv.toTupleRef().elements().size() << "}\n";
    return true;
  } else if (iv.isInt()) {
    std::cout << "int {" << iv.toInt() << "}\n";
    return true;
  } else if (iv.isBool()) {
    std::cout << "bool {" << iv.toBool() << "}\n";
    return true;
  } else if (iv.isDouble()) {
    std::cout << "double {" << iv.toDouble() << "}\n";
    return true;
  }
  return false;
}

void display_pnode_info(const ProcessedNode& pnode) {
  pnode.node()->print(std::cout, 0, nullptr, false);
  for (const auto i : c10::irange(pnode.num_inputs())) {
    std::cout << "\ti" << i << ": ";
    if (!display_ivalue(pnode.Input(i))) {
      std::cout << *(pnode.node()->inputs()[i]->type()) << '\n';
    }
  }
  const auto outputs = pnode.outputs();
  for (const auto i : c10::irange(outputs.size())) {
    std::cout << "\to" << i << ": ";
    if (!display_ivalue(outputs[i])) {
      std::cout << *(pnode.node()->outputs()[i]->type()) << '\n';
    }
  }
}

void BlockRunner::display_nodes(
    const std::vector<c10::IValue>& args,
    const KeywordArgs& kwargs) {
  c10::InferenceMode mode;

  auto on_exit = Deallocator(*this);

  if (planner_) {
    planner_->allocate();
  }
  set_inputs(args, kwargs);

  for (auto& node : nodes_) {
    node.run();
    display_pnode_info(node);
  }
  on_exit.setFinished();
}

BlockRunner::IndividualMetrics BlockRunner::benchmark_individual_ops(
    const std::vector<std::vector<c10::IValue>>& args_list,
    const std::vector<KeywordArgs>& kwargs_list,
    const int warmup_runs,
    const int main_runs) {
  TORCH_CHECK(
      kwargs_list.size() == 0 || args_list.size() == kwargs_list.size());
  TORCH_CHECK(warmup_runs >= 1 && main_runs >= 1);
  if (args_list.size() == 0) {
    return {};
  }

  const bool is_kwargs_empty = kwargs_list.size() == 0;
  const KeywordArgs empty_kwargs;
  bool manage_output_tensors = static_module_.opts().manage_output_tensors;
  // See comment on above use of InferenceMode for
  // explanation.
  c10::InferenceMode mode;

  IndividualMetrics results;
  results.time_per_node.resize(nodes_.size(), 0);

  // setup time
  caffe2::Timer timer;

  set_inputs(args_list[0], is_kwargs_empty ? empty_kwargs : kwargs_list[0]);

  results.setup_time = timer.MilliSeconds();

  // The first iteration profiles each node's output Tensors' sizes and
  // initializes the memory planner with the profile information. Folllowing
  // iterations just use the already established memory planning.
  timer.Start();
  operator()(args_list[0], is_kwargs_empty ? empty_kwargs : kwargs_list[0]);
  if (manage_output_tensors) {
    deallocateOutputTensors();
  }
  results.first_iter_time = timer.MilliSeconds();

  // warmup runs
  for (const auto i : c10::irange(warmup_runs - 1)) {
    (void)i; // Suppress unused variable warning
    for (const auto j : c10::irange(args_list.size())) {
      operator()(args_list[j], is_kwargs_empty ? empty_kwargs : kwargs_list[j]);
      if (manage_output_tensors) {
        deallocateOutputTensors();
      }
    }
  }

  // main runs
  for (const auto i : c10::irange(main_runs)) {
    (void)i; // Suppress unused variable warning

    for (const auto j : c10::irange(args_list.size())) {
      set_inputs(args_list[j], is_kwargs_empty ? empty_kwargs : kwargs_list[j]);

      timer.Start();
      if (planner_) {
        planner_->allocate();
      }
      float millis = timer.MilliSeconds();
      results.memory_alloc_time += millis;

      for (const auto k : c10::irange(nodes_.size())) {
        timer.Start();
        nodes_[k].run();
        millis = timer.MilliSeconds();
        results.time_per_node[k] += millis;
        verify_and_correct_memory_overlap(nodes_[k]);
      }
      timer.Start();
      create_memory_planner();
      planner_->deallocate();
      // clean up owning refs of input tensors
      clean_up_input_ivalues();
      if (manage_output_tensors) {
        deallocateOutputTensors();
      }
      millis = timer.MilliSeconds();
      results.memory_dealloc_time += millis;

      timer.Start();
      // no need to keep references of outputs in static runtime anymore
      c10::IValue output;
      if (static_module_.num_outputs() > 1) {
        output = move_outputs_to_tuple(static_module_.num_outputs());
      }

      DCHECK(check_for_memory_leak(/*output_returned*/ false));

      // use move here. Otherwise, clean up outputs_[0] explicitly
      output = std::move(*outputs_[0]);
      // release outputs explicitly to measure the time it takes
      output = IValue();
      millis = timer.MilliSeconds();
      results.output_dealloc_time += millis;
    }
  }

  // post processing
  const float num_total_iters =
      (static_cast<float>(main_runs) * args_list.size());
  for (const auto i : c10::irange(nodes_.size())) {
    const Node* node = nodes_[i].node();
    std::string kind = std::string(node->kind().toQualString());
    results.time_per_node[i] /= num_total_iters;
    results.time_per_node_type[kind] += results.time_per_node[i];
    results.instances_per_node_type[kind]++;
    if (nodes_[i].has_out_variant()) {
      results.out_nodes.insert(kind);
      results.out_nodes_count++;
    } else if (nodes_[i].has_native()) {
      results.native_nodes.insert(kind);
    }
    results.total_time += results.time_per_node[i];
  }
  results.total_nodes_count = nodes_.size();
  results.memory_alloc_time /= num_total_iters;
  results.memory_dealloc_time /= num_total_iters;
  results.output_dealloc_time /= num_total_iters;
  for (const auto& p : results.time_per_node_type) {
    const std::string& kind = p.first;
    results.percent_per_node_type[kind] = p.second / results.total_time * 100;
  }
  return results;
}

bool BlockRunner::check_for_memory_leak(
    bool output_returned,
    bool recurse_on_sub_blocks) {
  // check for inputs
  for (const auto i : c10::irange(block_info_.num_inputs())) {
    TORCH_CHECK(
        values_[i + block_info_.block_inputs_idx()].isNone(),
        "Input ",
        i,
        " was not cleaned up");
  }
  FastSet<const IValue*> output_ivalues(outputs_.begin(), outputs_.end());
  for (const auto n : c10::irange(nodes_.size())) {
    auto& pnode = nodes_[n];
    for (const auto i : c10::irange(pnode.num_outputs())) {
      const IValue* ival = &pnode.Output(i);
      const Value* val = pnode.node()->output(i);
      // subtlety: isManagedOutputTensorValue may give a false
      // negative here if an output is an alias of this value, so
      // check the actual tensor!
      if (planner_ &&
          (isManagedOutputTensor(*ival) || isManagedOutputTensorValue(val))) {
        // `ival` contains a managed output tensor that the runtime doesn't
        // reclaim at the end of an iteration, but the client does so
        // by explicitly calling
        // `BlockRunner::deallocateOutputTensors`.
        continue;
      }
      const std::string error_msg = "Output " + c10::to_string(i) + ", %" +
          val->debugName() + " of node " + c10::to_string(n) +
          " which has kind " + pnode.node()->kind().toQualString() +
          " was not cleaned up";
      if (output_ivalues.count(ival) == 0) {
        // check for intermediates
        if (!ival->isNone()) {
          TORCH_CHECK(
              ival->isTensor() ||
                  block_info_.node_is_optimizable_container_type(
                      pnode.node()) ||
                  doesNotHeapAllocateWhenStoredInIValue(*val->type()),
              error_msg);
          if (ival->isTensor()) {
            const auto& t = ival->toTensor();
            if (t.defined()) {
              auto* storage_impl = t.storage().unsafeGetStorageImpl();
              TORCH_CHECK(
                  storage_impl->data() == nullptr ||
                      (planner_ &&
                       planner_->isManagedStorageImpl(storage_impl)),
                  error_msg);
            }
          }
        }
      } else {
        // check for outputs
        if (output_returned) {
          TORCH_CHECK(ival->isNone(), error_msg);
        }
      }
    }

    auto* block_runners = pnode.block_runners();
    if (recurse_on_sub_blocks && block_runners) {
      for (auto& block_runner : *block_runners) {
        block_runner.check_for_memory_leak(
            output_returned, recurse_on_sub_blocks);
      }
    }
  }
  VLOG(1) << "Finished checking for memory leak";
  return true;
}

void BlockRunner::deallocateOutputTensors() {
  if (!static_module_.opts().manage_output_tensors) {
    TORCH_CHECK(
        !planner_ || planner_->numOutputBufferBytes() == 0,
        "manage_output_tensors is disabled, but output tensor buffer is not empty.");
    return;
  }
  if (planner_) {
    planner_->deallocateOutputTensors();
    DCHECK(checkOutputTensorMemoryLeaks());
  }
}

bool BlockRunner::checkOutputTensorMemoryLeaks() {
  if (!static_module_.opts().manage_output_tensors || !planner_) {
    return true;
  }
  for (const auto n : c10::irange(nodes_.size())) {
    auto& pnode = nodes_[n];
    for (const auto i : c10::irange(pnode.num_outputs())) {
      const IValue* ival = &pnode.Output(i);
      const Value* val = pnode.node()->output(i);
      if (!isManagedOutputTensorValue(val)) {
        continue;
      }
      const auto& t = ival->toTensor();
      if (t.defined()) {
        auto* storage_impl = t.storage().unsafeGetStorageImpl();
        const std::string error_msg = "Output " + c10::to_string(i) + ", %" +
            val->debugName() + " of node " + c10::to_string(n) +
            " was not cleaned up";
        TORCH_CHECK(storage_impl->data() == nullptr, error_msg);
      }
    }
  }
  VLOG(1) << "Finished checking for memory leak from output tensors";
  return true;
}

bool BlockRunner::isManagedOutputTensor(const IValue& ivalue) const {
  return planner_ && planner_->isManagedOutputTensor(ivalue);
}

bool BlockRunner::isManagedOutputTensorValue(const Value* value) const {
  // It's possible that manage_output_tensors_ was disabled after initializing
  // managed_output_tensor_values, so we have to check that flag here.
  if (!planner_ || !manage_output_tensors_enabled_) {
    return false;
  }
  const auto& managed_outputs = block_info_.managed_output_tensor_values();
  return managed_outputs.find(value) != managed_outputs.end();
}

void BlockRunner::disableManageOutputTensors() {
  if (!manage_output_tensors_enabled_) {
    return;
  }
  manage_output_tensors_enabled_ = false;
  if (!planner_) {
    return;
  }
  // Reset all IValues and destruct planner_ so that it can be reconstructed in
  // the next run.
  for (auto& n : nodes_) {
    for (const auto i : c10::irange(n.outputs().size())) {
      n.Output(i) = IValue();
    }
  }
  planner_.reset();
}

ProcessedFunction::ProcessedFunction(
    Node* node,
    bool enable_out_variant,
    bool check_memory_overlap)
    : check_memory_overlap_(check_memory_overlap) {
  if (enable_out_variant) {
    f_ = getOutOfPlaceOperation(node);
    if (f_) {
      kind_ = ProcessedFunction::Kind::kOutVariant;
      // do not check memory overlap for out variants
      check_memory_overlap_ = false;
      VLOG(1) << "Switch to out variant for node: " << PrintNode(node);
      return;
    }
  }
  {
    f_ = getNativeOperation(node);
    if (f_) {
      kind_ = ProcessedFunction::Kind::kNativeFunction;
#ifdef NDEBUG
      // skip this check in opt mode because these ops are better vetted
      check_memory_overlap_ = false;
#endif
      VLOG(1) << "Switch to native impl for node: " << PrintNode(node);
      return;
    }
  }
  {
    const Operator& op = node->getOperator();
    f_ = [node_op = op.getOperation(node),
          has_var_args = hasVarArgs(node)](ProcessedNode* pnode) mutable {
      std::vector<IValue> stack;
      const size_t size = pnode->num_inputs();
      stack.reserve(size + has_var_args);
      for (const auto i : c10::irange(size)) {
        stack.emplace_back(pnode->Input(i));
      }
      // Need to store the number of inputs in stack for variadic ops.
      if (has_var_args) {
        stack.emplace_back(static_cast<int>(size));
      }
      node_op(stack);
      DCHECK_EQ(stack.size(), pnode->num_outputs());
      for (const auto i : c10::irange(pnode->num_outputs())) {
        pnode->Output(i) = std::move(stack[i]);
      }
    };
    kind_ = ProcessedFunction::Kind::kInterpreterFallback;
    VLOG(1) << "Fallback interpreter for node: " << PrintNode(node);
  }
}

ProcessedNode::ProcessedNode(
    Node* node,
    ProcessedFunction* fn,
    ProcessedNodeInputs inputs,
    uint16_t outputs_offset)
    : node_(node),
      fn_(fn),
      inputs_(std::move(inputs)),
      outputs_offset_(outputs_offset)
#ifndef PYTORCH_DISABLE_PER_OP_PROFILING
      ,
      op_name_(node->kind().toQualString())
#endif
{
  TORCH_CHECK(
      node->outputs().size() < (1 << (sizeof(num_outputs_) * 8)),
      node->outputs().size(),
      " outputs to ProcessedNode ",
      node->kind().toQualString(),
      " is too many to use 2-byte indexing");
  num_outputs_ = node->outputs().size();
}

std::vector<IValue> ProcessedNode::inputs_ivalue_vec() const {
  std::vector<IValue> result;
  result.reserve(inputs_.size());
  for (const auto idx : c10::irange(num_inputs())) {
    result.emplace_back(Input(idx));
  }
  return result;
}

void ProcessedNode::run() {
#ifndef PYTORCH_DISABLE_PER_OP_PROFILING
  bool pre_sampled = false;
  if (C10_UNLIKELY(at::shouldRunRecordFunction(&pre_sampled))) {
    at::RecordFunction guard(at::RecordScope::STATIC_RUNTIME_OP, pre_sampled);
    if (guard.isActive()) {
      if (guard.needsInputs()) {
        guard.before(get_op_name(), inputs_ivalue_vec());
      } else {
        guard.before(get_op_name());
      }
    }
    fn_->run(this);
  } else {
    fn_->run(this);
  }
#else
  fn_->run(this);
#endif
#ifndef NDEBUG
  if (FLAGS_static_runtime_disable_debug_memory_overlap_check) {
    // run check but do not enforce
    verify_no_memory_overlap();
  } else {
    DCHECK(verify_no_memory_overlap());
  }
#endif
}

static bool checkNoMemoryOverlap(const at::Tensor& a, const at::Tensor& b) {
  at::MemOverlapStatus status = at::get_overlap_status(a, b);
  if (status == at::MemOverlapStatus::FULL ||
      status == at::MemOverlapStatus::PARTIAL) {
    return false;
  }
  if (status == at::MemOverlapStatus::TOO_HARD) {
    VLOG(1) << "Detected TOO_HARD memory overlap status";
  }
  return true;
}

bool ProcessedNode::verify_no_memory_overlap(bool force_check) const {
  const static std::array<c10::Symbol, 4> special_case_ops = {
      fromQualString("prim::TypeCheck"),
      fromQualString("static_runtime::select_tensor"),
      fromQualString("static_runtime::VarTupleUnpack"),
      fromQualString("static_runtime::dict_unpack")};
  if (!force_check &&
      std::find(
          begin(special_case_ops), end(special_case_ops), node()->kind()) !=
          end(special_case_ops)) {
    return true;
  }

  return verify_outputs_dont_overlap_each_other() &&
      verify_inputs_dont_overlap_outputs(force_check);
}

bool ProcessedNode::verify_outputs_dont_overlap_each_other() const {
  for (const auto i : c10::irange(num_outputs_)) {
    if (!Output(i).isTensor()) {
      continue;
    }
    const auto& out0_t = Output(i).toTensor();
    for (const auto j : c10::irange(i + 1, num_outputs_)) {
      if (!Output(j).isTensor()) {
        continue;
      }
      const auto& out1_t = Output(j).toTensor();
      if (!checkNoMemoryOverlap(out0_t, out1_t)) {
        LOG(INFO) << "Node output " << i << " overlaps with output " << j
                  << ", " << PrintNode(node_);
        return false;
      }
    }
  }
  return true;
}

bool ProcessedNode::verify_inputs_dont_overlap_outputs(bool force_check) const {
  auto schema = node()->maybeSchema();
  // skip memory overlap check for mutable or view ops with only one output
  bool skip_check = !schema ||
      ((schema->is_mutable() || !fn_->checkMemoryOverlap()) &&
       num_outputs_ == 1);
  if (!force_check && skip_check) {
    if (!schema) {
      VLOG(2) << "Detected that op schema is null";
      return true;
    }
    VLOG(2) << "schema->is_mutable: " << schema->is_mutable()
            << ", fn_->checkMemoryOverlap: " << fn_->checkMemoryOverlap()
            << ", num_outputs_: " << num_outputs_;
    return true;
  }

  for (const auto i : c10::irange(inputs_.size())) {
    const IValue* in = &Input(i);
    if (!in->isTensor()) {
      continue;
    }
    const auto& in_t = in->toTensor();
    for (const auto j : c10::irange(num_outputs_)) {
      const IValue& out = Output(j);
      if (!out.isTensor()) {
        continue;
      }
      const auto& out_t = out.toTensor();
      if (!checkNoMemoryOverlap(in_t, out_t)) {
        LOG(INFO) << "Node input " << i << " overlaps with output " << j << ", "
                  << PrintNode(node_);
        LOG(INFO) << *schema;
        return false;
      }
    }
  }
  return true;
}

bool ProcessedNode::check_and_correct_overlap_with(
    const at::Tensor& input,
    c10::IValue& output_ival) {
  auto& tensor = output_ival.toTensor();
  if (!checkNoMemoryOverlap(input, tensor)) {
    DLOG(INFO) << "Detected alias for node: " << PrintNode(node());
    output_ival = at::native::clone(tensor, c10::nullopt);
    set_outputs_memory_overlap_detected();
    return true;
  }
  return false;
}

void ProcessedNode::verify_and_correct_memory_overlap() {
  for (const auto i : c10::irange(inputs_.size())) {
    const IValue& in = Input(i);
    if (!in.isTensor()) {
      continue;
    }
    const auto& in_t = in.toTensor();
    for (const auto j : c10::irange(num_outputs_)) {
      auto& output = Output(j);
      if (output.isTensor()) {
        check_and_correct_overlap_with(in_t, output);
      } else if (output.isTensorList()) {
        auto tensors = output.toListRef();
        for (const auto& ival : tensors) {
          // NOLINTNEXTLINE(cppcoreguidelines-pro-type-const-cast)
          check_and_correct_overlap_with(in_t, const_cast<c10::IValue&>(ival));
        }
#ifdef FBCODE_CAFFE2
        if (outputs_memory_overlap_detected()) {
          LOG_EVERY_MS(WARNING, 60000)
              << "Detected alias for node: " << PrintNode(node());
        }
#endif
      }
    }
  }
}

StaticRuntime::StaticRuntime(const StaticModule& sm) {
  values_.resize(sm.value_buffer_size());
  std::copy(sm.constants().begin(), sm.constants().end(), values_.begin());
  block_ = std::make_unique<BlockRunner>(sm, values_, 0);
}

c10::IValue StaticRuntime::operator()(
    const std::vector<c10::IValue>& args,
    const KeywordArgs& kwargs) {
  return (*block_)(args, kwargs);
}

c10::IValue StaticRuntime::operator()(
    std::vector<c10::IValue>&& args,
    const KeywordArgs& kwargs) {
  return (*block_)(std::move(args), kwargs);
}

bool StaticRuntime::check_for_memory_leak(bool output_returned) {
  return block_->check_for_memory_leak(
      output_returned, /* recurse_on_sub_blocks */ true);
}

bool StaticRuntime::checkOutputTensorMemoryLeaks() {
  return block_->checkOutputTensorMemoryLeaks();
}

void StaticRuntime::deallocateOutputTensors() {
  block_->deallocateOutputTensors();
}

bool StaticRuntime::isManagedOutputTensor(const IValue& ivalue) const {
  return block_->isManagedOutputTensor(ivalue);
}

void StaticRuntime::disableManageOutputTensors() {
  block_->disableManageOutputTensors();
}

const MemoryPlanner* StaticRuntime::get_memory_planner() const {
  return block_->get_memory_planner();
}

} // namespace jit
} // namespace torch<|MERGE_RESOLUTION|>--- conflicted
+++ resolved
@@ -540,38 +540,38 @@
   // Maps each Value* in the graph to its index in the values_ array that will
   // eventually be created by StaticRuntime.
   FastMap<const Value*, uint32_t> value_to_index;
-  prepareFunctionsAndConstants(*graph_->block(), alias_db, value_to_index);
+  prepareFunctionsAndConstants(graph_->block(), alias_db, value_to_index);
 
   const auto constants_index_offset = 0;
   const auto values_index_offset = constants_index_offset + constants().size();
   value_buffer_size_ = values_index_offset;
 
   value_buffer_size_ +=
-      prepareBlockInfo(*graph_->block(), values_index_offset, value_to_index);
-
-  prepareProcessedNodes(*graph_->block(), value_to_index, alias_db);
-
-  for (auto& block : block_infos_) {
-    block.prepare_for_memory_planner(alias_db, opts);
+      prepareBlockInfo(graph_->block(), values_index_offset, value_to_index);
+
+  prepareProcessedNodes(graph_->block(), value_to_index, alias_db);
+
+  for (auto& block_and_info : block_infos_) {
+    auto& block_info = block_and_info.second;
+    block_info.prepare_for_memory_planner(alias_db, opts);
   }
 }
 
 size_t StaticModule::prepareBlockInfo(
-    Block& block,
+    Block* block,
     const size_t start_idx,
     FastMap<const Value*, uint32_t>& value_to_index) {
-  const auto block_idx = block_infos_.size();
-  block_infos_.emplace_back(start_idx, block);
-
-  const auto num_inputs = block.inputs().size();
+  block_infos_.emplace(block, BlockInfo(start_idx, *block));
+
+  const auto num_inputs = block->inputs().size();
   for (const auto i : c10::irange(num_inputs)) {
-    value_to_index.emplace(block.inputs()[i], start_idx + i);
+    value_to_index.emplace(block->inputs()[i], start_idx + i);
   }
   auto cur_idx = start_idx + num_inputs;
 
-  for (auto* node : block.nodes()) {
+  for (auto* node : block->nodes()) {
     for (auto* sub_block : node->blocks()) {
-      cur_idx += prepareBlockInfo(*sub_block, cur_idx, value_to_index);
+      cur_idx += prepareBlockInfo(sub_block, cur_idx, value_to_index);
     }
 
     if (node->kind() == prim::Constant) {
@@ -592,8 +592,8 @@
   }
 
   std::vector<uint16_t> output_indices;
-  output_indices.reserve(block.outputs().size());
-  for (auto* output : block.outputs()) {
+  output_indices.reserve(block->outputs().size());
+  for (auto* output : block->outputs()) {
     const auto output_idx = value_to_index.at(output);
     TORCH_CHECK(
         output_idx < (1 << 16),
@@ -603,17 +603,17 @@
     output_indices.push_back(output_idx);
   }
 
-  block_infos_[block_idx].set_output_indices(std::move(output_indices));
+  block_infos_.at(block).set_output_indices(std::move(output_indices));
   return cur_idx - start_idx;
 }
 
 void StaticModule::prepareFunctionsAndConstants(
-    Block& block,
+    Block* block,
     const AliasDb& alias_db,
     FastMap<const Value*, uint32_t>& value_to_index) {
-  for (auto* node : block.nodes()) {
+  for (auto* node : block->nodes()) {
     for (auto* sub_block : node->blocks()) {
-      prepareFunctionsAndConstants(*sub_block, alias_db, value_to_index);
+      prepareFunctionsAndConstants(sub_block, alias_db, value_to_index);
     }
 
     if (node->kind() == prim::Constant) {
@@ -634,29 +634,25 @@
   }
 }
 
-std::pair<size_t, size_t> StaticModule::prepareProcessedNodes(
-    Block& block,
+size_t StaticModule::prepareProcessedNodes(
+    Block* block,
     const FastMap<const Value*, uint32_t>& value_to_index,
     const AliasDb& alias_db,
-    size_t node_idx,
-    size_t block_idx) {
-  const auto block_start = block_idx;
+    size_t node_idx) {
   const auto node_start = node_idx;
 
-  auto& block_info = block_infos_[block_idx++];
+  auto& block_info = block_infos_.at(block);
   std::vector<ProcessedNode> nodes;
   FastMap<Node*, bool> node_has_out_variant;
 
-  for (auto* node : block.nodes()) {
+  for (auto* node : block->nodes()) {
     if (node->kind() == prim::Constant) {
       continue;
     }
 
     for (auto* sub_block : node->blocks()) {
-      auto processed_count = prepareProcessedNodes(
-          *sub_block, value_to_index, alias_db, node_idx, block_idx);
-      node_idx += processed_count.first;
-      block_idx += processed_count.second;
+      node_idx +=
+          prepareProcessedNodes(sub_block, value_to_index, alias_db, node_idx);
     }
     ProcessedNodeInputs input_indices(node->inputs().size());
     for (const auto input_idx : c10::irange(node->inputs().size())) {
@@ -687,7 +683,7 @@
   block_info.set_nodes(std::move(nodes), node_has_out_variant);
   block_info.init_value_group(alias_db);
 
-  return {node_idx - node_start, block_idx - block_start};
+  return node_idx - node_start;
 }
 
 void BlockInfo::set_nodes(
@@ -775,7 +771,8 @@
 }
 
 Node* StaticModule::findNodeWithKindForTesting(const std::string& kind) const {
-  for (auto& block_info : block_infos_) {
+  for (auto& block_and_info : block_infos_) {
+    auto& block_info = block_and_info.second;
     for (auto& pnode : block_info.nodes()) {
       if (pnode.node()->kind().toQualString() == kind) {
         return pnode.node();
@@ -800,10 +797,11 @@
 BlockRunner::BlockRunner(
     const StaticModule& sm,
     std::vector<IValue>& values,
-    size_t block_idx)
+    Block* block,
+    bool is_root_block)
     : static_module_(sm),
-      block_info_(static_module_.block_info(block_idx)),
-      is_root_block_(block_idx == 0),
+      block_info_(static_module_.block_info(block)),
+      is_root_block_(is_root_block),
       first_input_is_self_(
           is_root_block_ && static_module_.first_input_is_self()),
       inputs_begin_(block_info_.block_inputs_idx()),
@@ -820,31 +818,22 @@
     outputs_.emplace_back(&values_[index]);
   }
 
-  const auto block_idx_start = block_idx;
   for (auto& pnode : nodes_) {
     auto* node = pnode.node();
-    const auto num_blocks = node->blocks().size();
-    if (!num_blocks) {
+    auto blocks = node->blocks();
+    const auto num_blocks = blocks.size();
+    if (num_blocks == 0) {
       continue;
     }
+    DCHECK(node->kind() == prim::If || node->kind() == prim::Loop);
     auto block_runners = std::make_unique<std::vector<BlockRunner>>();
     block_runners->reserve(num_blocks);
 
-    for (const auto i : c10::irange(num_blocks)) {
-      (void)i; // Suppress unused variable warning
-      block_runners->emplace_back(sm, values, ++block_idx);
-      block_idx += block_runners->back().num_sub_blocks();
+    for (auto* block : blocks) {
+      block_runners->emplace_back(sm, values, block);
     }
     pnode.set_block_runners(std::move(block_runners));
   }
-  const auto num_sub_blocks = block_idx - block_idx_start;
-  TORCH_CHECK(
-      num_sub_blocks < (1 << 16),
-      "num_sub_blocks ",
-      num_sub_blocks,
-      " would overflow 2-byte storage");
-
-  num_sub_blocks_ = static_cast<uint16_t>(num_sub_blocks);
 }
 
 // NOLINTNEXTLINE(cppcoreguidelines-pro-type-member-init)
@@ -968,18 +957,12 @@
 
 } // namespace
 
-<<<<<<< HEAD
 void BlockRunner::clean_up_intermediate_ivalues() noexcept {
-  for (auto& p_node : nodes_) {
-    destroyNodeOutputs(p_node);
-=======
-void StaticRuntime::clean_up_intermediate_ivalues() noexcept {
   // We have to iterate in reverse order here due to borrowed
   // IValues - we don't want to destroy a value until all of its
   // borrows are cleaned up!
   for (auto it = nodes_.rbegin(); it != nodes_.rend(); ++it) {
     destroyNodeOutputs(*it);
->>>>>>> be2dc8f2
   }
 }
 
@@ -1984,7 +1967,9 @@
 StaticRuntime::StaticRuntime(const StaticModule& sm) {
   values_.resize(sm.value_buffer_size());
   std::copy(sm.constants().begin(), sm.constants().end(), values_.begin());
-  block_ = std::make_unique<BlockRunner>(sm, values_, 0);
+  block_ = std::make_unique<BlockRunner>(
+      sm, values_, sm.root_block(), /*is_root_block*/ true);
+  ;
 }
 
 c10::IValue StaticRuntime::operator()(
