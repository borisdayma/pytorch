--- conflicted
+++ resolved
@@ -135,138 +135,6 @@
   return val->as<TensorView>();
 }
 
-<<<<<<< HEAD
-=======
-bool isScope(const Expr* expr) {
-  return expr->getExprType() == ExprType::ForLoop ||
-      expr->getExprType() == ExprType::IfThenElse;
-}
-
-kir::ForLoop* asForLoop(Statement* stmt) {
-  Expr* expr = asExpr(stmt);
-  TORCH_INTERNAL_ASSERT(expr->getExprType() == ExprType::ForLoop);
-  return expr->as<kir::ForLoop>();
-}
-
-const TensorView* asConstTV(const Val* val) {
-  TORCH_INTERNAL_ASSERT(isTV(val));
-  return val->as<TensorView>();
-}
-
-bool isUnrolledFor(const Expr* expr) {
-  if (expr->getExprType() != ExprType::ForLoop) {
-    return false;
-  }
-  return expr->as<kir::ForLoop>()->iter_domain()->getParallelType() ==
-      ParallelType::Unroll;
-}
-
-const std::unordered_map<ParallelType, int, TypeHash>
-    ParallelTypeBitmap::pt_to_offset_{
-        {ParallelType::BIDx, 0},
-        {ParallelType::BIDy, 1},
-        {ParallelType::BIDz, 2},
-        {ParallelType::TIDx, 3},
-        {ParallelType::TIDy, 4},
-        {ParallelType::TIDz, 5}};
-
-const std::unordered_map<int, ParallelType> ParallelTypeBitmap::offset_to_pt_ =
-    {{0, ParallelType::BIDx},
-     {1, ParallelType::BIDy},
-     {2, ParallelType::BIDz},
-     {3, ParallelType::TIDx},
-     {4, ParallelType::TIDy},
-     {5, ParallelType::TIDz}};
-
-bool ParallelTypeBitmap::get(ParallelType pt) const {
-  if (pt_to_offset_.find(pt) == pt_to_offset_.end()) {
-    TORCH_INTERNAL_ASSERT(false, "Could not recognize parallel type.");
-  }
-  return bitset_[pt_to_offset_.at(pt)];
-}
-
-bool ParallelTypeBitmap::set(ParallelType pt, bool new_val) {
-  if (pt_to_offset_.find(pt) == pt_to_offset_.end()) {
-    TORCH_INTERNAL_ASSERT(false, "Could not recognize parallel type.");
-  }
-  bool old_val = bitset_[pt_to_offset_.at(pt)];
-  bitset_[pt_to_offset_.at(pt)] = new_val;
-  return old_val;
-}
-
-ParallelTypeBitmap ParallelTypeBitmap::operator&=(
-    const ParallelTypeBitmap& other) {
-  bitset_ &= other.bitset_;
-  return *this;
-}
-
-ParallelTypeBitmap ParallelTypeBitmap::operator|=(
-    const ParallelTypeBitmap& other) {
-  bitset_ |= other.bitset_;
-  return *this;
-}
-
-ParallelTypeBitmap ParallelTypeBitmap::operator^=(
-    const ParallelTypeBitmap& other) {
-  bitset_ ^= other.bitset_;
-  return *this;
-}
-
-ParallelTypeBitmap ParallelTypeBitmap::operator~() const {
-  return ParallelTypeBitmap(~bitset_);
-}
-
-bool ParallelTypeBitmap::none() const {
-  return bitset_.none();
-}
-
-bool ParallelTypeBitmap::any() const {
-  return bitset_.any();
-}
-
-bool ParallelTypeBitmap::all() const {
-  return bitset_.all();
-}
-
-bool ParallelTypeBitmap::operator[](size_t pos) const {
-  TORCH_INTERNAL_ASSERT(
-      pos < num_p_type, "Invalid index to ParallelTypeBitset: ", pos);
-  return bitset_[pos];
-}
-
-std::map<ParallelType, bool> ParallelTypeBitmap::getMap() const {
-  std::map<ParallelType, bool> map;
-  for (const auto& pt_offset : pt_to_offset_) {
-    map.emplace(pt_offset.first, bitset_[pt_offset.second]);
-  }
-  return map;
-}
-
-ParallelTypeBitmap operator&(
-    const ParallelTypeBitmap& lhs,
-    const ParallelTypeBitmap& rhs) {
-  auto x = lhs;
-  x &= rhs;
-  return x;
-}
-
-ParallelTypeBitmap operator|(
-    const ParallelTypeBitmap& lhs,
-    const ParallelTypeBitmap& rhs) {
-  auto x = lhs;
-  x |= rhs;
-  return x;
-}
-
-ParallelTypeBitmap operator^(
-    const ParallelTypeBitmap& lhs,
-    const ParallelTypeBitmap& rhs) {
-  auto x = lhs;
-  x ^= rhs;
-  return x;
-}
-
->>>>>>> f7b339d1
 ParallelTypeBitmap getParallelBroadcastDomains(
     const TensorView* tv,
     const ThreadPredicateMap& preds) {
