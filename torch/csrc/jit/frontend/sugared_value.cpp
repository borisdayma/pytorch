#include <torch/csrc/jit/frontend/sugared_value.h>

#include <c10/util/irange.h>
#include <torch/csrc/jit/frontend/schema_matching.h>
#include <torch/csrc/jit/frontend/tree_views.h>
#include <torch/csrc/jit/ir/ir.h>
#include <torch/csrc/jit/passes/constant_propagation.h>

namespace torch {
namespace jit {

struct NoneValue : SugaredValue {
  NoneValue() = default;
  std::string kind() const override {
    return "None";
  }
};

std::shared_ptr<SugaredValue> PrintValue::call(
    const SourceRange& loc,
    GraphFunction& m,
    at::ArrayRef<NamedValue> args,
    at::ArrayRef<NamedValue> kwargs,
    size_t n_binders) {
  auto& g = *m.graph();
  if (!kwargs.empty())
    throw ErrorReport(loc) << "print doesn't accept any keyword arguments";

  std::vector<Value*> lowered_inputs = toValues(*m.graph(), args);
  g.insertNode(g.create(prim::Print, lowered_inputs, 0)->setSourceRange(loc));
  return std::make_shared<NoneValue>();
}

static const std::unordered_map<std::string, at::ScalarType>&
builtin_cast_method_to_scalar_type() {
  static std::unordered_map<std::string, at::ScalarType> mapping = {
      {"byte", at::kByte},
      {"char", at::kChar},
      {"double", at::kDouble},
      {"float", at::kFloat},
      {"cfloat", at::kComplexFloat},
      {"cdouble", at::kComplexDouble},
      {"int", at::kInt},
      {"long", at::kLong},
      {"short", at::kShort},
      {"half", at::kHalf}};
  return mapping;
}

std::shared_ptr<SugaredValue> BuiltinFunction::call(
    const SourceRange& loc,
    GraphFunction& m,
    at::ArrayRef<NamedValue> args,
    at::ArrayRef<NamedValue> kwargs,
    size_t n_binders) {
  return std::make_shared<SimpleValue>(
      emitBuiltinCall(loc, *m.graph(), symbol, args, kwargs, self));
}

// older versions of gcc/clang have a bug where enums can't be used as keys
// in a map by default
// https://stackoverflow.com/questions/18837857/cant-use-enum-class-as-unordered-map-key
struct EnumClassHash {
  template <typename T>
  std::size_t operator()(T t) const {
    return static_cast<std::size_t>(t);
  }
};

bool SimpleValue::hasAttr(
    const SourceRange& loc,
    GraphFunction& m,
    const std::string& field) {
  auto class_type = value_->type()->cast<ClassType>();
  if (!class_type) {
    throw ErrorReport(loc) << "hasattr's first argument must be an object, got "
                           << value_->type()->repr_str() << " instead";
  }

  return class_type->hasMethod(field) || class_type->hasAttribute(field) ||
      class_type->hasConstant(field);
}

// support syntax sugar for x.foo(y, z) by allowing x.foo to return a
// callable value that will resolve to foo(x, y, z) when called.
std::shared_ptr<SugaredValue> SimpleValue::attr(
    const SourceRange& loc,
    GraphFunction& m,
    const std::string& field) {
  // Allow method-style casts on Tensor types. e.g. x.int()
  if (value_->type()->isSubtypeOf(*TensorType::get())) {
    if (builtin_cast_method_to_scalar_type().count(field)) {
      return std::make_shared<TensorCastValue>(
          builtin_cast_method_to_scalar_type().at(field),
          NamedValue(loc, "self", value_));
    }
  }
  // accessing properties of Tensor and Device that are implemented as
  // prim:: or aten:: operators
  using PropertiesLookup = std::unordered_map<
      TypeKind,
      std::unordered_map<std::string, std::string>,
      EnumClassHash>;
  static const PropertiesLookup builtin_properties = {
      {TypeKind::OptionalType,
       {
           {"unchecked_unwrap_optional", "prim"},
       }},
      {TypeKind::TensorType,
       {
           {"dtype", "prim"},
           {"device", "prim"},
           {"grad", "prim"},
           {"data", "prim"},
           {"shape", "prim"},
           {"is_cuda", "prim"},
           {"is_xpu", "prim"},
           {"is_sparse", "prim"},
           {"is_sparse_csr", "prim"},
           {"is_mkldnn", "prim"},
           {"is_mlc", "prim"},
           {"is_quantized", "prim"},
           {"is_vulkan", "prim"},
           {"is_meta", "prim"},
           {"is_leaf", "aten"},
           {"requires_grad", "prim"},
           {"layout", "prim"},
           {"T", "prim"},
           {"H", "prim"},
           {"mT", "aten"},
           {"mH", "aten"},
           {"is_ort", "prim"},
           {"ndim", "prim"},
           {"name", "prim"},
           {"real", "aten"},
           {"imag", "aten"},
           {"retains_grad", "aten"},
       }},
      {TypeKind::DeviceObjType, {{"type", "prim"}, {"index", "prim"}}}};
  auto kind = value_->type()->kind();
  auto types_for_builtin = builtin_properties.find(kind);
  if (types_for_builtin != builtin_properties.end()) {
    auto builtin_entry = types_for_builtin->second.find(field);
    if (builtin_entry != types_for_builtin->second.end()) {
      // A builtin was found, add it to the graph
      auto the_namespace = builtin_entry->second;
      auto r = m.graph()->insert(
          Symbol::fromQualString(the_namespace + "::" + field), {value_});
      return std::make_shared<SimpleValue>(r);
    }
  }

  // accessing fields of named tuples
  if (auto tuple_type = value_->type()->cast<TupleType>()) {
    if (tuple_type->schema()) {
      auto attrs = tuple_type->schema()->arguments();
      for (const auto i : c10::irange(attrs.size())) {
        if (attrs[i].name() == field) {
          auto idx = m.graph()->insertConstant(IValue(static_cast<int64_t>(i)));
          auto out_type = tuple_type->elements().at(i);
          auto r = m.graph()
                       ->insertNode(
                           m.graph()->createTupleIndex(value_, idx, out_type))
                       ->output();
          return std::make_shared<SimpleValue>(r);
        }
      }
    }
  } else if (auto classType = value_->type()->cast<ClassType>()) {
    // This is a class, emit the proper attribute lookup
<<<<<<< HEAD
    if (auto overloaded_methods = classType->findOverloadedMethod(field)) {
      return std::make_shared<MethodValue>(
          getValue(), std::move(overloaded_methods.value()));
    }
    if (auto method = classType->findMethod(field)) {
=======
    if (classType->findMethod(field)) {
>>>>>>> 1853222e
      return std::make_shared<MethodValue>(getValue(), field);
    }
    if (classType->hasAttribute(field)) {
      auto& g = *m.graph();
      auto n = g.insertNode(g.createGetAttr(value_, field));
      return std::make_shared<SimpleValue>(n->output());
    }
    // Check and see if it's a getter attribute.
    auto prop = classType->getProperty(field);
    if (prop) {
      return MethodValue(value_, prop->getter->name())
          .call(loc, m, {}, {}, /*n_binders=*/1);
    }
  } else if (auto iface = value_->type()->cast<InterfaceType>()) {
    // accessing methods of interfaces
    if (iface->getMethod(field)) {
      return std::make_shared<MethodValue>(getValue(), field);
    }
  } else if (auto enum_type = value_->type()->cast<EnumType>()) {
    // Handle access to Enum's `name` and `value` attribute.
    auto& g = *m.graph();

    if (field == "name") {
      auto n = g.insertNode(g.createEnumName(value_));
      return std::make_shared<SimpleValue>(n->output());
    }

    if (field == "value") {
      auto n = g.insertNode(g.createEnumValue(value_));
      return std::make_shared<SimpleValue>(n->output());
    }
  }

  // none of the more-specific cases worked, so see if this is a builtin method
  // If field is a type, then call the aten::to op
  if (field == "type") {
    if (auto builtin = BuiltinFunction::tryCreate(
            Symbol::aten("to"), NamedValue(loc, "self", value_))) {
      return builtin;
    }
  }

  if (auto builtin = BuiltinFunction::tryCreate(
          Symbol::aten(field), NamedValue(loc, "self", value_))) {
    return builtin;
  }

  // Handle calling tolist() on a Tensor.
  if (value_->type()->isSubtypeOf(*TensorType::get()) && field == "tolist") {
    return SpecialFormValue::create(prim::tolist);
  }

  ErrorReport report(loc);
  report << "'" << value_->type()->repr_str()
         << "' object has no attribute or method '" << field << "'.";
  if (auto classType = value_->type()->cast<ClassType>()) {
    if (classType->isUnresolvedClassAttribute(field)) {
      report
          << " '" << field
          << "' is defined as a class attribute which currently is not"
             " supported. Consider converting this to an instance attribute.";
    } else {
      report << " Did you forget to initialize an attribute in __init__()?";
    }
  }
  throw report;
}

std::vector<std::shared_ptr<SugaredValue>> SimpleValue::asTuple(
    const SourceRange& loc,
    GraphFunction& m,
    const c10::optional<size_t>& size_hint) {
  static const auto make_simple_value =
      [](Value* v) -> std::shared_ptr<SugaredValue> {
    return std::make_shared<SimpleValue>(v);
  };
  if (value_->type()->kind() == TypeKind::TupleType) {
    auto outputs = createTupleUnpack(value_);
    return fmap(outputs, make_simple_value);
  } else if (value_->type()->kind() == TypeKind::ListType) {
    if (!size_hint) {
      throw ErrorReport(loc)
          << "cannot statically infer the expected size of a "
          << "list in this context";
    }
    auto graph = value_->owningGraph();
    Node* unpack =
        graph->insertNode(graph->createListUnpack(value_, *size_hint));
    return fmap(unpack->outputs(), make_simple_value);
  } else if (value_->type()->kind() == TypeKind::AnyTupleType) {
    throw ErrorReport(loc)
        << "Provided tuple is not fully defined/refined including its element types, please provide a value of type like Tuple[int, int]";
  }
  throw ErrorReport(loc) << value_->type()->repr_str()
                         << " cannot be used as a tuple";
}

static bool isRecursive(const TypePtr& classType, const TypePtr& attrType) {
  if (attrType->isSubtypeOf(*classType)) {
    return true;
  }

  // Recursively check contained types. We need to do this because a user may do
  // A -> B -> A.
  for (const auto& type : attrType->containedTypes()) {
    if (isRecursive(classType, type)) {
      return true;
    }
  }
  return false;
}

void SimpleValue::setAttr(
    const SourceRange& loc,
    GraphFunction& m,
    const std::string& field,
    Value* newValue) {
  const auto classType = value_->type()->cast<ClassType>();
  if (!classType) {
    throw ErrorReport(loc) << "Tried to set an attribute: " << field
                           << " on a non-class: " << value_->type()->repr_str();
  }
  auto expectedType = classType->findAttribute(field);
  if (!expectedType) {
    // If we are still compiling the __init__ method for this class, then
    // setting an unknown attribute adds it to the class's definition.

    // We are initializing if:
    const auto isInitializing =
        // 1. The method we're currently inserting into is an init method
        // TODO this can be a qualified name check
        m.name() == "__init__" &&
        // 2. The `self` arg matches this value's type (i.e. we are in the init
        // method for this class, not some other class)
        !m.graph()->inputs().empty() &&
        m.graph()->inputs().at(0)->type() == classType;

    if (isInitializing) {
      if (isRecursive(classType, newValue->type())) {
        throw ErrorReport(loc)
            << "Assignment to attribute '" << field
            << "' cannot be of a type that contains class "
            << "'" << classType->repr_str() << "'.\n"
            << "Classes that recursively contain instances of themselves"
            << " are not yet supported";
      }

      classType->addAttribute(field, newValue->type());
      expectedType = newValue->type();

      const auto insertPoint = m.graph()->insertPoint();
      const auto topLevelBlock = m.graph()->block();
      if (insertPoint->owningBlock() != topLevelBlock) {
        throw ErrorReport(loc)
            << "First assignment cannot be in a control-flow block. "
            << "Initialize the field at the top level first";
      }
    } else {
      // Check and see if it's a setter attribute.
      auto prop = classType->getProperty(field);
      if (prop && prop->setter) {
        MethodValue(value_, prop->setter->name())
            .call(loc, m, {newValue}, {}, /*n_binders=*/1);
        return;
      }

      if (prop && !prop->setter) {
        throw ErrorReport(loc) << "Tried to set read-only attribute: " << field;
      }

      throw ErrorReport(loc)
          << "Tried to set nonexistent attribute: " << field
          << ". Did you forget to initialize it in __init__()?";
    }
  }

  AT_ASSERT(expectedType);

  // Check type correctness
  const auto newType = newValue->type();
  if (!newType->isSubtypeOf(*expectedType)) {
    throw ErrorReport(loc) << "Wrong type for attribute assignment. Expected "
                           << expectedType->repr_str() << " but got "
                           << newType->repr_str();
  }

  auto& g = *m.graph();
  g.insertNode(g.createSetAttr(value_, field, newValue));
}

std::shared_ptr<SugaredValue> SimpleValue::call(
    const SourceRange& loc,
    GraphFunction& m,
    at::ArrayRef<NamedValue> args,
    at::ArrayRef<NamedValue> kwargs,
    size_t n_binders) {
  // allow our 'fake' closures to be called, used for fork serialization
  // at the moment, but can be expanded later
  Node* self = getValue()->node();
  if (self->kind() == prim::TupleConstruct && self->inputs().size() == 2 &&
      self->inputs().at(0)->node()->kind() == prim::Closure) {
    std::shared_ptr<Graph> graph =
        self->inputs().at(0)->node()->g(attr::Subgraph);
    Value* context = self->inputs().at(1);
    AT_ASSERT(context->node()->kind() == prim::TupleConstruct);

    // fork nodes are emitted in their own block but we do not simplify
    // tuple construction across blocks. To ensure we clean up the tuple
    // construct create another copy of the tuple construct in the fork block
    Value* close_context =
        m.graph()
            ->insertNode(m.graph()->createTuple(context->node()->inputs()))
            ->output();
    // TODO this needs to go in `m`s compilation unit
    auto cu = std::make_shared<CompilationUnit>();
    auto fn = cu->create_function(QualifiedName("anon"), graph);
    auto ret = StrongFunctionPtr(std::move(cu), fn);

    std::vector<NamedValue> ctx_inputs = {close_context};
    ctx_inputs.insert(ctx_inputs.end(), args.begin(), args.end());
    return FunctionValue(ret).call(loc, m, ctx_inputs, kwargs, n_binders);
  }

  if (auto class_type = getValue()->type()->cast<ClassType>()) {
    return attr(loc, m, "__call__")->call(loc, m, args, kwargs, n_binders);
  }

  return SugaredValue::call(loc, m, args, kwargs, n_binders);
}

Value* SimpleValue::len(const SourceRange& loc, GraphFunction& m) {
  // List, Tuple, Tensor, fill in missing information desugaring
  Value* val = getValue();
  TypePtr val_type = val->type();
  Graph& g = *m.graph();
  if (val_type->cast<ListType>() || val_type->cast<StringType>() ||
      val_type->isSubtypeOf(*TensorType::get())) {
    return g.insert(aten::len, {val}, {}, loc);
  } else {
    throw ErrorReport(loc) << "'" << val_type->repr_str() << "'"
                           << " object is not iterable";
  }
}

SugaredValuePtr SimpleValue::getitem(
    const SourceRange& loc,
    GraphFunction& m,
    Value* idx,
    TypePtr type_hint) {
  Value* val = getValue();
  TypePtr val_type = val->type();
  Graph& g = *m.graph();

  // if it's a List/String/Dict, emit a regular __getitem__ op
  // NOLINTNEXTLINE(bugprone-branch-clone)
  if (val_type->cast<ListType>() || val_type->cast<StringType>()) {
    return std::make_shared<SimpleValue>(
        g.insert(aten::__getitem__, {val, idx}, {}, loc));
  } else if (auto dict_type = val_type->cast<DictType>()) {
    return std::make_shared<SimpleValue>(
        g.insert(aten::__getitem__, {val, idx}, {}, loc));
  } else if (val_type->isSubtypeOf(*TensorType::get())) {
    return std::make_shared<SimpleValue>(
        g.insert(aten::select, {val, 0, idx}, {}, loc));
  } else if (auto class_type = val_type->cast<ClassType>()) {
    // Check if this is an indexing operation enabled by a type hint.
    // The ModuleDict has already been checked during IR generation to make
    // sure its contents implement the module interface referred to by
    // type_hint.
    if (class_type->is_module() && type_hint) {
      auto res = g.insert(prim::ModuleContainerIndex, {val, idx}, {}, loc);
      res->setType(type_hint);
      return std::make_shared<SimpleValue>(res);
    }

    // Defer to the __getitem__ attr on the class.
    return attr(loc, m, "__getitem__")->call(loc, m, {idx}, {}, 1);
  } else {
    throw ErrorReport(loc) << "'" << val_type->repr_str() << "'"
                           << " object is not subscriptable";
  }
}

SugaredValuePtr SimpleValue::iter(const SourceRange& loc, GraphFunction& m) {
  auto value = getValue();
  auto type = value->type();
  // built-in iterable types
  if (type->cast<ListType>() || type->cast<StringType>() ||
      type->cast<TensorType>()) {
    return std::make_shared<SimpleValue>(value);
  }
  // dicts iterate over keys
  if (type->cast<DictType>()) {
    return std::make_shared<SimpleValue>(
        m.graph()->insert(aten::keys, {value}, {}, loc));
  }
  if (auto tup = type->cast<TupleType>()) {
    auto tup_values = createTupleUnpack(value);
    std::vector<SugaredValuePtr> tup_sugared;
    for (Value* v : tup_values) {
      tup_sugared.push_back(std::make_shared<SimpleValue>(v));
    }
    return std::make_shared<SugaredTupleValue>(tup_sugared);
  } else {
    throw ErrorReport(loc) << "'" << type->repr_str() << "'"
                           << " object is not iterable";
  }
}

RangeValue::RangeValue(
    const SourceRange& loc,
    GraphFunction& m,
    std::vector<Value*> inputs,
    c10::optional<int64_t> static_len) {
  for (const auto i : c10::irange(inputs.size())) {
    auto typ = inputs[i]->type();
    if (!typ->cast<IntType>()) {
      throw ErrorReport(loc)
          << "all inputs of range must be ints, found " << typ->repr_str()
          << " in argument " << c10::guts::to_string(i);
    }
  }

  Graph& g = *m.graph();
  if (inputs.size() == 0) {
    throw ErrorReport(loc) << "range expected at least 1 arguments, got 0";
  } else if (inputs.size() == 1) {
    end_ = inputs[0];
    start_ = g.insertConstant(0, loc);
    step_ = g.insertConstant(1, loc);
    // range() call only contains end, easier to calculate len() and getitem()
    has_only_end_ = true;
  } else if (inputs.size() <= 3) {
    start_ = inputs[0];
    end_ = inputs[1];
    if (inputs.size() == 3) {
      step_ = inputs[2];
    } else {
      step_ = g.insertConstant(1, loc);
    }
    has_only_end_ = false;
  } else {
    throw ErrorReport(loc) << "range expected at most 3 arguments, got "
                           << inputs.size();
  }

  static_len_ = static_len;
}

SugaredValuePtr RangeValue::iter(const SourceRange& loc, GraphFunction& m) {
  return shared_from_this();
};

Value* RangeValue::len(const SourceRange& loc, GraphFunction& m) {
  if (static_len_) {
    return insertConstant(*m.graph(), *static_len_, loc);
  }
  if (has_only_end_) {
    return end_;
  } else {
    Graph& g = *m.graph();
    return g.insert(aten::__range_length, {start_, end_, step_}, {}, loc);
  }
}

SugaredValuePtr RangeValue::getitem(
    const SourceRange& loc,
    GraphFunction& m,
    Value* idx,
    TypePtr type_hint) {
  if (has_only_end_) {
    return std::make_shared<SimpleValue>(idx);
  } else {
    auto& g = *m.graph();
    return std::make_shared<SimpleValue>(
        g.insert(aten::__derive_index, {idx, start_, step_}, {}, loc));
  }
}

std::vector<SugaredValuePtr> IterableTree::get_base_iterables() {
  std::vector<SugaredValuePtr> base_iters{};

  for (SugaredValuePtr& sv : children_) {
    if (auto iv = std::dynamic_pointer_cast<IterableTree>(sv)) {
      std::vector<SugaredValuePtr> child_iters = iv->get_base_iterables();
      // merge child iters with the base_iters
      base_iters.insert(
          base_iters.end(),
          std::make_move_iterator(child_iters.begin()),
          std::make_move_iterator(child_iters.end()));

    } else {
      // IterableTree leaves, either SimpleValue or RangeValue
      base_iters.emplace_back(sv);
    }
  }
  return base_iters;
}

Value* IterableTree::len(const SourceRange& loc, GraphFunction& m) {
  // if it's a iterable tree, we get the base iterables that consists of
  // SimpleValue or RangeValue, and then calculate the minimum length of all the
  // base iterables to be max_trip_count_val
  TORCH_INTERNAL_ASSERT(!unroll_length_);
  Graph& g = *m.graph();
  std::vector<SugaredValuePtr> base_iters = get_base_iterables();
  std::vector<Value*> lengths;
  lengths.reserve(base_iters.size());

  for (const SugaredValuePtr& base_iter : base_iters) {
    lengths.emplace_back(base_iter->len(loc, m));
  }
  Node* list_node = g.insertNode(g.createList(IntType::get(), lengths));
  return g.insert(prim::min, {list_node->output()}, {}, loc);
}

SugaredValuePtr IterableTree::getitem(
    const SourceRange& loc,
    GraphFunction& m,
    Value* idx,
    TypePtr type_hint) {
  std::vector<SugaredValuePtr> child_items;
  for (const SugaredValuePtr& child : children_) {
    child_items.emplace_back(child->getitem(loc, m, idx));
  }
  return std::make_shared<SugaredTupleValue>(child_items);
}

void IterableTree::addChild(
    const SourceRange& range,
    GraphFunction& m,
    const SugaredValuePtr& iter_value) {
  c10::optional<int64_t> child_len = iter_value->staticLen();
  if (children_.size() == 0) {
    unroll_length_ = child_len;
  } else {
    if ((unroll_length_ && !child_len) || (child_len && !unroll_length_)) {
      throw ErrorReport(range)
          << "Can not iterate over a module list or tuple with a value "
             "that does not have a statically determinable length\n";
    }
    if (unroll_length_ && child_len) {
      // iterables run for the minimum length of all its leaves
      unroll_length_ = std::min(*child_len, *unroll_length_);
    } else {
      unroll_length_ = c10::nullopt;
    }
  }
  children_.push_back(iter_value);
}

std::shared_ptr<SugaredValue> MagicMethod::call(
    const SourceRange& loc,
    GraphFunction& m,
    at::ArrayRef<NamedValue> args,
    at::ArrayRef<NamedValue> kwargs,
    size_t n_binders) {
  if (args.size() > 0) {
    Value* self = args[0].value(*m.graph());
    if (auto class_ptr = self->type()->cast<ClassType>()) {
      return SimpleValue(self)
          .attr(loc, m, desugared_name_)
          ->call(loc, m, args.slice(1), kwargs, n_binders);
    }
  }
  TORCH_INTERNAL_ASSERT(base_value_);
  return base_value_->call(loc, m, args, kwargs, n_binders);
}

std::shared_ptr<SugaredValue> ClassValue::call(
    const SourceRange& loc,
    GraphFunction& m,
    // note: names for args will be 'argument 0', 'argument 1', etc..
    at::ArrayRef<NamedValue> args,
    at::ArrayRef<NamedValue> kwargs,
    size_t n_binders) {
  AT_ASSERT(n_binders <= 1);

  // Generate a new object of the right type, then call `__init__` on it
  auto& g = *m.graph();
  auto self = g.insertNode(g.createObject(type_))->output();
  if (!type_->findOverloadedMethod("__init__") &&
      !type_->findMethod("__init__")) {
    throw ErrorReport(loc) << "Class " << type_->name()->name()
                           << " does not have an __init__ function defined";
  }

  // Call the init function
  if (auto overloaded_init_methods = type_->findOverloadedMethod("__init__")) {
    MethodValue(self, overloaded_init_methods.value())
        .call(loc, m, args, kwargs, n_binders);
  } else {
    MethodValue(self, "__init__").call(loc, m, args, kwargs, n_binders);
  }

  return std::make_shared<SimpleValue>(self);
}

std::shared_ptr<SugaredValue> ClassValue::attr(
    const SourceRange& loc,
    GraphFunction& m,
    const std::string& field) {
  // Allow import_source.cpp to resolve calls to a submodule's
  // hooks. Edge case because normally you wouldn't allow a module to
  // call functions of a submodule
  if (Function* hook = type_->findHook(field)) {
    return std::make_shared<FunctionValue>(hook);
  }

  if (field != "__new__") {
    throw ErrorReport(loc) << "Tried to lookup unknown attribute on class "
                           << type_->annotation_str();
  }
  return SpecialFormValue::create(prim::CreateObject);
}

std::shared_ptr<SugaredValue> NamedTupleConstructor::call(
    const SourceRange& loc,
    GraphFunction& m,
    at::ArrayRef<NamedValue> args,
    at::ArrayRef<NamedValue> kwargs,
    size_t n_binders) {
  auto& g = *m.graph();

  auto schema = type_->schema();
  TORCH_INTERNAL_ASSERT(schema);
  auto qualname = type_->name();
  auto matched_schema = matchSchema(*schema, loc, g, args, kwargs);

  auto self =
      g.insertNode(
           g.createTuple(matched_schema.inputs, type_)->setSourceRange(loc))
          ->output();
  self->setType(type_);

  return std::make_shared<SimpleValue>(self);
}

std::shared_ptr<BuiltinFunction> BuiltinFunction::tryCreate(
    Symbol symbol,
    c10::optional<NamedValue> self) {
  for (const std::shared_ptr<Operator>& op : getAllOperatorsFor(symbol)) {
    if (!self) {
      return std::make_shared<BuiltinFunction>(symbol, nullptr);
    }
    if (auto index = op->schema().argumentIndexWithName("self")) {
      std::unordered_map<std::string, TypePtr> type_env;
      TypePtr formal_type = op->schema().arguments().at(*index).type();
      const MatchTypeReturn matched =
          matchTypeVariables(formal_type, self->type(), type_env);
      if (!matched.success()) {
        continue;
      }
      const auto concrete_type = tryEvalTypeVariables(formal_type, type_env);
      if (!concrete_type || !self->type()->isSubtypeOf(*concrete_type)) {
        continue;
      }
      return std::make_shared<BuiltinFunction>(symbol, self);
    }
  }
  return nullptr;
}

std::shared_ptr<SugaredValue> SugaredEnumClass::attr(
    const SourceRange& loc,
    GraphFunction& m,
    const std::string& field) {
  const auto& names_values = enum_type_->enumNamesValues();
  auto it = std::find_if(
      names_values.begin(),
      names_values.end(),
      [&field](const at::EnumNameValue& nv) { return nv.first == field; });
  if (it == names_values.end()) {
    throw ErrorReport(loc) << enum_type_->repr_str() << "'"
                           << " has no attribute '" << field << "'";
  }
  auto enum_holder = c10::make_intrusive<at::ivalue::EnumHolder>(
      enum_type_, it->first, it->second);
  return std::make_shared<SimpleValue>(
      m.graph()->insertConstant(IValue(enum_holder), loc));
}

SugaredValuePtr SugaredEnumClass::iter(
    const SourceRange& loc,
    GraphFunction& m) {
  const auto& names_values = enum_type_->enumNamesValues();
  auto enum_value_ivalues = c10::impl::GenericList(enum_type_);
  enum_value_ivalues.reserve(names_values.size());
  for (const auto& name_value : names_values) {
    auto enum_holder = c10::make_intrusive<at::ivalue::EnumHolder>(
        enum_type_, name_value.first, name_value.second);
    enum_value_ivalues.emplace_back(enum_holder);
  }

  auto enum_values_list_constant = std::make_shared<SimpleValue>(
      m.graph()->insertConstant(enum_value_ivalues, loc));
  return enum_values_list_constant;
}

} // namespace jit
} // namespace torch<|MERGE_RESOLUTION|>--- conflicted
+++ resolved
@@ -168,15 +168,11 @@
     }
   } else if (auto classType = value_->type()->cast<ClassType>()) {
     // This is a class, emit the proper attribute lookup
-<<<<<<< HEAD
     if (auto overloaded_methods = classType->findOverloadedMethod(field)) {
       return std::make_shared<MethodValue>(
           getValue(), std::move(overloaded_methods.value()));
     }
     if (auto method = classType->findMethod(field)) {
-=======
-    if (classType->findMethod(field)) {
->>>>>>> 1853222e
       return std::make_shared<MethodValue>(getValue(), field);
     }
     if (classType->hasAttribute(field)) {
