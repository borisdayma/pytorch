#pragma once

#include <atomic>
#include <memory>
#include <mutex>
#include <tuple>
#include <unordered_map>
#include <vector>

#include <ATen/core/ivalue_inl.h>
#include <c10/macros/Macros.h>
#include <c10/util/intrusive_ptr.h>
#include <c10d/ProcessGroup.hpp>
#include <c10d/Utils.hpp>
#include <c10d/comm.hpp>
#include <c10d/default_comm_hooks.hpp>
#include <torch/csrc/autograd/function.h>
#include <torch/csrc/autograd/variable.h>
#ifndef _WIN32
#include <torch/csrc/distributed/autograd/context/context.h>
#endif

namespace c10d {

constexpr int kDefaultFirstBucketBytes = int(1024 * 1024);
constexpr int kDefaultBucketBytesCap = int(25 * 1024 * 1024);
// Collect runtime stats once for every kDDPRuntimeLoggingSampleRate iterations.
constexpr int kDDPRuntimeLoggingSampleRate = 100;
constexpr int kUnsetTime = -1;

inline int64_t current_time_in_nanos() {
  return torch::autograd::profiler::getTime();
}

// Forward declaration
class Logger;

class TORCH_API Timer {
  private:
    // The timestamp of forward call start time in each iteration.
    int64_t forward_start_time = kUnsetTime;
    // The timestamp of backward computation start and end time in each
    // iteration.
    int64_t backward_compute_start_time = kUnsetTime;
    int64_t backward_compute_end_time = kUnsetTime;
    // The timestamp of first communication call start time in each iteration.
    int64_t backward_comm_start_time = kUnsetTime;
    // The timestamp of last communication call end time in each iteration.
  int64_t backward_comm_end_time = kUnsetTime;
 public:
  enum class Event {
    kForwardStart,
    kBackwardComputeStart,
    kBackwardComputeEnd,
    kBackwardCommStart,
    kBackwardCommEnd,
  };

  // Record the current event, i.e., mark it as having occurred now. Default
  // CPU implementation.
  virtual void record(Event event) {
    getTimeRef(event) = current_time_in_nanos();
  }

  // Return the difference between when two events occurred, in nanoseconds.
  // Or nullopt if one of them hasn't been recorded.
  virtual c10::optional<int64_t> measureDifference(Event start, Event end) = 0;

  virtual ~Timer() = default;

  // Return host-side timestamp, or nullopt if it has not yet been recorded.
  c10::optional<int64_t> getTimestamp(Event event) {
    auto time = getTimeRef(event);
    if (time == kUnsetTime) {
      return c10::nullopt;
    } else {
      return time;
    }
  }

  // Return host-side time member variable corresponding to the given event.
  int64_t& getTimeRef(Event event) {
    switch (event) {
      case Event::kForwardStart:
        return forward_start_time;
      case Event::kBackwardComputeStart:
        return backward_compute_start_time;
      case Event::kBackwardComputeEnd:
        return backward_compute_end_time;
      case Event::kBackwardCommStart:
        return backward_comm_start_time;
      case Event::kBackwardCommEnd:
        return backward_comm_end_time;
      default:
        TORCH_INTERNAL_ASSERT(false);
    }
  }
};

// Local accumulator type for a single bucket.
struct BucketAccumulator {
  std::vector<size_t> indices;
  size_t size = 0;
  size_t size_limit = 0;
};

C10_DECLARE_TYPED_REGISTRY(TimerRegistry, c10::DeviceType, Timer, std::unique_ptr, c10::Device);

class TORCH_API Reducer {
 public:
  // The constructor takes a list of variables for every model replica.
  // The bucket assignment for this reducer is specified as a list of
  // buckets, each of which is specified as a list of indices into the
  // variables list for **a single replica** (i.e. `variables[0]`).
  explicit Reducer(
      std::vector<at::Tensor> params,
      std::vector<std::vector<size_t>> bucket_indices,
      std::vector<size_t> per_bucket_size_limits,
      c10::intrusive_ptr<c10d::ProcessGroup> process_group,
      std::vector<bool> expect_sparse_gradients,
      int64_t bucket_bytes_cap,
      bool find_unused_parameters,
      bool gradient_as_bucket_view,
      std::unordered_map<size_t, std::string> paramNames,
      int64_t first_bucket_bytes_cap);

  ~Reducer() noexcept(false);

  // To (re-)initialize bucket assignment, pass a list of buckets, each
  // of which is specified by a list of indices in the variables list.
  // This function performs validation that the variables within a bucket
  // all live on the same device and have the same dimensionality.
  void initialize_buckets(
      std::vector<std::vector<size_t>> bucket_indices,
      std::vector<size_t> per_bucket_sizes);

  // This function is called when the forward function has produced an output,
  // and the user wishes to reduce gradients in the backwards pass.
  // If they don't, and wish to accumulate gradients before reducing them,
  // a call to this function can simply be omitted.
  void prepare_for_backward(const std::vector<at::Tensor>& outputs);

  // Called at the begginning of forward() inside DistributedDataParallel,
  // right now it caputures the starting time of forward in each iteration.
  void prepare_for_forward();

  // Returns the relative time in nanoseconds when gradients were ready,
  // with respect to the time `prepare_for_backward` was called. The
  // vector is for parameters for a single model replica.
  std::vector<int64_t> get_backward_stats() const {
    return backward_stats_;
  }

  // Registers a hook to the reducer. The hook is `CommHookInterface`
  // type to allow both Python and CPP hooks. This function can only
  // be called once before calling backward.
  // Cannot combine with the call of `register_builtin_comm_hook`.
  void register_comm_hook(std::unique_ptr<CommHookInterface> iface);

  // Registers a built-in C++ comm hook to the reducer. This function can only
  // be called once before calling backward.
  // Cannot combine with the call of `register_comm_hook`.
  void register_builtin_comm_hook(c10d::BuiltinCommHookType comm_hook_type);

  // Runs allreduce or installed communication hook given GradBucket instance.
  c10::intrusive_ptr<c10::ivalue::Future> run_comm_hook(
      GradBucket& grad_bucket);

  // Returns gradient buckets in sequential order of buckets_. This is the order
  // in which buckets are reduced across processes. If return_zero_tensors=true,
  // will return zero tensors of the same shape instead of the true tensors.
  std::vector<c10d::GradBucket> get_grad_buckets(
      bool return_zero_tensors = true) const;

  // Rebuild buckets based on rebuilt_params_ and rebuilt_param_indices_
  // according to when tensors received grads in the backward pass.
  // TODO this function makes broadcast communication call and
  // could be overlapped with next forward() call, thus
  // it could be async. Will make it async when rebuilding buckets for
  // find_unused_parameters = true case, as we could rebuild buckets more than
  // once for find_unused_parameters = true case, where subgraphs are trained
  // and parameter indices order may change more frequently.
  // For find_unused_parameters = false case, buckets are only rebuilt once,
  // the performance cost is negligible. Returns true if the buckets were
  // rebuilt.
  bool rebuild_buckets();

  // Returns true if we should rebuild buckets, else false. We only rebuild
  // buckets once after the first iteration and never rebuild them if
  // find_unused_parameters_.
  inline bool should_rebuild_buckets() const {
    return (static_graph_ || !find_unused_parameters_) && !has_rebuilt_bucket_;
  }

  // Pushes all parameters to be rebuilt.
  void push_rebuilt_params_for_all_indices();

  // Creates and sets ForwardPassWorkHandle given a ProcessGroup::Work and the
  // corresponding tensor being reduced.
  void set_forward_pass_work_handle(
      c10::intrusive_ptr<c10d::ProcessGroup::Work> forwardPassWorkHandle,
      bool useStaticWorldSize);

  // Retrieve on-device tensors used to track locally unused parameters. For
  // each replica, it is a tensor where index i = 1 if the Variable with that
  // index has been used.
  std::vector<at::Tensor> get_local_used_maps_on_device() const;

  // An function for users to set sample_rate of collecting
  // runtime stats. The time stats will be recorded for the
  // first 10 iterations, after 10 iteratons time stats will be
  // recorded once every "sample_rate" training iterations.
  void set_ddp_runtime_logging_sample_rate(int sample_rate);

  // Specify the training graph is static.
  void set_static_graph();

  // Delay all reduce to be after all gradients' calculation is complete.
  void delay_all_reduce();

  // Weak reference to associated DDP logger. The reference is weak to avoid
  // refcycle between reducer and logger.
  void set_logger(std::weak_ptr<c10d::Logger> logger);

  // When graph is not explicitly set by user as static and has unused
  // parameters, this will return whether the graph has been static until the
  // current iteration, which means unused params set has not changed.
  bool ddp_graph_static();

 protected:
  // Forward declaration.
  struct Bucket;

  void push_rebuilt_params(const size_t& index);

  // NOLINTNEXTLINE(cppcoreguidelines-non-private-member-variables-in-classes)
  mutable std::mutex mutex_;
  // NOLINTNEXTLINE(cppcoreguidelines-non-private-member-variables-in-classes)
  const std::vector<at::Tensor> params_;
  // NOLINTNEXTLINE(cppcoreguidelines-non-private-member-variables-in-classes)
  const c10::intrusive_ptr<::c10d::ProcessGroup> process_group_;
  // NOLINTNEXTLINE(cppcoreguidelines-non-private-member-variables-in-classes)
  std::vector<bool> expect_sparse_gradients_;

  std::vector<std::shared_ptr<torch::autograd::Node>>
      grad_accumulators_; // NOLINT(cppcoreguidelines-non-private-member-variables-in-classes)
  // NOLINTNEXTLINE(cppcoreguidelines-non-private-member-variables-in-classes)
  std::unordered_map<torch::autograd::Node*, size_t> gradAccToVariableMap_;
  std::vector<std::pair<uintptr_t, std::shared_ptr<torch::autograd::Node>>>
      hooks_; // NOLINT(cppcoreguidelines-non-private-member-variables-in-classes)

  // NOLINTNEXTLINE(cppcoreguidelines-non-private-member-variables-in-classes)
  bool expect_autograd_hooks_;
  // NOLINTNEXTLINE(cppcoreguidelines-non-private-member-variables-in-classes)
  bool require_finalize_;
  // NOLINTNEXTLINE(cppcoreguidelines-non-private-member-variables-in-classes)
  size_t next_bucket_;

  // NOLINTNEXTLINE(cppcoreguidelines-non-private-member-variables-in-classes)
  bool has_marked_unused_parameters_;
  // NOLINTNEXTLINE(cppcoreguidelines-non-private-member-variables-in-classes)
  const bool find_unused_parameters_;
  // NOLINTNEXTLINE(cppcoreguidelines-non-private-member-variables-in-classes)
  const bool gradient_as_bucket_view_;
  // NOLINTNEXTLINE(cppcoreguidelines-non-private-member-variables-in-classes)
  std::vector<size_t> unused_parameters_;
  // Previous iteration's unused params, used for checking if unused parameters
  // change between iterations. Only filled during the first backwards call.
  // NOLINTNEXTLINE(cppcoreguidelines-non-private-member-variables-in-classes)
  std::vector<size_t> prev_iteration_unused_parameters_;
  // Whether graph is static or not. When user does not explicitly set static
  // graph, the only possible dynamism is set of unused parameters changing
  // between iterations which is tracked by this flag.
  // NOLINTNEXTLINE(cppcoreguidelines-non-private-member-variables-in-classes)
  bool ddp_graph_static_{true};
  // Locally used parameter maps indicating if parameters are used locally
  // during the current iteration or no_sync session if no_sync is on. One
  // tensor for each model replica and each tensor is one-dim int32 tensor of
  // number of parameters. These tensors are marked in autograd_hook to indicate
  // the corresponding param has been used, and get allreduced in the end of
  // backward of current iteration or no_sync session for figuring out the
  // globally unused parameters.
  //
  // local_used_maps_:     CPU tensors for bookkeeping locally used params
  // local_used_maps_dev_: dev tensors for reducing globally unused params
  std::vector<at::Tensor> local_used_maps_;
  std::vector<at::Tensor> local_used_maps_dev_;
  // Indicate that reduction is done and D2H copy is done as well.
  bool local_used_maps_reduced_;

  // Weak pointer to associated DDP logger.
  std::weak_ptr<c10d::Logger> logger_;

  // Work handle for allreduce on local_used_maps_
  c10::intrusive_ptr<c10d::ProcessGroup::Work> local_used_work_;

  void mark_variable_ready_dense(size_t variable_index);

  void mark_variable_ready_sparse(size_t variable_index);

  void mark_variable_ready(size_t variable_index);

  void autograd_hook(size_t index);

  void mark_bucket_ready(size_t bucket_index);

  void finalize_bucket_dense(Bucket& replica);

  void finalize_backward();

  // Returns list of model parameters corresponding to the given bucket.
  // bucket_index is a key to cache after buckets are rebuilt, after which this
  // mapping never changes.
  std::vector<at::Tensor> get_variables_for_bucket(
      size_t bucket_index, const Bucket& bucket) const;

  // Asserts that the reduction for the previous iteration has finished before
  // rebuilding buckets or kicking off the next one.
  void ensure_prior_reduction_finished();

  // Broadcast rebuilt buckets from rank 0 to other ranks before initializing
  // the buckets
  void sync_bucket_indices(std::vector<std::vector<size_t>>& bucket_indices);

  // We'd like to use DistAutogradContext::GradCallback here but dist autograd
  // doesn't exist under Windows. So we just directly use the concrete type but
  // to preserve and enforce our original intent we do a static assert when dist
  // autograd is available.
  using GradCallback = std::function<bool(at::Tensor&)>;
#ifndef _WIN32
  static_assert(
      std::is_same<
          GradCallback,
          torch::distributed::autograd::DistAutogradContext::GradCallback>::
          value,
      "");
#endif
  void runGradCallbackForVariable(at::Tensor& variable, GradCallback&& cb);

  // A bucket replica represents [1..N] gradients to be reduced,
  // with the same dtype, on the same device.
  //
  // Batching gradients together before reducing them can result in lower
  // overhead and/or faster time to completion. Only gradients of the same type
  // and on the same device can be batched. The tensor that represents the
  // flattened gradient uses the same type and is placed on the same device.
  // Buckets are filled as the gradients they hold are computed (triggered by
  // autograd hooks). Buckets are reduced in a predetermined order that is
  // identical across processes.
  struct BucketReplica {
    // Flattened (1 dimensional) contents of bucket.
    at::Tensor contents;

    // Views into contents for each grad.  Each view will be created with
    // layout (sizes + strides) matching the grad's expected layout
    // ("Gradient Layout Contract" in torch/csrc/autograd/AccumulateGrad.h).
    // `bucket_views_in[i].copy_(grad)` and
    // `grad.copy_(bucket_views_out[i])`
    // provide convenient ways to move grad data in/out of contents.
    // The reason we keep two states for bucket_views is that if DDP
    // communication hook was registered, `bucket_views_out` could be
    // re-initialized with the value of hook's `future_work`. We still need to
    // keep a separate view reference to replica's original contents for
    // `bucket_views_in[i].copy_(grad)` call.
    std::vector<at::Tensor> bucket_views_in;
    std::vector<at::Tensor> bucket_views_out;

    // Variables that contribute to this bucket replica. Use refcounted value
    // here so that we can easily unflatten the bucket contents into the
    // participating variables after reduction has completed.
    std::vector<at::Tensor> variables;

    // Per-variable offset/length into the flat bucket contents tensor and grad
    // bucket.
    std::vector<size_t> offsets;
    std::vector<size_t> lengths;

    // Per-variable sizes into the grad bucekt.
    std::vector<c10::IntArrayRef> sizes_vec;

    // Number of tensors to be added before this bucket is complete.
    // This is reset to `variables.size()` every iteration.
    size_t pending;

    // TODO(@pietern)
    // Memory copies from gradient tensors into the bucket are potentially
    // done on different CUDA streams. We record an event for every copy
    // so that we can synchronize with them prior to kicking off the reduction.
    // std::vector<at::cuda::CUDAEvent> events;
  };

  // This function is called inside `initialize_buckets`, it initializes both
  // bucket_views_in and bucket_views_out into the contents tensor for each
  // variable's grad. Views serve as entry points to copy_ each grad's data
  // in/out of the flat contents tensor.
  void initialize_bucket_views(BucketReplica& replica, at::Tensor& contents);

  // This function is called inside `finalize_backward`, it happens only if
  // DDP communication hook was registered to recreate just bucket_views_out
  // with the result of `future_work`.
  void populate_bucket_views_out(BucketReplica& replica, at::Tensor& tensor);

  // If gradient_as_bucket_view_ is false, after allreduce buckets,
  // copy bucket results back to grads.
  void copy_bucket_to_grad(
      at::Tensor& variable,
      Reducer::BucketReplica& replica,
      size_t intra_bucket_index,
      bool global_unused);
  // Check layout of grad and bucket_view before copying the grad to bucket.
  void check_grad_layout(const at::Tensor& grad, const at::Tensor& bucket_view);

  // A bucket holds N bucket replicas (1 per model replica).
  //
  // If every bucket in this struct is ready, the reduction can be kicked off.
  // One bucket per replica. Reduction is kicked off when every bucket is ready.
  //
  struct Bucket {
    std::vector<BucketReplica> replicas;

    // Global indices of participating variables in the bucket
    std::vector<size_t> variable_indices;

    // Number of replicas to be marked done before this bucket is ready.
    size_t pending;

    // Keep future work handle around DDP comm hook.
    // If no hook is registered, a temporary vanilla allreduce hook will be
    // used.
    c10::intrusive_ptr<at::ivalue::Future> future_work;

    // If this bucket should expect a single sparse gradient.
    // Implies: replicas[i].variables.size() == 1.
    bool expect_sparse_gradient = false;
    // "Limit" of cumulative parameter sizes that this bucket manages. It is
    // actually a soft limit because we don't shard parameters across buckets
    // so a single parameter may push it over the cap.
    size_t bucket_size_limit;
  };

  std::vector<Bucket> buckets_;

  // A variable locator locates a particular variable in the bucket
  // structure. The `bucket_index` field points to the bucket in the `buckets_`
  // vector. The `intra_bucket_index` field points to the index of the variable
  // in any of the vector fields in the bucket replica.
  struct VariableLocator {
    // Index into the `buckets_` variable.
    size_t bucket_index;
    // Index of parameter in single bucket replica.
    size_t intra_bucket_index;

    VariableLocator() = default;

    VariableLocator(size_t bucket_index_, size_t intra_bucket_index_) {
      bucket_index = bucket_index_;
      intra_bucket_index = intra_bucket_index_;
    }
  };

  // Map the index of a variable to its location in the bucket structure.
  std::vector<VariableLocator> variable_locators_;

  // track the number of iterations to synchronize grads in training so far.
  long num_iterations_;
  // track the number of buckets that have been ready for
  // communication calls like allReduce or communication hooks.
  int num_buckets_ready_;

  // Timing information.
  int64_t backward_compute_start_time_ = -1;
  std::unique_ptr<Timer> timer_;

  // We collect the relative timestamp of every gradient being ready
  // when executing autograd. This can be used to derive a timeline of
  // the point in time buckets were ready, or ideal bucket assignment/ordering.
  std::vector<int64_t> backward_stats_;

  bool should_collect_runtime_stats();
  void record_forward_compute_start_time();
  void record_backward_compute_start_time();
  void record_backward_compute_end_time();
  void record_backward_comm_start_time();
  void record_backward_comm_end_time();

  int get_ddp_runtime_logging_sample_rate();
  int ddp_runtime_logging_sample_rate_ = kDDPRuntimeLoggingSampleRate;

  bool is_multi_device_module_ = false;

  // Following variables are to help build dynamic bucket order
  bool has_rebuilt_bucket_;
  std::vector<at::Tensor> rebuilt_params_;
  std::vector<int64_t> rebuilt_param_indices_;
  const int64_t bucket_bytes_cap_;

#ifndef _WIN32
  struct RpcContext {
    using ContextPtr = torch::distributed::autograd::ContextPtr;
    // The shared_ptr is to hold the context instance.
    ContextPtr context_ptr_holder;
    std::atomic<ContextPtr::element_type*> context_ptr{nullptr};

    void set(ContextPtr&& new_context_ptr);
  };
  RpcContext rpc_context_;
#endif

  // A struct containing work handle and tensor for allreduce scheduled in
  // forward pass, if applicable.
  struct ForwardPassAllreduceWork {
    c10::intrusive_ptr<c10d::ProcessGroup::Work> workHandle;
    at::Tensor resultTensor;
    // whether we should divide by the initial world_size or the no. of
    // remaining DDP ranks.
    bool useStaticWorldSize;
  };

  // Handle for the currently scheduled allreduce in the forward pass, if
  // applicable.
  ForwardPassAllreduceWork forwardPassWorkHandle_;

  // Division factor for reduction of gradients.
  // Equal to the process group size, with an exception of handling uneven
  // input.
  int div_factor_;

  bool static_graph_;

  // Key: size_t (index), Value: the number of times that a variable's
  // autograd_hook() should be triggered before marking this variable's grad as
  // ready for communication. Map will not change after 1st iteration.
  std::unordered_map<size_t, int> numGradHooksTriggeredMap_;
  // Key: size_t (index), Value: the number of times that a variable's
  // autograd_hook() are left to be triggered before marking this variable's
  // grad as ready for communication. Map will change after 1st iteration to
  // track a grad is ready for communication or not.
  std::unordered_map<size_t, int> numGradHooksTriggeredMapPerIteration_;

 private:
  // reset counting for buckets before backward starts
  void reset_bucket_counting();
  // search unused parameters beore backward starts
  void search_unused_parameters(
      const std::vector<torch::autograd::Variable>& outputs);
  void set_divide_factor();
  // kick off all reduce for the ready bucket
  void all_reduce_bucket(Bucket& bucket);
  // kick off all reduce to local used map, it can help find global unused
  // parameters
  void all_reduce_local_used_map();
  // initialize locally used parameter maps
  void initialize_local_used_map();
  // get current cuda stream
  const c10::Stream get_current_stream();
  bool dynamic_graph_find_unused();
  bool static_graph_first_iteration();
  bool static_graph_after_first_iteration();

  // comm_hook_ is used to access the DDP communication hook if registered.
  std::unique_ptr<CommHookInterface> comm_hook_;
  // Debug level setting. It is parsed once when Reducer is constructed, and
  // remains the same across a single invocation of DDP training.
  DistributedDebugLevel ddp_debug_level_;
  // Mapping of variable index to fully qualified name of model to notify users
  // about errors when certain parameters do not get gradient.
  std::unordered_map<size_t, std::string> param_names_;
  // Variable indices stored sequentially in order of when the gradient is ready
  // for the current backwards pass.
  std::vector<int> grad_ready_order_indices_;
  // Bytes capacity of first bucket, can be configured by user
  int64_t first_bucket_bytes_cap_;
  // Per iteration set of parameter indices that have been marked ready.
  std::unordered_set<size_t> perIterationReadyParams_;
  // Retrieves parameter names that have not been marked as ready as part of
  // previous iteration.
  std::vector<std::string> getUnmarkedParamsForIteration();
  // Retrives parameter indices that have not been marked as ready as part of
  // previous iteration.
  std::vector<size_t> getUnmarkedParamIndicesForIteration();
  // Raises appropriate error if mark_variable_ready is called on the same
  // variable twice, which is unexpected.
  void checkAndRaiseMarkedTwiceError(size_t curVariableIndex);
  // Retrieves parameter corresponding to the given VariableIndex.
  at::Tensor& get_param_from_index(size_t index);

  // Cached bucket index to model parameter mapping. Populated after buckets
  // are rebuilt after which this mapping is static.
  mutable std::unordered_map<size_t, std::vector<at::Tensor>> cached_variables_for_bucket_;

  friend class Logger;
};

// This is equivalent to take_tensors but returns indices into the
// tensor list argument for bucket assignment. Also, it is aware
// of device placement and will not allow buckets to span devices.
// The index of tensors[i] assigned to bucket is tensor_indices[i],
// when tensor_indices is empty, the index of tensors[i] assigned to
// bucket is i.
TORCH_API std::tuple<std::vector<std::vector<size_t>>, std::vector<size_t>>
compute_bucket_assignment_by_size(
    const std::vector<at::Tensor>& tensors,
    const std::vector<size_t>& bucket_size,
    const std::vector<bool>& expect_sparse_gradient = {},
    const std::vector<int64_t>& tensor_indices = {},
    const c10::optional<std::weak_ptr<c10d::Logger>>& logger = {});

<<<<<<< HEAD
// Verify params across all processes are the same respect to
// matching dtype/size/layout.
TORCH_API void verify_params_across_processes(
    c10::intrusive_ptr<c10d::ProcessGroup> process_group,
    std::vector<at::Tensor> params);
=======
// Verify models across all processes are the same as model on rank 0 with
// respect to no. of params and matching dtype/size/layout.
TORCH_API void verify_replica0_across_processes(
    const c10::intrusive_ptr<c10d::ProcessGroup>& process_group,
    const std::vector<std::vector<at::Tensor>>& model_replicas,
    const c10::optional<std::weak_ptr<c10d::Logger>>& logger);
>>>>>>> ee8ba061
} // namespace c10d<|MERGE_RESOLUTION|>--- conflicted
+++ resolved
@@ -605,18 +605,10 @@
     const std::vector<int64_t>& tensor_indices = {},
     const c10::optional<std::weak_ptr<c10d::Logger>>& logger = {});
 
-<<<<<<< HEAD
-// Verify params across all processes are the same respect to
-// matching dtype/size/layout.
-TORCH_API void verify_params_across_processes(
-    c10::intrusive_ptr<c10d::ProcessGroup> process_group,
-    std::vector<at::Tensor> params);
-=======
 // Verify models across all processes are the same as model on rank 0 with
 // respect to no. of params and matching dtype/size/layout.
 TORCH_API void verify_replica0_across_processes(
     const c10::intrusive_ptr<c10d::ProcessGroup>& process_group,
-    const std::vector<std::vector<at::Tensor>>& model_replicas,
+    const std::vecto<at::Tensor>& params,
     const c10::optional<std::weak_ptr<c10d::Logger>>& logger);
->>>>>>> ee8ba061
 } // namespace c10d