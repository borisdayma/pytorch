from __future__ import absolute_import, division, print_function, unicode_literals

import argparse
import datetime
import re
import sys
import torch
from torch._C import parse_schema


white_list = [
    ('quantize', datetime.date(2019, 10, 1)),
    ('q_per_channel_axis', datetime.date(2019, 10, 1)),
    ('fbgemm_is_cpu_supported', datetime.date(2019, 10, 1)),
    ('c10_experimental', datetime.date(2020, 1, 1)),
<<<<<<< HEAD
    ('native_layer_norm_double_backward', datetime.date(2019, 10, 20)),
    ('empty_like', datetime.date(2019, 10, 30)),
=======
>>>>>>> d8efbb90
]


def white_listed(schema, white_list):
    for item in white_list:
        if item[1] < datetime.date.today():
            continue
        regexp = re.compile(item[0])
        if regexp.search(schema.name):
            return True
    return False


def check_bc(new_schema_dict):
    existing_schemas = torch._C._jit_get_all_schemas()
    for existing_schema in existing_schemas:
        if white_listed(existing_schema, white_list):
            print("skipping schema: ", str(existing_schema))
            continue
        print("processing existing schema: ", str(existing_schema))
        new_schemas = new_schema_dict.get(existing_schema.name, [])
        found = False
        for new_schema in new_schemas:
            if new_schema.is_backward_compatible_with(existing_schema):
                found = True
                break
        if not found:
            print('Can NOT find backward compatible schemas after changes '
                  'for schema {} from the following candidates:\n[\n{}\n]'
                  .format(
                      str(existing_schema),
                      "\n\t".join(str(s) for s in new_schemas)))
            print('The PR is introducing backward incompatible changes to the '
                  'operator library. Please contact PyTorch team to confirm '
                  'whether this change is wanted or not.')
            # TODO Print out more details about why candidates don't match.
            return False
    print('Found backward compatible schemas for all existing schemas')
    return True


if __name__ == '__main__':
    parser = argparse.ArgumentParser(description='Process some integers.')
    parser.add_argument(
        '--new-schemas',
        help='filename to load new schemas',
        type=str,
        default='schemas.txt')
    args = parser.parse_args()
    new_schema_dict = dict()
    with open(args.new_schemas, 'r') as f:
        line = f.readline()
        while line:
            s = parse_schema(line.strip())
            line = f.readline()
            slist = new_schema_dict.get(s.name, [])
            slist.append(s)
            new_schema_dict[s.name] = slist

    if not check_bc(new_schema_dict):
        sys.exit(1)<|MERGE_RESOLUTION|>--- conflicted
+++ resolved
@@ -13,11 +13,7 @@
     ('q_per_channel_axis', datetime.date(2019, 10, 1)),
     ('fbgemm_is_cpu_supported', datetime.date(2019, 10, 1)),
     ('c10_experimental', datetime.date(2020, 1, 1)),
-<<<<<<< HEAD
-    ('native_layer_norm_double_backward', datetime.date(2019, 10, 20)),
     ('empty_like', datetime.date(2019, 10, 30)),
-=======
->>>>>>> d8efbb90
 ]
 
 
