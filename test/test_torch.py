# -*- coding: utf-8 -*-
# Owner(s): ["module: tests"]

import torch
import torch.utils.data
import numpy as np

import contextlib
import gc
import io
import inspect
import itertools
import math
import random
import re
import copy
import os
import tempfile
import unittest
import warnings
import types
import pickle
import textwrap
import subprocess
import weakref
import sys
from torch.utils.dlpack import from_dlpack, to_dlpack
from torch._six import inf, nan, string_classes
from itertools import product, combinations, permutations
from functools import partial
from torch import multiprocessing as mp
from torch.testing import make_tensor
from torch.testing._internal.common_utils import (
    TestCase, TEST_WITH_ROCM, run_tests,
    IS_WINDOWS, IS_FILESYSTEM_UTF8_ENCODING, NO_MULTIPROCESSING_SPAWN,
    do_test_dtypes, IS_SANDCASTLE, IS_FBCODE, IS_REMOTE_GPU, load_tests, slowTest,
    skipCUDAMemoryLeakCheckIf, BytesIOContext, noarchTest,
    skipIfRocm, skipIfNoSciPy, TemporaryFileName, TemporaryDirectoryName,
    wrapDeterministicFlagAPITest, DeterministicGuard, CudaSyncGuard,
    skipIfNotRegistered, bytes_to_scalar)
from multiprocessing.reduction import ForkingPickler
from torch.testing._internal.common_device_type import (
    expectedFailureMeta,
    expectedFailureXLA,
    instantiate_device_type_tests,
    skipCUDAVersionIn,
    onlyCUDA, onlyCPU,
    dtypes, dtypesIfCUDA, dtypesIfCPU, deviceCountAtLeast,
    skipMeta,
    PYTORCH_CUDA_MEMCHECK, largeTensorTest, onlyNativeDeviceTypes,
    expectedAlertNondeterministic, get_all_device_types, skipXLA)
from typing import Dict, List, Tuple
import torch.backends.quantized
import torch.testing._internal.data
from torch.testing._internal.common_cuda import tf32_on_and_off, tf32_is_not_fp32
from torch.testing._internal.common_dtype import (
    get_all_fp_dtypes, get_all_int_dtypes, get_all_math_dtypes, get_all_dtypes, get_all_complex_dtypes
)

# Protects against includes accidentally setting the default dtype
assert torch.get_default_dtype() is torch.float32

# load_tests from torch.testing._internal.common_utils is used to automatically filter tests for
# sharding on sandcastle. This line silences flake warnings
load_tests = load_tests

AMPERE_OR_ROCM = TEST_WITH_ROCM or tf32_is_not_fp32()

# Wrap base test class into a class to hide it from testing
# See https://stackoverflow.com/a/25695512
class AbstractTestCases:
    # This is intentionally prefixed by an underscore. Otherwise pytest will try to
    # run its methods as test cases.
    class _TestTorchMixin(TestCase):
        def _make_tensors(self, shape, val_range=(-100, 100), use_floating=True, use_integral=True,
                          use_complex=False) -> Dict[str, List[torch.Tensor]]:
            float_types = [torch.double,
                           torch.float]
            int_types = [torch.int64,
                         torch.int32,
                         torch.int16]

            complex_types = [torch.complex64,
                             torch.complex128]

            def make_contiguous(shape, dtype) -> torch.Tensor:
                if dtype in float_types:
                    val = torch.randn(shape, dtype=dtype)
                    val = val * ((val_range[1] - val_range[0]) / (math.pi * 2.0))
                    val = val + ((val_range[1] - val_range[0]) / 2.0)
                    val = torch.clamp(val, min=val_range[0], max=val_range[1])
                    return val
                result = torch.zeros(shape, dtype=dtype)
                result.apply_(lambda x: random.randint(val_range[0], val_range[1]))
                return result

            def make_non_contiguous(shape, dtype) -> torch.Tensor:
                contig = make_contiguous(shape, dtype)
                non_contig = torch.empty(shape + (2, 2), dtype=dtype)[..., 0]
                non_contig = non_contig.select(-1, -1)
                non_contig.copy_(contig)
                self.assertFalse(non_contig.is_contiguous())
                return non_contig

            def make_contiguous_slice(size, dtype) -> torch.Tensor:
                contig = make_contiguous((1, size), dtype)
                non_contig = contig[:1, 1:size - 1]
                self.assertTrue(non_contig.is_contiguous())
                return contig

            types = []
            if use_floating:
                types += float_types
            if use_integral:
                types += int_types
            if use_complex:
                types += complex_types
            tensors: Dict[str, List[torch.Tensor]] = {"cont": [], "noncont": [], "slice": []}
            for dtype in types:
                tensors["cont"].append(make_contiguous(shape, dtype))
                tensors["noncont"].append(make_non_contiguous(shape, dtype))
                tensors["slice"].append(make_contiguous_slice(sum(list(shape)), dtype))

            return tensors

        def test_dir(self):
            dir(torch)

        def test_wildcard_import(self):
            exec('from torch import *')

        @wrapDeterministicFlagAPITest
        def test_deterministic_flag(self):
            for deterministic, warn_only in product([True, False], [True, False]):
                torch.use_deterministic_algorithms(deterministic, warn_only=warn_only)
                self.assertEqual(deterministic, torch.are_deterministic_algorithms_enabled())
                self.assertEqual(warn_only, torch.is_deterministic_algorithms_warn_only_enabled())

                if deterministic:
                    if warn_only:
                        debug_mode = 1
                    else:
                        debug_mode = 2
                else:
                    debug_mode = 0

                self.assertEqual(debug_mode, torch.get_deterministic_debug_mode())

            for debug_mode in [0, 1, 2]:
                torch.set_deterministic_debug_mode(debug_mode)
                self.assertEqual(debug_mode, torch.get_deterministic_debug_mode())
                deterministic = debug_mode in [1, 2]
                warn_only = debug_mode == 1

                self.assertEqual(deterministic, torch.are_deterministic_algorithms_enabled())
                self.assertEqual(warn_only, torch.is_deterministic_algorithms_warn_only_enabled())

            for debug_mode, debug_mode_str in [(0, 'default'), (1, 'warn'), (2, 'error')]:
                torch.set_deterministic_debug_mode(debug_mode_str)
                self.assertEqual(debug_mode, torch.get_deterministic_debug_mode())

            with self.assertRaisesRegex(
                    TypeError,
                    r"_set_deterministic_algorithms\(\): argument 'mode' \(position 1\) must be bool, not int"):
                torch.use_deterministic_algorithms(1)

            with self.assertRaisesRegex(
                    TypeError,
                    r"_set_deterministic_algorithms\(\): argument 'warn_only' must be bool, not int"):
                torch.use_deterministic_algorithms(False, warn_only=1)

        def test_type_conversion_via_dtype_name(self):
            x = torch.tensor([1])
            self.assertEqual(x.byte().dtype, torch.uint8)
            self.assertEqual(x.bool().dtype, torch.bool)
            self.assertEqual(x.char().dtype, torch.int8)
            self.assertEqual(x.double().dtype, torch.float64)
            self.assertEqual(x.float().dtype, torch.float32)
            self.assertEqual(x.half().dtype, torch.float16)
            self.assertEqual(x.int().dtype, torch.int32)
            self.assertEqual(x.bfloat16().dtype, torch.bfloat16)
            cfloat = x.cfloat()
            self.assertEqual(cfloat.dtype, torch.complex64)
            self.assertEqual(cfloat.real, x.float())
            self.assertEqual(cfloat.imag, torch.zeros_like(cfloat.imag))
            cdouble = x.cdouble()
            self.assertEqual(cdouble.dtype, torch.complex128)
            self.assertEqual(cdouble.real, x.double())
            self.assertEqual(cdouble.imag, torch.zeros_like(cdouble.imag))

        def test_doc_template(self) -> None:
            from torch._torch_docs import __file__ as doc_file
            from torch._torch_docs import multi_dim_common, single_dim_common, factory_common_args, factory_like_common_args

            with open(doc_file, "r", encoding="utf-8") as f:
                doc_strs = f.read()

            for doc_str in re.findall(r'add_docstr\((.*?),.*?("""|\'\'\')(.*?)("""|\'\'\')\)', doc_strs, re.MULTILINE | re.DOTALL):
                for common_args in [multi_dim_common, single_dim_common, factory_common_args, factory_like_common_args]:
                    for k, v in common_args.items():
                        self.assertNotIn(v, doc_str[2], 'The argument description "{}" in {} can be '
                                                        'replaced by {{{}}}'.format(v, doc_str[0], k))

        def test_doc(self):
            checked_types = (types.MethodType, types.FunctionType,
                             types.BuiltinFunctionType, types.BuiltinMethodType)

            def test_namespace(ns, *skips):
                if isinstance(ns, object):
                    ns_name = ns.__class__.__name__
                else:
                    ns_name = ns.__name__
                skip_regexes = []
                for r in skips:
                    if isinstance(r, string_classes):
                        skip_regexes.append(re.compile('^{}$'.format(re.escape(r))))
                    else:
                        skip_regexes.append(r)

                for name in dir(ns):
                    if name.startswith('_'):
                        continue
                    if name in ['real', 'imag']:
                        y = torch.randn(1, dtype=torch.cfloat)
                        var = getattr(y, name)
                    elif name in ["H", "mT", "mH"]:
                        y = torch.randn(1, 1)
                        var = getattr(y, name)
                    else:
                        var = getattr(ns, name)
                    if not isinstance(var, checked_types):
                        continue
                    doc = var.__doc__
                    has_doc = doc is not None and len(doc.strip()) > 0
                    full_name = ns_name + '.' + name
                    if any(r.match(name) for r in skip_regexes):
                        self.assertFalse(has_doc,
                                         'New docs have been added for {}, please remove '
                                         'it from the skipped list in TestTorch.test_doc'.format(full_name))
                    else:
                        self.assertTrue(has_doc, '{} is missing documentation'.format(full_name))

            # FIXME: All of the following should be marked as expected failures
            # so that it is easier to tell when missing has been added.
            # FIXME: fix all the skipped ones below!
            test_namespace(torch.randn(1),
                           'as_strided_',
                           re.compile('^clamp_(min|max)_?$'),
                           'is_distributed',
                           'is_nonzero',
                           'is_same_size',
                           'log_softmax',
                           'map2_',
                           'new',
                           'reinforce',
                           'relu',
                           'relu_',
                           'prelu',
                           'resize',
                           'resize_as',
                           'scatter_reduce',
                           'softmax',
                           'split_with_sizes',
                           'unsafe_split_with_sizes',
                           '_autocast_to_fp16',
                           '_autocast_to_fp32',
                           )
            test_namespace(torch.nn)
            test_namespace(torch.nn.functional, 'assert_int_or_pair')
            # TODO: add torch.* tests when we have proper namespacing on ATen functions
            # test_namespace(torch)

        def test_ort_error(self):
            with self.assertRaisesRegex(RuntimeError,
                                        "Could not run 'aten::empty.memory_format' with arguments from the 'ORT' backend"):
                torch.zeros(1, device=torch.device('ort'))

        def test_has_storage(self):
            self.assertIsNotNone(torch.tensor([]).storage())
            self.assertIsNotNone(torch.empty(0).storage())
            self.assertIsNotNone(torch.tensor([]).clone().storage())
            self.assertIsNotNone(torch.tensor([0, 0, 0]).nonzero().storage())
            self.assertIsNotNone(torch.tensor([]).new().storage())

        def test_where_invalid_device(self):
            if torch.cuda.is_available():
                for devices in [('cpu', 'cuda', 'cuda'), ('cuda', 'cpu', 'cpu'),
                                ('cuda', 'cpu', 'cuda'), ('cpu', 'cuda', 'cpu')]:
                    condition = torch.rand(16, device=devices[0])
                    x = torch.rand(16, device=devices[1])
                    y = torch.rand(16, device=devices[2])
                    with self.assertRaisesRegex(RuntimeError,
                                                "Expected condition, x and y to be on the same device"):
                        torch.where(condition, x, y)

        def test_where_bool_tensor(self):
            for d in get_all_device_types():
                a = torch.tensor([True, False], device=d)
                res = torch.where(a > 0)
                self.assertEqual(1, len(res))

        def test_where_tensor(self):
            def rand_tensor(size, dtype, device):
                if dtype.is_floating_point or dtype.is_complex:
                    return torch.rand(size=size, dtype=dtype, device=device)
                elif dtype == torch.uint8:
                    return torch.randint(1, 5, size=size, dtype=dtype, device=device)
                elif dtype == torch.bool:
                    return torch.randint(0, 1, size=size, dtype=dtype, device=device).bool()
                else:
                    return torch.randint(-5, 5, size=size, dtype=dtype, device=device)

            def get_tensor(size, dtype, device, contiguous):
                if not contiguous and len(size) < 2:
                    raise RuntimeError("Unable to generate non contiguous tensor with size < 2")
                t = rand_tensor(size, dtype, device)
                if contiguous:
                    return t
                else:
                    return t.transpose(0, 1)

            height = 5
            width = 5
            for device in get_all_device_types():
                for dt1 in get_all_dtypes():
                    for dt2 in get_all_dtypes():
                        for contiguous in [True, False]:
                            x1 = get_tensor((height, width), dt1, device, contiguous)
                            x2 = get_tensor((height, width), dt2, device, contiguous)
                            if dt1 != dt2:
                                self.assertRaisesRegex(RuntimeError, "expected scalar type", lambda: torch.where(x1 == 1, x1, x2))
                            else:
                                if x1.is_floating_point():
                                    condition = (x1 < 0.5)
                                elif x1.is_complex():
                                    condition = (x1.abs() < 0.5)
                                else:
                                    condition = (x1 == 1)
                                expected = condition.to(x1.dtype) * x1 + (~condition).to(x2.dtype) * x2
                                result = torch.where(condition, x1, x2)
                                self.assertEqual(expected, result)

        def test_dtypes(self):
            all_dtypes = get_all_dtypes()
            do_test_dtypes(self, all_dtypes, torch.strided, torch.device('cpu'))
            if torch.cuda.is_available():
                all_dtypes.remove(torch.bfloat16)  # Remove once _th_zero_ is enabled on cuda for bfloat16
                do_test_dtypes(self, all_dtypes, torch.strided, torch.device('cuda:0'))

        def test_copy_dtypes(self):
            all_dtypes = get_all_dtypes()
            for dtype in all_dtypes:
                copied_dtype = copy.deepcopy(dtype)
                self.assertIs(dtype, copied_dtype)

        def test_copy_transpose(self):
            x = torch.arange(100 * 100, dtype=torch.float).reshape(100, 100).t()
            y = torch.empty(100, 100, dtype=torch.float)
            y.copy_(x)
            self.assertEqual(y[:, 0], range(100))
            self.assertEqual(y[:, 40], range(4000, 4100))

            y = torch.empty(100, 100, dtype=torch.double)
            y.copy_(x)
            self.assertEqual(y[:, 0], range(100))
            self.assertEqual(y[:, 40], range(4000, 4100))

            # Validates regression reported in https://github.com/pytorch/pytorch/issues/45269
            x = torch.arange(100 * 100).reshape(100, 100).to(dtype=torch.cfloat).t()
            y = torch.empty(100, 100, dtype=torch.cfloat)
            y.copy_(x)
            self.assertEqual(y[:, 0], range(100))
            self.assertEqual(y[:, 40], range(4000, 4100))

        # Verifies the bugfix for https://github.com/pytorch/pytorch/issues/64358
        def test_copy_transpose_2d_broadcast(self):
            # The shape (60, 60) is chosen because of
            # `MIN_SZ = 60 * 60` in `copy_transpose_valid` from aten/src/ATen/native/Copy.cpp
            A = torch.randn(60, 60)
            A.copy_(torch.tensor([[1.]]))
            self.assertEqual(A, torch.ones(60, 60))

        def test_device(self):
            cpu = torch.device('cpu')
            self.assertEqual('cpu', str(cpu))
            self.assertEqual('cpu', cpu.type)
            self.assertEqual(None, cpu.index)

            cpu0 = torch.device('cpu:0')
            self.assertEqual('cpu:0', str(cpu0))
            self.assertEqual('cpu', cpu0.type)
            self.assertEqual(0, cpu0.index)

            cpu0 = torch.device('cpu', 0)
            self.assertEqual('cpu:0', str(cpu0))
            self.assertEqual('cpu', cpu0.type)
            self.assertEqual(0, cpu0.index)

            cuda = torch.device('cuda')
            self.assertEqual('cuda', str(cuda))
            self.assertEqual('cuda', cuda.type)
            self.assertEqual(None, cuda.index)

            cuda1 = torch.device('cuda:1')
            self.assertEqual('cuda:1', str(cuda1))
            self.assertEqual('cuda', cuda1.type)
            self.assertEqual(1, cuda1.index)

            cuda1 = torch.device('cuda', 1)
            self.assertEqual('cuda:1', str(cuda1))
            self.assertEqual('cuda', cuda1.type)
            self.assertEqual(1, cuda1.index)

            cuda90 = torch.device('cuda', 90)
            self.assertEqual('cuda:90', str(cuda90))
            self.assertEqual('cuda', cuda90.type)
            self.assertEqual(90, cuda90.index)

            self.assertRaises(RuntimeError, lambda: torch.device('cpu:-1'))
            self.assertRaises(RuntimeError, lambda: torch.device('cuda:-1'))
            self.assertRaises(RuntimeError, lambda: torch.device('cuda:2 '))
            self.assertRaises(RuntimeError, lambda: torch.device('cuda: 2'))
            self.assertRaises(RuntimeError, lambda: torch.device('cuda:2 2'))
            self.assertRaises(RuntimeError, lambda: torch.device('cuda:2.'))
            self.assertRaises(RuntimeError, lambda: torch.device('cuda:2?'))
            self.assertRaises(RuntimeError, lambda: torch.device('cuda:?2'))
            self.assertRaises(RuntimeError, lambda: torch.device('cuda:'))
            self.assertRaises(RuntimeError, lambda: torch.device('cuda:2.232'))
            self.assertRaises(RuntimeError, lambda: torch.device('cuda:2 cuda:3'))
            self.assertRaises(RuntimeError, lambda: torch.device('cuda:2+cuda:3'))
            self.assertRaises(RuntimeError, lambda: torch.device('cuda:2cuda:3'))
            self.assertRaises(RuntimeError, lambda: torch.device(-1))

            self.assertRaises(RuntimeError, lambda: torch.device('other'))
            self.assertRaises(RuntimeError, lambda: torch.device('other:0'))

            device_set = {'cpu', 'cpu:0', 'cuda', 'cuda:0', 'cuda:1', 'cuda:10', 'cuda:100'}
            device_hash_set = set()
            for device in list(device_set):
                device_hash_set.add(hash(torch.device(device)))
            self.assertEqual(len(device_set), len(device_hash_set))

            def get_expected_device_repr(device):
                if device.index is not None:
                    return "device(type='{type}', index={index})".format(
                        type=device.type, index=device.index)

                return "device(type='{type}')".format(type=device.type)

            for device in device_set:
                dev = torch.device(device)
                self.assertEqual(repr(dev), get_expected_device_repr(dev))

        def test_to(self):
            def test_copy_behavior(t, non_blocking=False):
                self.assertIs(t, t.to(t, non_blocking=non_blocking))
                self.assertIs(t, t.to(t.dtype, non_blocking=non_blocking))
                self.assertIs(t, t.to(torch.empty_like(t), non_blocking=non_blocking))
                self.assertIsNot(t, t.to(t, non_blocking=non_blocking, copy=True))
                self.assertIsNot(t, t.to(t.dtype, non_blocking=non_blocking, copy=True))
                self.assertIsNot(t, t.to(torch.empty_like(t), non_blocking=non_blocking, copy=True))

                devices = [t.device]
                if t.device.type == 'cuda':
                    if t.device.index == -1:
                        devices.append('cuda:{}'.format(torch.cuda.current_device()))
                    elif t.device.index == torch.cuda.current_device():
                        devices.append('cuda')
                for device in devices:
                    self.assertIs(t, t.to(device, non_blocking=non_blocking))
                    self.assertIs(t, t.to(device, t.dtype, non_blocking=non_blocking))
                    self.assertIsNot(t, t.to(device, non_blocking=non_blocking, copy=True))
                    self.assertIsNot(t, t.to(device, t.dtype, non_blocking=non_blocking, copy=True))

            a = torch.tensor(5)
            test_copy_behavior(a)
            self.assertEqual(a.device, a.to('cpu').device)
            self.assertEqual(a.device, a.to('cpu', dtype=torch.float32).device)
            self.assertIs(torch.float32, a.to('cpu', dtype=torch.float32).dtype)
            self.assertEqual(a.device, a.to(torch.float32).device)
            self.assertIs(torch.float32, a.to(dtype=torch.float32).dtype)
            self.assertEqual(a.data_ptr(), a.to('cpu').data_ptr())
            self.assertEqual(a.data_ptr(), a.to(dtype=a.dtype, device=a.device, copy=False).data_ptr())
            self.assertEqual(a.data_ptr(), a.to('cpu', copy=False).data_ptr())
            self.assertNotEqual(a.data_ptr(), a.to('cpu', copy=True).data_ptr())

            if torch.cuda.is_available():
                for non_blocking in [True, False]:
                    for cuda in ['cuda', 'cuda:0' if torch.cuda.device_count() == 1 else 'cuda:1']:
                        b = torch.tensor(5., device=cuda)
                        test_copy_behavior(b, non_blocking)
                        self.assertEqual(b.device, b.to(cuda, non_blocking=non_blocking).device)
                        self.assertEqual(a.device, b.to('cpu', non_blocking=non_blocking).device)
                        self.assertEqual(b.device, a.to(cuda, non_blocking=non_blocking).device)
                        self.assertIs(torch.int32, b.to('cpu', dtype=torch.int32, non_blocking=non_blocking).dtype)
                        self.assertEqual(a.device, b.to('cpu', dtype=torch.int32, non_blocking=non_blocking).device)
                        self.assertIs(torch.int32, b.to(dtype=torch.int32).dtype)
                        self.assertEqual(b.device, b.to(dtype=torch.int32).device)

        def test_to_with_tensor(self):
            a = torch.tensor(5)
            self.assertEqual(a.device, a.to(a).device)

            if torch.cuda.is_available():
                for non_blocking in [True, False]:
                    for cuda in ['cuda', 'cuda:0' if torch.cuda.device_count() == 1 else 'cuda:1']:
                        b = torch.tensor(5., device=cuda)
                        self.assertEqual(b.device, b.to(b, non_blocking=non_blocking).device)
                        self.assertEqual(a.device, b.to(a, non_blocking=non_blocking).device)
                        self.assertEqual(b.device, a.to(b, non_blocking=non_blocking).device)

        def test_as_subclass(self):
            class SubTensor(torch.Tensor):
                member_var = object()

            t0 = torch.tensor(0)
            t1 = torch.tensor([1, 2])
            t2 = torch.tensor([[3, 4], [5, 6]])

            s0 = t0.as_subclass(SubTensor)
            s1 = t1.as_subclass(SubTensor)
            s2 = t2.as_subclass(SubTensor)

            # Check that the correct type is returned.
            self.assertTrue(type(s0) is SubTensor)
            self.assertTrue(type(s1) is SubTensor)
            self.assertTrue(type(s2) is SubTensor)

            # Check that the data is equal.
            self.assertEqual(t0, s0)
            self.assertEqual(t1, s1)
            self.assertEqual(t2, s2)

            t0[()] = 1
            t1[1] = 3
            t2[1, 1] = 7

            # Check that the data is equal even after modification.
            self.assertEqual(t0, s0)
            self.assertEqual(t1, s1)
            self.assertEqual(t2, s2)

            # Check that member variables are passed through.
            self.assertTrue(s0.member_var is SubTensor.member_var)
            self.assertTrue(s1.member_var is SubTensor.member_var)
            self.assertTrue(s2.member_var is SubTensor.member_var)

            # Test that autograd is propagated.
            t = torch.tensor(5, dtype=torch.float32, requires_grad=True)

            # Run a calculation on the tensor.
            exp_t = torch.exp(t)

            # Cast exp_t to a subclass.
            exp_s = exp_t.as_subclass(SubTensor)

            # Make sure that t.grad was initially None
            self.assertTrue(t.grad is None)

            # Run the autograd calculation.
            exp_s.backward()

            # Make sure autograd was propagated to the original tensor
            # declared with requires_grad.
            self.assertTrue(t.grad is not None)

            # Make sure invalid subclasses raise nice errors
            class BadSubTensor():
                member_var = object()

            err_msg = "Creating a Tensor subclass from a class that does not inherit from Tensor"
            with self.assertRaisesRegex(RuntimeError, err_msg):
                s0 = t0.as_subclass(BadSubTensor)


        def test_type(self):
            x = torch.randn(3, 3).double()
            self.assertEqual(x.type('torch.FloatTensor').dtype, torch.float32)
            self.assertEqual(x.type(torch.FloatTensor).dtype, torch.float32)
            self.assertEqual(x.int().type(torch.Tensor).dtype, torch.get_default_dtype())
            self.assertEqual(x.type(torch.int32).dtype, torch.int32)

        def test_qengine(self):
            qengines = torch.backends.quantized.supported_engines
            original_qe = torch.backends.quantized.engine
            for qe in qengines:
                torch.backends.quantized.engine = qe
                assert torch.backends.quantized.engine == qe, 'qengine not set successfully'
            torch.backends.quantized.engine = original_qe

        def _spawn_method(self, method, arg):
            try:
                mp.set_start_method('spawn')
            except RuntimeError:
                pass
            with mp.Pool(1) as pool:
                out: list = pool.map(method, [arg])
                self.assertTrue(out[0])

        @staticmethod
        def _test_multinomial_invalid_probs(probs):
            try:
                # n_sample = 1 is a special case, test n_sample=2 which is more general
                torch.multinomial(probs.to('cpu'), 2)
                return False  # Should not be reached
            except RuntimeError as e:
                return 'probability tensor contains either `inf`, `nan` or element < 0' in str(e)

        @slowTest
        @unittest.skipIf(NO_MULTIPROCESSING_SPAWN, "Disabled for environments that \
                         don't support multiprocessing with spawn start method")
        @unittest.skipIf(IS_WINDOWS, 'FIXME: CUDA OOM error on Windows')
        def test_multinomial_invalid_probs(self):
            test_method = AbstractTestCases._TestTorchMixin._test_multinomial_invalid_probs
            self._spawn_method(test_method, torch.tensor([1., -1., 1.]))
            self._spawn_method(test_method, torch.tensor([1., inf, 1.]))
            self._spawn_method(test_method, torch.tensor([1., -inf, 1.]))
            self._spawn_method(test_method, torch.tensor([1., 1., nan]))

        def test_copy_broadcast(self):
            torch.zeros(5, 6).copy_(torch.zeros(6))
            self.assertRaises(RuntimeError, lambda: torch.zeros(5, 6).copy_(torch.zeros(30)))

        def test_copy_many_to_one(self):
            # Testing in-place copy where it attempt to write from many memory
            # storage to a single storage would cause RuntimeError to be thrown
            self.assertRaises(RuntimeError, lambda: torch.zeros(1, 6).expand(5, 6).copy_(torch.zeros(5, 6)))

        def test_slice(self):
            empty = torch.empty(0, 4)
            x = torch.arange(0., 16).view(4, 4)
            self.assertEqual(x[:], x)
            self.assertEqual(x[:4], x)
            # start and stop are clamped to the size of dim
            self.assertEqual(x[:5], x)
            # if start >= stop then the result is empty
            self.assertEqual(x[2:1], empty)
            self.assertEqual(x[2:2], empty)
            # out of bounds is also empty
            self.assertEqual(x[10:12], empty)
            # additional correctness checks
            self.assertEqual(x[:1].tolist(), [[0, 1, 2, 3]])
            self.assertEqual(x[:-3].tolist(), [[0, 1, 2, 3]])
            self.assertEqual(x[:, -2:3].tolist(), [[2], [6], [10], [14]])
            self.assertEqual(x[0:-1:2].tolist(), [[0, 1, 2, 3], [8, 9, 10, 11]])

        @unittest.skip("Not implemented yet")
        def test_conv2(self):
            x = torch.rand(math.floor(torch.uniform(50, 100)), math.floor(torch.uniform(50, 100)))
            k = torch.rand(math.floor(torch.uniform(10, 20)), math.floor(torch.uniform(10, 20)))
            imvc = torch.conv2(x, k)
            imvc2 = torch.conv2(x, k, 'V')
            imfc = torch.conv2(x, k, 'F')

            ki = k.clone()
            ks = k.storage()
            kis = ki.storage()
            for i in range(ks.size() - 1, 0, -1):
                kis[ks.size() - i + 1] = ks[i]
            # for i=ks.size(), 1, -1 do kis[ks.size()-i+1]=ks[i] end
            imvx = torch.xcorr2(x, ki)
            imvx2 = torch.xcorr2(x, ki, 'V')
            imfx = torch.xcorr2(x, ki, 'F')

            self.assertEqual(imvc, imvc2, atol=0, rtol=0, msg='torch.conv2')
            self.assertEqual(imvc, imvx, atol=0, rtol=0, msg='torch.conv2')
            self.assertEqual(imvc, imvx2, atol=0, rtol=0, msg='torch.conv2')
            self.assertEqual(imfc, imfx, atol=0, rtol=0, msg='torch.conv2')
            self.assertLessEqual(math.abs(x.dot(x) - torch.xcorr2(x, x)[0][0]), 1e-10, 'torch.conv2')

            xx = torch.empty(2, x.size(1), x.size(2))
            xx[1].copy_(x)
            xx[2].copy_(x)
            kk = torch.empty(2, k.size(1), k.size(2))
            kk[1].copy_(k)
            kk[2].copy_(k)

            immvc = torch.conv2(xx, kk)
            immvc2 = torch.conv2(xx, kk, 'V')
            immfc = torch.conv2(xx, kk, 'F')

            self.assertEqual(immvc[0], immvc[1], atol=0, rtol=0, msg='torch.conv2')
            self.assertEqual(immvc[0], imvc, atol=0, rtol=0, msg='torch.conv2')
            self.assertEqual(immvc2[0], imvc2, atol=0, rtol=0, msg='torch.conv2')
            self.assertEqual(immfc[0], immfc[1], atol=0, rtol=0, msg='torch.conv2')
            self.assertEqual(immfc[0], imfc, atol=0, rtol=0, msg='torch.conv2')

        @unittest.skip("Not implemented yet")
        def test_conv3(self):
            x = torch.rand(math.floor(torch.uniform(20, 40)),
                           math.floor(torch.uniform(20, 40)),
                           math.floor(torch.uniform(20, 40)))
            k = torch.rand(math.floor(torch.uniform(5, 10)),
                           math.floor(torch.uniform(5, 10)),
                           math.floor(torch.uniform(5, 10)))
            imvc = torch.conv3(x, k)
            imvc2 = torch.conv3(x, k, 'V')
            imfc = torch.conv3(x, k, 'F')

            ki = k.clone()
            ks = k.storage()
            kis = ki.storage()
            for i in range(ks.size() - 1, 0, -1):
                kis[ks.size() - i + 1] = ks[i]
            imvx = torch.xcorr3(x, ki)
            imvx2 = torch.xcorr3(x, ki, 'V')
            imfx = torch.xcorr3(x, ki, 'F')

            self.assertEqual(imvc, imvc2, atol=0, rtol=0, msg='torch.conv3')
            self.assertEqual(imvc, imvx, atol=0, rtol=0, msg='torch.conv3')
            self.assertEqual(imvc, imvx2, atol=0, rtol=0, msg='torch.conv3')
            self.assertEqual(imfc, imfx, atol=0, rtol=0, msg='torch.conv3')
            self.assertLessEqual(math.abs(x.dot(x) - torch.xcorr3(x, x)[0][0][0]), 4e-10, 'torch.conv3')

            xx = torch.empty(2, x.size(1), x.size(2), x.size(3))
            xx[1].copy_(x)
            xx[2].copy_(x)
            kk = torch.empty(2, k.size(1), k.size(2), k.size(3))
            kk[1].copy_(k)
            kk[2].copy_(k)

            immvc = torch.conv3(xx, kk)
            immvc2 = torch.conv3(xx, kk, 'V')
            immfc = torch.conv3(xx, kk, 'F')

            self.assertEqual(immvc[0], immvc[1], atol=0, rtol=0, msg='torch.conv3')
            self.assertEqual(immvc[0], imvc, atol=0, rtol=0, msg='torch.conv3')
            self.assertEqual(immvc2[0], imvc2, atol=0, rtol=0, msg='torch.conv3')
            self.assertEqual(immfc[0], immfc[1], atol=0, rtol=0, msg='torch.conv3')
            self.assertEqual(immfc[0], imfc, atol=0, rtol=0, msg='torch.conv3')

        @unittest.skip("Not implemented yet")
        def _test_conv_corr_eq(self, fn, fn_2_to_3):
            ix = math.floor(random.randint(20, 40))
            iy = math.floor(random.randint(20, 40))
            iz = math.floor(random.randint(20, 40))
            kx = math.floor(random.randint(5, 10))
            ky = math.floor(random.randint(5, 10))
            kz = math.floor(random.randint(5, 10))

            x = torch.rand(ix, iy, iz)
            k = torch.rand(kx, ky, kz)

            o3 = fn(x, k)
            o32 = torch.zeros(o3.size())
            fn_2_to_3(x, k, o3, o32)
            self.assertEqual(o3, o32)

        @unittest.skip("Not implemented yet")
        def test_xcorr3_xcorr2_eq(self):
            def reference(x, k, o3, o32):
                for i in range(o3.size(1)):
                    for j in range(k.size(1)):
                        o32[i].add(torch.xcorr2(x[i + j - 1], k[j]))
            self._test_conv_corr_eq(torch.xcorr3, reference)

        @unittest.skip("Not implemented yet")
        def test_xcorr3_xcorr2_eq_full(self):
            def reference(x, k, o3, o32):
                for i in range(x.size(1)):
                    for j in range(k.size(1)):
                        o32[i].add(torch.xcorr2(x[i], k[k.size(1) - j + 1], 'F'))
            self._test_conv_corr_eq(lambda x, k: torch.xcorr3(x, k, 'F'), reference)

        @unittest.skip("Not implemented yet")
        def test_conv3_conv2_eq_valid(self):
            def reference(x, k, o3, o32):
                for i in range(o3.size(1)):
                    for j in range(k.size(1)):
                        o32[i].add(torch.conv2(x[i + j - 1], k[k.size(1) - j + 1]))
            self._test_conv_corr_eq(torch.conv3, reference)

        @unittest.skip("Not implemented yet")
        def test_fconv3_fconv2_eq(self):
            def reference(x, k, o3, o32):
                for i in range(o3.size(1)):
                    for j in range(k.size(1)):
                        o32[i + j - 1].add(torch.conv2(x[i], k[j], 'F'))
            self._test_conv_corr_eq(lambda x, k: torch.conv3(x, k, 'F'), reference)

        def test_dtype_is_signed(self):
            for dtype in get_all_dtypes():
                self.assertEqual(dtype.is_signed, torch.is_signed(torch.tensor(0, dtype=dtype)))

            self.assertRaisesRegex(RuntimeError, 'not supported for quantized', lambda: torch.quint8.is_signed)
            self.assertRaisesRegex(RuntimeError, 'not supported for quantized', lambda: torch.qint8.is_signed)
            self.assertRaisesRegex(RuntimeError, 'not supported for quantized', lambda: torch.qint32.is_signed)

        def test_RNGState(self):
            state = torch.get_rng_state()
            stateCloned = state.clone()
            before = torch.rand(1000)

            self.assertEqual(state.ne(stateCloned).long().sum(), 0, atol=0, rtol=0)

            torch.set_rng_state(state)
            after = torch.rand(1000)
            self.assertEqual(before, after, atol=0, rtol=0)

        def test_RNGStateAliasing(self):
            # Fork the random number stream at this point
            gen = torch.Generator()
            gen.set_state(torch.get_rng_state())
            self.assertEqual(gen.get_state(), torch.get_rng_state())

            target_value = torch.rand(1000)
            # Dramatically alter the internal state of the main generator
            _ = torch.rand(100000)
            forked_value = torch.rand(1000, generator=gen)
            self.assertEqual(target_value, forked_value, atol=0, rtol=0, msg="RNG has not forked correctly.")

        def test_RNG_after_pickle(self):
            torch.random.manual_seed(100)
            before = torch.rand(10)

            torch.random.manual_seed(100)
            buf = io.BytesIO()
            tensor = torch.tensor([1, 2, 3])
            ForkingPickler(buf, pickle.HIGHEST_PROTOCOL).dump(tensor)
            after = torch.rand(10)

            self.assertEqual(before, after, atol=0, rtol=0)

        def test_boxMullerState(self):
            torch.manual_seed(123)
            odd_number = 101
            seeded = torch.randn(odd_number)
            state = torch.get_rng_state()
            midstream = torch.randn(odd_number)
            torch.set_rng_state(state)
            repeat_midstream = torch.randn(odd_number)
            torch.manual_seed(123)
            reseeded = torch.randn(odd_number)
            self.assertEqual(midstream, repeat_midstream, atol=0, rtol=0,
                             msg='get_rng_state/set_rng_state not generating same sequence of normally distributed numbers')
            self.assertEqual(seeded, reseeded, atol=0, rtol=0,
                             msg='repeated calls to manual_seed not generating same sequence of normally distributed numbers')

        def test_manual_seed(self):
            rng_state = torch.get_rng_state()
            torch.manual_seed(2)
            x = torch.randn(100)
            self.assertEqual(torch.initial_seed(), 2)
            torch.manual_seed(2)
            y = torch.randn(100)
            self.assertEqual(x, y)

            max_int64 = 0x7fff_ffff_ffff_ffff
            min_int64 = -max_int64 - 1
            max_uint64 = 0xffff_ffff_ffff_ffff
            # Check all boundary cases of valid seed value inputs
            test_cases = [
                # (seed, expected_initial_seed)
                # Positive seeds should be unchanged
                (max_int64, max_int64),
                (max_int64 + 1, max_int64 + 1),
                (max_uint64, max_uint64),
                (0, 0),
                # Negative seeds wrap around starting from the largest seed value
                (-1, max_uint64),
                (min_int64, max_int64 + 1)
            ]
            for seed, expected_initial_seed in test_cases:
                torch.manual_seed(seed)
                actual_initial_seed = torch.initial_seed()
                msg = "expected initial_seed() = %x after calling manual_seed(%x), but got %x instead" % (
                    expected_initial_seed, seed, actual_initial_seed)
                self.assertEqual(expected_initial_seed, actual_initial_seed, msg=msg)
            for invalid_seed in [min_int64 - 1, max_uint64 + 1]:
                with self.assertRaisesRegex(RuntimeError, r'Overflow when unpacking long'):
                    torch.manual_seed(invalid_seed)

            torch.set_rng_state(rng_state)

        def test_numel(self):
            b = torch.ByteTensor(3, 100, 100)
            self.assertEqual(b.nelement(), 3 * 100 * 100)
            self.assertEqual(b.numel(), 3 * 100 * 100)

        def test_empty_storage_view(self):
            # we should be able to "modify" slices of a 0-element
            # array without an error being raised due to
            # trying to resize its storage
            t = torch.from_numpy(np.empty((0, 4)))
            t[:, 1::2] *= 1

        def test_newaxis_numpy_comparison(self):
            def run_test(tensor, *idx):
                npt = tensor.numpy()
                self.assertEqual(tensor[idx], npt[idx])

            # 1D Tensor Tests
            x = torch.arange(0, 10)
            cases = [
                [None],
                [None, None],
                [Ellipsis, None],
                [None, Ellipsis],
                [2, None],
                [None, 2],
                [Ellipsis, None, 2],
                [Ellipsis, 2, None],
                [2, Ellipsis, None],
                [2, None, Ellipsis],
                [None, 2, Ellipsis],
                [None, Ellipsis, 2],
            ]

            for case in cases:
                run_test(x, *case)

            # 2D Tensor Tests
            x = torch.arange(0, 12).view(3, 4)
            cases = [
                [None],
                [None, None],
                [None, None, None],
                [Ellipsis, None],
                [Ellipsis, None, None],
                [None, Ellipsis],
                [None, Ellipsis, None],
                [None, None, Ellipsis],
                [2, None],
                [2, None, Ellipsis],
                [2, Ellipsis, None],
                [None, 2, Ellipsis],
                [Ellipsis, 2, None],
                [Ellipsis, None, 2],
                [None, Ellipsis, 2],
                [1, 2, None],
                [1, 2, Ellipsis, None],
                [1, Ellipsis, 2, None],
                [Ellipsis, 1, None, 2],
                [Ellipsis, 1, 2, None],
                [1, None, 2, Ellipsis],
                [None, 1, Ellipsis, 2],
                [None, 1, 2, Ellipsis],
            ]

            for case in cases:
                run_test(x, *case)

        def _consecutive(self, size, start=1):
            sequence = torch.ones(torch.tensor(size).prod(0)).cumsum(0)
            sequence.add_(start - 1)
            return sequence.resize_(*size)

        def test_newindex(self):
            reference = self._consecutive((3, 3, 3))
            # This relies on __index__() being correct - but we have separate tests for that

            def checkPartialAssign(index):
                reference = torch.zeros(3, 3, 3)
                reference[index] = self._consecutive((3, 3, 3))[index]
                self.assertEqual(reference[index], self._consecutive((3, 3, 3))[index], atol=0, rtol=0)
                reference[index] = 0
                self.assertEqual(reference, torch.zeros(3, 3, 3), atol=0, rtol=0)

            checkPartialAssign(0)
            checkPartialAssign(1)
            checkPartialAssign(2)
            checkPartialAssign((0, 1))
            checkPartialAssign((1, 2))
            checkPartialAssign((0, 2))
            checkPartialAssign(torch.LongTensor((0, 2)))

            with self.assertRaises(IndexError):
                reference[1, 1, 1, 1] = 1
            with self.assertRaises(IndexError):
                reference[1, 1, 1, (1, 1)] = 1
            with self.assertRaises(IndexError):
                reference[3, 3, 3, 3, 3, 3, 3, 3] = 1
            with self.assertRaises(IndexError):
                reference[0.0] = 1
            with self.assertRaises(TypeError):
                reference[0.0:2.0] = 1
            with self.assertRaises(IndexError):
                reference[0.0, 0.0:2.0] = 1
            with self.assertRaises(IndexError):
                reference[0.0, :, 0.0:2.0] = 1
            with self.assertRaises(IndexError):
                reference[0.0, ..., 0.0:2.0] = 1
            with self.assertRaises(IndexError):
                reference[0.0, :, 0.0] = 1

        def test_index_add(self):
            for device in get_all_device_types():
                for dest_contig, src_contig, index_contig in product([True, False], repeat=3):
                    for other_sizes in ((), (4, 5)):
                        for dtype in [torch.int, torch.long]:
                            num_copy, num_dest = 3, 3
                            dest = torch.randn(num_dest, *other_sizes, device=device)
                            if not dest_contig:
                                dest = torch.testing.make_non_contiguous(dest)
                            src = torch.randn(num_copy, *other_sizes, device=device)
                            if not src_contig:
                                src = torch.testing.make_non_contiguous(src)
                            idx = torch.randperm(num_dest, dtype=dtype, device=device).narrow(0, 0, num_copy)
                            if not index_contig:
                                idx = torch.testing.make_non_contiguous(idx)
                            # index_add_ without alpha argument
                            dest2 = dest.clone()
                            dest.index_add_(0, idx, src)
                            for i in range(idx.size(0)):
                                dest2[idx[i]] += src[i]
                            self.assertEqual(dest, dest2)
                            # index_add_ with alpha argument
                            dest2 = dest.clone()
                            dest.index_add_(0, idx, src, alpha=2)
                            for i in range(idx.size(0)):
                                dest2[idx[i]] += src[i] * 2
                            self.assertEqual(dest, dest2)

        # add coverage for issue with atomic add that appeared only for
        # specific dtypes on cuda:
        # https://github.com/pytorch/pytorch/issues/29153
        def test_index_add_all_dtypes(self):
            for device in get_all_device_types():
                for dtype in get_all_math_dtypes(device):
                    for idx_dtype in [torch.int, torch.long]:
                        size = [5, 5]
                        if dtype.is_floating_point or dtype.is_complex:
                            tensor = torch.rand(size, dtype=dtype, device=device)
                        elif dtype.is_signed:
                            tensor = torch.randint(-5, 15, size, dtype=dtype, device=device)
                        else:
                            tensor = torch.randint(0, 10, size, dtype=dtype, device=device)

                        # index_add calls atomicAdd on cuda.
                        zeros = torch.zeros(size, dtype=dtype, device=device)

                        added = zeros.index_add(0, torch.arange(0, size[0], dtype=idx_dtype, device=device), tensor)
                        self.assertEqual(added, tensor)

                        added = zeros.index_add(0, torch.arange(0, size[0], dtype=idx_dtype, device=device), tensor, alpha=-1)
                        self.assertEqual(added, -tensor)

        # Fill idx with valid indices.
        @staticmethod
        def _fill_indices(self, idx, dim, dim_size, elems_per_row, m, n, o):
            for i in range(1 if dim == 0 else m):
                for j in range(1 if dim == 1 else n):
                    for k in range(1 if dim == 2 else o):
                        ii = [i, j, k]
                        ii[dim] = slice(0, idx.size(dim) + 1)
                        idx[tuple(ii)] = torch.randperm(dim_size)[0:elems_per_row]

        def test_unflatten(self):
            # test args: tensor, int, sizes
            self.assertEqual(torch.tensor([]).unflatten(0, (0, 1)), torch.empty(0, 1))
            self.assertEqual(torch.tensor([1]).unflatten(0, (1, 1)), torch.tensor([[1]]))
            self.assertEqual(torch.tensor([1, 2, 3, 4]).unflatten(0, (2, 2)), torch.tensor([[1, 2], [3, 4]]))
            self.assertEqual(torch.tensor([1, 2, 3, 4]).unflatten(0, [2, 2]), torch.tensor([[1, 2], [3, 4]]))
            self.assertEqual(torch.tensor([1, 2, 3, 4]).unflatten(0, torch.Size([2, 2])), torch.tensor([[1, 2], [3, 4]]))
            self.assertEqual(torch.ones(2, 10).unflatten(1, (5, 2)), torch.ones(2, 5, 2))
            self.assertEqual(torch.tensor([1, 2, 3, 4]).unflatten(0, (-1, 2)),
                             torch.tensor([[1, 2], [3, 4]]))
            self.assertEqual(torch.ones(2, 10).unflatten(1, (5, -1)),
                             torch.ones(2, 5, 2))
            self.assertEqual(torch.ones(2, 10).unflatten(1, (-1,)),
                             torch.ones(2, 10))
            self.assertEqual(torch.ones(2, 3 * 4 * 5 * 6).unflatten(1, (3, 4, -1, 6)),
                             torch.ones(2, 3, 4, 5, 6))
            self.assertEqual(torch.ones(2, 0, 2).unflatten(1, (3, -1, 4, 5)),
                             torch.ones(2, 3, 0, 4, 5, 2))

            # test invalid args: tensor, str, sizes
            with self.assertRaisesRegex(TypeError, r"received an invalid combination of arguments"):
                torch.tensor([1]).unflatten('A', (1, 1))

            # test invalid args: tensor, str, namedshape
            with self.assertRaisesRegex(RuntimeError, r"Name 'A' not found in Tensor\[None\]."):
                torch.ones(4).unflatten('A', (('A', 2), ('B', 2)))

            # test other invalid arguments
            with self.assertRaisesRegex(RuntimeError, r"sizes must be non-empty"):
                torch.tensor([1]).unflatten(0, [])
            with self.assertRaisesRegex(RuntimeError, r"Provided sizes \[2, 2\] don't multiply up to the size of dim 0 \(1\)"):
                torch.tensor([1]).unflatten(0, [2, 2])
            with self.assertRaisesRegex(IndexError, r"dimension specified as 0 but tensor has no dimensions"):
                torch.tensor(1).unflatten(0, [0])
            with self.assertRaisesRegex(RuntimeError, r"only one dimension can be inferred"):
                torch.randn(5, 10).unflatten(1, (-1, -1))
            with self.assertRaisesRegex(RuntimeError,
                                        r"Provided sizes \[-1, 4\] don't multiply up to the size of dim 1 \(10\)"):
                torch.randn(5, 10).unflatten(1, (-1, 4))
            with self.assertRaisesRegex(RuntimeError,
                                        r"the unspecified dimension size -1 can be any value and is ambiguous"):
                torch.randn(2, 0).unflatten(1, (2, -1, 0))

        @staticmethod
        def _test_gather(self, cast, test_bounds=True):
            m, n, o = random.randint(10, 20), random.randint(10, 20), random.randint(10, 20)
            elems_per_row = random.randint(1, 10)
            dim = random.randrange(3)

            for dtype in {torch.float32, torch.complex64, torch.complex128}:
                src = torch.randn(m, n, o, dtype=dtype)
                idx_size = [m, n, o]
                idx_size[dim] = elems_per_row
                idx = torch.LongTensor().resize_(*idx_size)
                AbstractTestCases._TestTorchMixin._fill_indices(self, idx, dim, src.size(dim), elems_per_row, m, n, o)

                src = cast(src)
                idx = cast(idx)

                actual = torch.gather(src, dim, idx)
                expected = cast(torch.zeros(idx_size, dtype=dtype))
                for i in range(idx_size[0]):
                    for j in range(idx_size[1]):
                        for k in range(idx_size[2]):
                            ii = [i, j, k]
                            ii[dim] = idx[i, j, k]
                            expected[i, j, k] = src[tuple(ii)]
                self.assertEqual(actual, expected, atol=0, rtol=0)

            bad_src = torch.randn(*[i - 1 for i in idx_size])
            self.assertRaises(RuntimeError, lambda: torch.gather(bad_src, dim, idx))

            # should throw an error when index dtype is not long
            with self.assertRaisesRegex(RuntimeError, 'Expected dtype int64 for index'):
                torch.gather(src, dim, idx.to(torch.int))

            # should throw an error when out.dtype != src.dtype.
            # Note that on Windows, the out tensor's dtype is returned as: struct c10::complex<double> in the error
            # message, hence the use of .* in regex here
            with self.assertRaisesRegex(RuntimeError,
                                        'Expected out tensor to have dtype .*c10::complex<double>, but got int instead'):
                torch.gather(src.to(torch.complex128), dim, idx, out=expected.to(torch.int))

            # checks for the same dimensionality
            with self.assertRaisesRegex(RuntimeError, 'Index tensor must have the same number of dimensions as input tensor'):
                torch.gather(src, dim, idx.unsqueeze(-1))

            with self.assertRaisesRegex(RuntimeError, 'Index tensor must have the same number of dimensions as input tensor'):
                torch.gather(src.unsqueeze(-1), dim, idx)

            if test_bounds:
                idx[0][0][0] = 23
                self.assertRaises(RuntimeError, lambda: torch.gather(src, dim, idx))

            src = cast(torch.randn(3, 4, 5))
            expected, idx = src.max(2, True)
            expected = cast(expected)
            idx = cast(idx)
            actual = torch.gather(src, 2, idx)
            self.assertEqual(actual, expected, atol=0, rtol=0)

            # Bool test case
            t = torch.tensor([[False, True], [True, True]])
            self.assertEqual(torch.gather(t, 1, torch.tensor([[0, 0], [1, 0]])), torch.tensor([[False, False], [True, True]]))

        def test_gather(self):
            self._test_gather(self, lambda t: t)

        @staticmethod
        def _test_scatter_add_mult_index_base(self, cast):
            m, n = 30, 40
            idx = torch.zeros(m, n).long()
            src = torch.ones(m, n)
            res0 = torch.zeros(m, n).scatter_add_(0, idx, src)
            res1 = torch.zeros(m, n).scatter_add_(1, idx, src)

            self.assertEqual(res0[0, :], m * torch.ones(n), atol=0, rtol=0)
            self.assertEqual(res1[:, 0], n * torch.ones(m), atol=0, rtol=0)

        def test_scatter_add_mult_index(self):
            self._test_scatter_add_mult_index_base(self, lambda t: t)

        @staticmethod
        def _test_scatter_base(self, cast, method, is_scalar=False, test_bounds=True, reduction=None, *, test_complex=False):
            if test_complex:
                dtypes = [torch.complex64, torch.complex128]
            else:
                dtypes = [torch.float16, torch.float32, torch.float64]

            for dtype in dtypes:
                m, n, o = random.randint(10, 20), random.randint(10, 20), random.randint(10, 20)
                elems_per_row = random.randint(1, 10)
                dim = random.randrange(3)

                idx_size = [m, n, o]
                idx_size[dim] = elems_per_row
                idx = cast(torch.LongTensor().resize_(*idx_size))
                AbstractTestCases._TestTorchMixin._fill_indices(self, idx, dim, ([m, n, o])[dim], elems_per_row, m, n, o)

                src_size = [random.randint(1, 5) + s for s in idx_size]
                if is_scalar:
                    src = random.random()
                else:
                    src = cast(torch.randn(src_size, dtype=dtype))

                base = cast(torch.randn(m, n, o, dtype=dtype))
                if reduction:
                    actual = getattr(base.clone(), method)(dim, idx, src, reduce=reduction)
                else:
                    actual = getattr(base.clone(), method)(dim, idx, src)
                expected = base.clone()
                for i in range(idx_size[0]):
                    for j in range(idx_size[1]):
                        for k in range(idx_size[2]):
                            ii = [i, j, k]
                            ii[dim] = idx[i, j, k]
                            if method == 'scatter_add_':
                                expected[tuple(ii)] += src[i, j, k]
                            else:
                                # method may be 'scatter_' or 'scatter'
                                # both might have a reduction argument
                                value = src if is_scalar else src[i, j, k]

                                if reduction == "add":
                                    expected[tuple(ii)] += value
                                elif reduction == "multiply":
                                    expected[tuple(ii)] *= value
                                else:
                                    expected[tuple(ii)] = value

                self.assertEqual(actual, expected, atol=0, rtol=0)

                # should throw an error when self.dtype != src.dtype.
                # we ignore the case when src is Scalar, as it gets
                # cast via src.to<scalar_t>.
                if not is_scalar:
                    with self.assertRaisesRegex(RuntimeError, 'Expected self.dtype to be equal to src.dtype'):
                        getattr(base.clone().type(torch.int), method)(dim, idx, src)

                    with self.assertRaisesRegex(RuntimeError, 'Expected self.dtype to be equal to src.dtype'):
                        getattr(base.clone(), method)(dim, idx, src.type(torch.int))

                # should throw an error when index dtype is not long
                with self.assertRaisesRegex(RuntimeError, 'Expected dtype int64 for index'):
                    getattr(base.clone(), method)(dim, idx.type(torch.int), src)

                # check for the same dimensionality
                with self.assertRaisesRegex(RuntimeError, 'Index tensor must have the same number of dimensions as self tensor'):
                    getattr(base.clone().unsqueeze(-1), method)(dim, idx, src)

                with self.assertRaisesRegex(RuntimeError, 'Index tensor must have the same number of dimensions as self tensor'):
                    getattr(base.clone(), method)(dim, idx.unsqueeze(-1), src)

                if not is_scalar:
                    with self.assertRaisesRegex(RuntimeError, 'Index tensor must have the same number of dimensions as src tensor'):
                        getattr(base.clone(), method)(dim, idx, src.unsqueeze(-1))

                if test_bounds:
                    idx[0][0][0] = 34
                    with self.assertRaises(RuntimeError):
                        if reduction:
                            getattr(base.clone(), method)(dim, idx, src, reduce=reduction)
                        else:
                            getattr(base.clone(), method)(dim, idx, src)

                # test for empty index, should be a no-op
                idx = cast(torch.LongTensor())
                if reduction:
                    actual = getattr(base.clone(), method)(dim, idx, src, reduce=reduction)
                else:
                    actual = getattr(base.clone(), method)(dim, idx, src)
                self.assertEqual(actual, base, atol=0, rtol=0)

        def test_scatter(self):
            self._test_scatter_base(self, lambda t: t, 'scatter_')

        def test_scatterAdd(self):
            self._test_scatter_base(self, lambda t: t, 'scatter_add_')

        def test_scatterFill(self):
            self._test_scatter_base(self, lambda t: t, 'scatter_', True)

        def test_scatterReduce(self):
            for method in ["add", "multiply"]:
                self._test_scatter_base(self, lambda t: t, 'scatter_', reduction=method)
                self._test_scatter_base(self, lambda t: t, 'scatter_', True, reduction=method)

        def test_scatter_reduce(self):
            dtype = device = None

            output_size = 10
            shape = [5, 10, 20]
            reduces = ["sum", "prod", "mean", "amax", "amin"]
            fills = {"sum": 0, "prod": 1, "mean": 0, "amax": -(2 ** 31), "amin": 2 ** 31 - 1}
            fns = {"sum": lambda t, v: t.add_(v),
                   "prod": lambda t, v: t.mul_(v),
                   "mean": lambda t, v, n: t.mul_(n).add_(v).div_(n + 1),
                   "amax": lambda t, v: torch.max(t, v, out=t),
                   "amin": lambda t, v: torch.min(t, v, out=t)}

            index = torch.randint(0, output_size, shape, dtype=torch.long, device=device)
            input = torch.randn(shape, dtype=dtype, device=device)

<<<<<<< HEAD
            for reduce in reduces:
                for dim in range(len(shape)):
                    print(reduce, dim)
                    output = input.scatter_reduce(dim, index, reduce, output_size=output_size)

                    output_shape = copy.copy(shape)
                    output_shape[dim] = output_size
                    self.assertEqual(output.shape, output_shape)

                    expected = torch.zeros(output_shape, dtype=dtype, device=device)
                    expected.fill_(fills[reduce])
                    counts = torch.zeros(output_shape, dtype=dtype, device=device)
                    for i, j, k in itertools.product(range(shape[0]), range(shape[1]), range(shape[2])):
                        v = input[i, j, k]
                        m = index[i, j, k]

                        if dim == 0:
                            i = m
                        elif dim == 1:
                            j = m
                        else:
                            k = m

                        op = fns[reduce]
                        if (reduce == "mean"):
                            op(expected[i, j, k], v, counts[i, j, k])
                        else:
                            op(expected[i, j, k], v)
                        counts[i, j, k] += 1

                    if (reduce == "amin" or reduce == "amax"):
                        expected.masked_fill_(counts == 0, 0)

                    self.assertTrue(torch.allclose(output, expected))
                    torch.scatter_reduce(input, dim, index, reduce, out=output)
                    self.assertTrue(torch.allclose(output, expected))
=======
            for dim in range(len(shape)):
                output = input.scatter_reduce(dim, index, "sum", output_size=output_size)

                output_shape = copy.copy(shape)
                output_shape[dim] = output_size
                self.assertEqual(output.shape, output_shape)

                optional_out = torch.randn(output_shape, dtype=dtype, device=device)
                expected_optional = optional_out.clone()
                input.scatter_reduce(dim, index, "sum", output_size=output_size, optional_out=optional_out)

                expected = torch.zeros(output_shape, dtype=dtype, device=device)
                for i, j, k in itertools.product(range(shape[0]), range(shape[1]), range(shape[2])):
                    v = input[i, j, k]
                    m = index[i, j, k]

                    if dim == 0:
                        i = m
                    elif dim == 1:
                        j = m
                    else:
                        k = m

                    expected[i, j, k] += v
                    expected_optional[i, j, k] += v


                self.assertTrue(torch.allclose(output, expected))
                self.assertTrue(torch.allclose(optional_out, expected_optional))

>>>>>>> d98828ef

            with self.assertRaisesRegex(RuntimeError, "Expected `dim` to be in range -3 to 2"):
                torch.scatter_reduce(input, 4, index, "sum")

            with self.assertRaisesRegex(RuntimeError, "Shape mismatch"):
                index2 = torch.randint(0, output_size, (10, ), dtype=torch.long, device=device)
                torch.scatter_reduce(input, 0, index2, "sum")

            with self.assertRaisesRegex(RuntimeError, "Expected `index` values to be in range 0 to 2"):
                input2 = torch.randn(10, dtype=dtype, device=device)
                index2 = torch.tensor([0, 1, 0, 1, 2, 3, 3, 4, 4, 3])
                torch.scatter_reduce(input2, 0, index2, "sum", output_size=2)

        def test_structseq_repr(self):
            a = torch.arange(250).reshape(5, 5, 10)
            expected = """
            torch.return_types.max(
            values=tensor([[ 40,  41,  42,  43,  44,  45,  46,  47,  48,  49],
                    [ 90,  91,  92,  93,  94,  95,  96,  97,  98,  99],
                    [140, 141, 142, 143, 144, 145, 146, 147, 148, 149],
                    [190, 191, 192, 193, 194, 195, 196, 197, 198, 199],
                    [240, 241, 242, 243, 244, 245, 246, 247, 248, 249]]),
            indices=tensor([[4, 4, 4, 4, 4, 4, 4, 4, 4, 4],
                    [4, 4, 4, 4, 4, 4, 4, 4, 4, 4],
                    [4, 4, 4, 4, 4, 4, 4, 4, 4, 4],
                    [4, 4, 4, 4, 4, 4, 4, 4, 4, 4],
                    [4, 4, 4, 4, 4, 4, 4, 4, 4, 4]]))"""
            self.assertEqual(repr(a.max(1)), textwrap.dedent(expected).strip())

        def test_is_same_size(self):
            t1 = torch.empty(3, 4, 9, 10)
            t2 = torch.empty(3, 4)
            t3 = torch.empty(1, 9, 3, 3)
            t4 = torch.empty(3, 4, 9, 10)

            self.assertFalse(t1.is_same_size(t2))
            self.assertFalse(t1.is_same_size(t3))
            self.assertTrue(t1.is_same_size(t4))

        def test_tensor_set(self):
            t1 = torch.tensor([])
            t2 = torch.empty(3, 4, 9, 10).uniform_()
            t1.set_(t2)
            self.assertEqual(t1.storage()._cdata, t2.storage()._cdata)
            size = torch.Size([9, 3, 4, 10])
            t1.set_(t2.storage(), 0, size)
            self.assertEqual(t1.size(), size)
            t1.set_(t2.storage(), 0, tuple(size))
            self.assertEqual(t1.size(), size)
            self.assertEqual(t1.stride(), (120, 40, 10, 1))
            stride = (10, 360, 90, 1)
            t1.set_(t2.storage(), 0, size, stride)
            self.assertEqual(t1.stride(), stride)
            t1.set_(t2.storage(), 0, size=size, stride=stride)
            self.assertEqual(t1.size(), size)
            self.assertEqual(t1.stride(), stride)

            # test argument names
            t1 = torch.tensor([])
            # 1. case when source is tensor
            t1.set_(source=t2)
            self.assertEqual(t1.storage()._cdata, t2.storage()._cdata)
            # 2. case when source is storage
            t1.set_(source=t2.storage())
            self.assertEqual(t1.storage()._cdata, t2.storage()._cdata)
            # 3. case when source is storage, and other args also specified
            t1.set_(source=t2.storage(), storage_offset=0, size=size, stride=stride)
            self.assertEqual(t1.size(), size)
            self.assertEqual(t1.stride(), stride)

            t1 = torch.tensor([True, True], dtype=torch.bool)
            t2 = torch.tensor([False, False], dtype=torch.bool)
            t1.set_(t2)
            self.assertEqual(t1.storage()._cdata, t2.storage()._cdata)

        def test_tensor_set_errors(self):
            f_cpu = torch.randn((2, 3), dtype=torch.float32)
            d_cpu = torch.randn((2, 3), dtype=torch.float64)

            # change dtype
            self.assertRaises(RuntimeError, lambda: f_cpu.set_(d_cpu.storage()))
            self.assertRaises(RuntimeError,
                              lambda: f_cpu.set_(d_cpu.storage(), 0, d_cpu.size(), d_cpu.stride()))
            self.assertRaises(RuntimeError, lambda: f_cpu.set_(d_cpu))

            # change device
            if torch.cuda.is_available():
                f_cuda = torch.randn((2, 3), dtype=torch.float32, device='cuda')

                # cpu -> cuda
                self.assertRaises(RuntimeError, lambda: f_cpu.set_(f_cuda.storage()))
                self.assertRaises(RuntimeError,
                                  lambda: f_cpu.set_(f_cuda.storage(), 0, f_cuda.size(), f_cuda.stride()))
                self.assertRaises(RuntimeError, lambda: f_cpu.set_(f_cuda))

                # cuda -> cpu
                self.assertRaises(RuntimeError, lambda: f_cuda.set_(f_cpu.storage()))
                self.assertRaises(RuntimeError,
                                  lambda: f_cuda.set_(f_cpu.storage(), 0, f_cpu.size(), f_cpu.stride()))
                self.assertRaises(RuntimeError, lambda: f_cuda.set_(f_cpu))

        def test_equal(self):
            # Contiguous, 1D
            t1 = torch.tensor((3., 4., 9., 10.))
            t2 = t1.contiguous()
            t3 = torch.tensor((1., 9., 3., 10.))
            t4 = torch.tensor((3., 4., 9.))
            t5 = torch.tensor([])
            self.assertTrue(t1.equal(t2))
            self.assertFalse(t1.equal(t3))
            self.assertFalse(t1.equal(t4))
            self.assertFalse(t1.equal(t5))
            self.assertTrue(torch.equal(t1, t2))
            self.assertFalse(torch.equal(t1, t3))
            self.assertFalse(torch.equal(t1, t4))
            self.assertFalse(torch.equal(t1, t5))

            # Non contiguous, 2D
            s = torch.tensor(((1, 2, 3, 4), (5, 6, 7, 8)))
            s1 = s[:, 1:3]
            s2 = s1.clone()
            s3 = torch.tensor(((2, 3), (6, 7)))
            s4 = torch.tensor(((0, 0), (0, 0)))

            self.assertFalse(s1.is_contiguous())
            self.assertTrue(s1.equal(s2))
            self.assertTrue(s1.equal(s3))
            self.assertFalse(s1.equal(s4))
            self.assertTrue(torch.equal(s1, s2))
            self.assertTrue(torch.equal(s1, s3))
            self.assertFalse(torch.equal(s1, s4))

        def test_element_size(self):
            byte = torch.ByteStorage().element_size()
            char = torch.CharStorage().element_size()
            short = torch.ShortStorage().element_size()
            int = torch.IntStorage().element_size()
            long = torch.LongStorage().element_size()
            float = torch.FloatStorage().element_size()
            double = torch.DoubleStorage().element_size()
            bool = torch.BoolStorage().element_size()
            bfloat16 = torch.BFloat16Storage().element_size()
            complexfloat = torch.ComplexFloatStorage().element_size()
            complexdouble = torch.ComplexDoubleStorage().element_size()

            self.assertEqual(byte, torch.ByteTensor().element_size())
            self.assertEqual(char, torch.CharTensor().element_size())
            self.assertEqual(short, torch.ShortTensor().element_size())
            self.assertEqual(int, torch.IntTensor().element_size())
            self.assertEqual(long, torch.LongTensor().element_size())
            self.assertEqual(float, torch.FloatTensor().element_size())
            self.assertEqual(double, torch.DoubleTensor().element_size())
            self.assertEqual(bool, torch.BoolTensor().element_size())
            self.assertEqual(bfloat16, torch.tensor([], dtype=torch.bfloat16).element_size())
            self.assertEqual(complexfloat, torch.tensor([], dtype=torch.complex64).element_size())
            self.assertEqual(complexdouble, torch.tensor([], dtype=torch.complex128).element_size())

            self.assertGreater(byte, 0)
            self.assertGreater(char, 0)
            self.assertGreater(short, 0)
            self.assertGreater(int, 0)
            self.assertGreater(long, 0)
            self.assertGreater(float, 0)
            self.assertGreater(double, 0)
            self.assertGreater(bool, 0)
            self.assertGreater(bfloat16, 0)
            self.assertGreater(complexfloat, 0)
            self.assertGreater(complexdouble, 0)

            # These tests are portable, not necessarily strict for your system.
            self.assertEqual(byte, 1)
            self.assertEqual(char, 1)
            self.assertEqual(bool, 1)
            self.assertGreaterEqual(short, 2)
            self.assertGreaterEqual(int, 2)
            self.assertGreaterEqual(int, short)
            self.assertGreaterEqual(long, 4)
            self.assertGreaterEqual(long, int)
            self.assertGreaterEqual(double, float)

        def test_permute(self):
            orig = [1, 2, 3, 4, 5, 6, 7]
            perm = torch.randperm(7).tolist()
            x = torch.empty(*orig).fill_(0)
            new = [i - 1 for i in x.permute(*perm).size()]
            self.assertEqual(perm, new)
            self.assertEqual(x.size(), orig)

        def test_reversed(self):
            val = torch.arange(0, 10)
            self.assertEqual(reversed(val), torch.arange(9, -1, -1))

            val = torch.arange(1, 10).view(3, 3)
            self.assertEqual(reversed(val), torch.tensor([[7, 8, 9], [4, 5, 6], [1, 2, 3]]))

            val = torch.tensor(42)
            self.assertEqual(reversed(val), torch.tensor(42))

        def test_contains(self):
            x = torch.arange(0, 10)
            self.assertEqual(4 in x, True)
            self.assertEqual(12 in x, False)

            x = torch.arange(1, 10).view(3, 3)
            val = torch.arange(1, 4)
            self.assertEqual(val in x, True)
            val += 10
            self.assertEqual(val in x, False)

            self.assertRaisesRegex(
                RuntimeError,
                "Tensor.__contains__ only supports Tensor or scalar, but you passed in a {}.".format(type("foo")),
                lambda: "foo" in x)
            self.assertRaisesRegex(
                RuntimeError,
                "Tensor.__contains__ only supports Tensor or scalar, but you passed in a {}.".format(type([1, 2])),
                lambda: [1, 2] in x)

        def test_deepcopy_parameter(self):
            from copy import deepcopy
            l = torch.nn.Linear(10, 1)
            s = l.state_dict(keep_vars=True)
            self.assertEqual(torch.nn.Parameter, type(s['weight']))
            self.assertEqual(torch.nn.Parameter, type(s['bias']))

            s2 = deepcopy(s)
            self.assertEqual(torch.nn.Parameter, type(s2['weight']))
            self.assertEqual(torch.nn.Parameter, type(s2['bias']))

        def test_pickle(self):
            import pickle
            a = torch.randn(5, 5)
            serialized = pickle.dumps(a)
            b = pickle.loads(serialized)
            self.assertEqual(a, b)

        def test_pickle_parameter(self):
            import pickle
            a = torch.nn.Parameter(torch.randn(5, 5))
            serialized = pickle.dumps(a)
            b = pickle.loads(serialized)
            self.assertTrue(isinstance(b, torch.nn.Parameter))
            self.assertEqual(a.requires_grad, b.requires_grad)
            self.assertEqual(a, b)

        def test_pickle_parameter_no_requires_grad(self):
            import pickle
            a = torch.nn.Parameter(torch.randn(5, 5), requires_grad=False)
            serialized = pickle.dumps(a)
            b = pickle.loads(serialized)
            self.assertTrue(isinstance(b, torch.nn.Parameter))
            self.assertEqual(a.requires_grad, b.requires_grad)
            self.assertEqual(a, b)

        def test_pickle_dtype(self):
            t = torch.float32
            serialized = pickle.dumps(t)
            b = pickle.loads(serialized)
            self.assertTrue(isinstance(b, torch.dtype))
            self.assertEqual(id(b), id(t))

        def test_pickle_size(self):
            a = torch.rand(10).size()
            serialized = pickle.dumps(a)
            b = pickle.loads(serialized)
            self.assertTrue(isinstance(b, torch.Size))
            self.assertEqual(a, b)

        def test_pickle_function(self):
            # https://github.com/pytorch/pytorch/issues/37703
            a = torch.tanh
            serialized = pickle.dumps(a)
            b = pickle.loads(serialized)
            self.assertEqual(a, b)

        def test_generator_cpu(self):
            # test default generators are equal
            self.assertEqual(torch.default_generator, torch.default_generator)

            # tests Generator API
            # manual_seed, seed, initial_seed, get_state, set_state
            g1 = torch.Generator()
            g2 = torch.Generator()
            g1.manual_seed(12345)
            g2.manual_seed(12345)
            self.assertEqual(g1.initial_seed(), g2.initial_seed())

            g1.seed()
            g2.seed()
            self.assertNotEqual(g1.initial_seed(), g2.initial_seed())

            g1 = torch.Generator()
            g2_state = g2.get_state()
            g2_randn = torch.randn(1, generator=g2)
            g1.set_state(g2_state)
            g1_randn = torch.randn(1, generator=g1)
            self.assertEqual(g1_randn, g2_randn)

            default_state = torch.default_generator.get_state()
            q = torch.empty(100)
            g1_normal = q.normal_()
            g2 = torch.Generator()
            g2.set_state(default_state)
            g2_normal = q.normal_(generator=g2)
            self.assertEqual(g1_normal, g2_normal)

        def test_invalid_generator_raises(self):
            self.assertRaises(RuntimeError, lambda: torch.Generator('opengl'))

        def _sobol_reference_samples(self, scramble: bool) -> torch.Tensor:
            if not scramble:
                # theoretical values from Joe Kuo 2010
                return torch.tensor(
                    [
                        [0., 0.],
                        [0.5, 0.5],
                        [0.75, 0.25],
                        [0.25, 0.75],
                        [0.375, 0.375],
                        [0.875, 0.875],
                        [0.625, 0.125],
                        [0.125, 0.625],
                    ],
                )
            else:
                # theoretical values unknown: convergence properties checked
                return torch.tensor(
                    [
                        [0.50860737, 0.29320504],
                        [0.07116939, 0.89594537],
                        [0.49354145, 0.11524881],
                        [0.93097717, 0.70244044],
                        [0.87266153, 0.23887917],
                        [0.31021884, 0.57600391],
                        [0.13687253, 0.42054182],
                        [0.69931293, 0.77336788],
                    ],
                )

        def test_sobolengine_bounds(self, scramble: bool = False):
            engine = torch.quasirandom.SobolEngine(100, scramble=scramble, seed=123456)
            sample = engine.draw(512)
            self.assertTrue(torch.all(sample >= 0))
            self.assertTrue(torch.all(sample <= 1))

        def test_sobolengine_bounds_scrambled(self):
            self.test_sobolengine_bounds(scramble=True)

        def test_sobolengine_draw(self, scramble: bool = False):
            ref_sample = self._sobol_reference_samples(scramble=scramble)
            engine = torch.quasirandom.SobolEngine(2, scramble=scramble, seed=123456)
            sample = engine.draw(n=len(ref_sample))
            self.assertEqual(sample, ref_sample)
            self.assertEqual(engine.num_generated, len(ref_sample))

        def test_sobolengine_draw_scrambled(self):
            self.test_sobolengine_draw(scramble=True)

        def test_sobolengine_first_point(self):
            for dtype in (torch.float, torch.double):
                engine = torch.quasirandom.SobolEngine(2, scramble=False)
                sample = engine.draw(1, dtype=dtype)
                self.assertTrue(torch.all(sample == 0))
                self.assertEqual(sample.dtype, dtype)
            for dtype in (torch.float, torch.double):
                engine = torch.quasirandom.SobolEngine(2, scramble=True, seed=123456)
                sample = engine.draw(1, dtype=dtype)
                self.assertTrue(torch.all(sample != 0))
                self.assertEqual(sample.dtype, dtype)

        def test_sobolengine_continuing(self, scramble: bool = False):
            ref_sample = self._sobol_reference_samples(scramble=scramble)
            engine = torch.quasirandom.SobolEngine(2, scramble=scramble, seed=123456)
            n_half = len(ref_sample) // 2
            _ = engine.draw(n=n_half)
            sample = engine.draw(n=n_half)
            torch.testing.assert_close(sample, ref_sample[n_half:])

        def test_sobolengine_continuing_scrambled(self):
            self.test_sobolengine_continuing(scramble=True)

        def test_sobolengine_reset(self, scramble: bool = False):
            ref_sample = self._sobol_reference_samples(scramble=scramble)
            engine = torch.quasirandom.SobolEngine(2, scramble=scramble, seed=123456)
            _ = engine.draw(n=len(ref_sample) // 2)
            engine.reset()
            self.assertEqual(engine.num_generated, 0)
            sample = engine.draw(n=len(ref_sample))
            torch.testing.assert_close(sample, ref_sample)

        def test_sobolengine_reset_scrambled(self):
            self.test_sobolengine_reset(scramble=True)

        def test_sobolengine_fast_forward(self, scramble: bool = False):
            ref_sample = self._sobol_reference_samples(scramble=scramble)
            engine = torch.quasirandom.SobolEngine(2, scramble=scramble, seed=123456)
            engine.fast_forward(4)
            sample = engine.draw(n=4)
            torch.testing.assert_close(sample, ref_sample[4:])
            # alternate fast forwarding with sampling
            engine.reset()
            even_draws = []
            for i in range(8):
                if i % 2 == 0:
                    even_draws.append(engine.draw())
                else:
                    engine.fast_forward(1)
            torch.testing.assert_close(
                ref_sample[[i for i in range(8) if i % 2 == 0]],
                torch.from_numpy(np.concatenate(even_draws)),
            )

        def test_sobolengine_fast_forward_scrambled(self):
            self.test_sobolengine_fast_forward(scramble=True)

        def test_sobolengine_distribution(self, scramble=False):
            d = 50
            engine = torch.quasirandom.SobolEngine(d, scramble=scramble, seed=123456)
            sample = engine.draw(1024)
            torch.testing.assert_close(
                torch.mean(sample, dim=0), torch.full((d,), 0.5), atol=2, rtol=2
            )
            torch.testing.assert_close(
                np.percentile(sample, 25, axis=0), np.repeat(0.25, d), atol=2, rtol=2
            )
            torch.testing.assert_close(
                np.percentile(sample, 75, axis=0), np.repeat(0.75, d), atol=2, rtol=2
            )

        def test_sobolengine_distribution_scrambled(self):
            self.test_sobolengine_distribution(scramble=True)

        def test_sobolengine_draw_base2(self, scramble=False):
            ref_sample = self._sobol_reference_samples(scramble=scramble)
            engine = torch.quasirandom.SobolEngine(2, scramble=scramble, seed=123456)
            sample = engine.draw_base2(2)
            self.assertEqual(ref_sample[:4], sample)
            # resampling still having N=2**n
            sample = engine.draw_base2(2)
            self.assertEqual(ref_sample[4:8], sample)

        def test_sobolengine_draw_base2_scrambled(self):
            self.test_sobolengine_draw_base2(scramble=True)

        def test_sobolengine_raise(self):
            maxdim = torch.quasirandom.SobolEngine.MAXDIM
            with self.assertRaises(ValueError):
                torch.quasirandom.SobolEngine(maxdim + 1)

        def test_sobolengine_high_dim(self):
            engine = torch.quasirandom.SobolEngine(1111, scramble=False, seed=123456)
            samples1 = engine.draw()
            vals1, counts1 = torch.unique(samples1, return_counts=True)
            samples2 = engine.draw()
            vals2, counts2 = torch.unique(samples2, return_counts=True)
            self.assertEqual(vals1.item(), 0.0)
            self.assertEqual(counts1.item(), 1111)
            self.assertEqual(vals2.item(), 0.5)
            self.assertEqual(counts1.item(), 1111)

        def test_parsing_int64(self):
            # accepts integer arguments
            x = torch.cumsum(torch.ones(5, 5), 0)
            self.assertEqual(x, torch.cumsum(torch.ones(5, 5), torch.tensor(0)))
            # doesn't accept floating point variables
            self.assertRaises(TypeError, lambda: torch.cumsum(torch.ones(5, 5), torch.tensor(0.)))

        def test_parsing_double(self):
            # accepts floating point and integer arguments
            x = torch.randn(2, 3)
            torch.isclose(x, x, 1, 1)
            self.assertTrue(torch.isclose(x, x, 1, 1).all())
            self.assertTrue(torch.isclose(x, x, 1.5, 1.).all())
            # accepts floating point and integer tensors
            self.assertTrue(torch.isclose(x, x, torch.tensor(1), torch.tensor(1)).all())
            self.assertTrue(torch.isclose(x, x, torch.tensor(1.5), torch.tensor(1.)).all())
            # doesn't accept variables with requires_grad
            self.assertRaises(TypeError,
                              lambda: torch.isclose(x, x, torch.tensor(1.5), torch.tensor(1., requires_grad=True)).all())

        def test_parsing_intlist(self):
            #  parse with integer variables
            self.assertEqual(torch.Size([3, 4]), torch.ones((torch.tensor(3), torch.tensor(4))).shape)
            self.assertEqual(torch.Size([3, 4]), torch.ones(torch.tensor(3), torch.tensor(4)).shape)
            # parse with numpy integers
            self.assertEqual(torch.Size([3, 4]), torch.ones((np.array(3), np.int64(4))).shape)
            self.assertEqual(torch.Size([3, 4]), torch.ones(np.array(3), np.int64(4)).shape)
            self.assertEqual(torch.Size([3, 4]), torch.ones((np.int64(3), np.array(4))).shape)
            self.assertEqual(torch.Size([3, 4]), torch.ones(np.int64(3), np.array(4)).shape)

            # fail parse with float variables
            self.assertRaises(TypeError, lambda: torch.ones((torch.tensor(3.), torch.tensor(4))))
            # fail parse with numpy floats
            self.assertRaises(TypeError, lambda: torch.ones((np.float(3.), torch.tensor(4))))
            self.assertRaises(TypeError, lambda: torch.ones((np.array(3.), torch.tensor(4))))

            # fail parse with > 1 element variables
            self.assertRaises(TypeError, lambda: torch.ones(torch.tensor(3, 3)))
            self.assertRaises(TypeError, lambda: torch.ones((torch.tensor(3, 3))))
            self.assertRaises(TypeError, lambda: torch.ones(np.array(3, 3)))
            self.assertRaises(TypeError, lambda: torch.ones((np.array(3, 3))))

            # fail parse with additional positional args after intlist arg
            self.assertRaisesRegex(TypeError,
                                   "received an invalid combination of arguments",
                                   lambda: torch.LongTensor((6, 0), 1, 1, 0))
            self.assertRaisesRegex(TypeError,
                                   "missing 1 required positional arguments",
                                   lambda: torch.tensor().new_zeros((5, 5), 0))

        def test_half_tensor(self):
            devices = ["cpu"]
            if torch.cuda.is_available():
                devices.append("cuda")

            # contiguous tensor
            # non-contiguous tensor
            # dense non-overlapping tensor
            # non-dense non-overlapping sliced tensor
            # non-dense overlapping equal strides
            for device in devices:
                tset = (
                    torch.randn(4, 3, 2, device=device, dtype=torch.float).contiguous(),
                    torch.randn(4, 3, 2, device=device, dtype=torch.float).transpose(0, 1),
                    torch.randn(4, 3, 2, device=device, dtype=torch.float),
                    torch.randn(4, 3, 2, device=device, dtype=torch.float)[:, :, ::2],
                    torch.empty_strided(
                        (4, 2, 3), (10, 3, 3), device=device, dtype=torch.float
                    ).copy_(torch.rand((4, 2, 3), dtype=torch.float, device=device)),
                )

                for x in tset:
                    self.assertEqual(x.half().float(), x, atol=1e-3, rtol=0)
                    xh = x.half()
                    with tempfile.NamedTemporaryFile() as f:
                        torch.save(xh, f)
                        f.seek(0)
                        xh2 = torch.load(f)
                        self.assertEqual(xh.float(), xh2.float())

        def test_from_buffer(self):
            a = bytearray([1, 2, 3, 4])
            self.assertEqual(torch.ByteStorage.from_buffer(a).tolist(), [1, 2, 3, 4])
            shorts = torch.ShortStorage.from_buffer(a, 'big')
            self.assertEqual(shorts.size(), 2)
            self.assertEqual(shorts.tolist(), [258, 772])
            ints = torch.IntStorage.from_buffer(a, 'little')
            self.assertEqual(ints.size(), 1)
            self.assertEqual(ints[0], 67305985)
            f = bytearray([0x40, 0x10, 0x00, 0x00])
            floats = torch.FloatStorage.from_buffer(f, 'big')
            self.assertEqual(floats.size(), 1)
            self.assertEqual(floats[0], 2.25)

            f = bytearray([0x00, 0x01, 0x02, 0x03, 0x04, 0x05, 0x10, 0x40])
            bools = torch.BoolStorage.from_buffer(f, 'big')
            self.assertEqual(bools.size(), 8)
            self.assertEqual(bools.tolist(), [False, True, True, True, True, True, True, True])
            self.assertEqual(bools.type(), 'torch.BoolStorage')

            f = bytearray(b'\x80\x02\x8a\nl\xfc\x9cF\xf9 j\xa8P\x19.\x80\x02M\xe9')
            bools = torch.BoolStorage.from_buffer(f, 'big')
            self.assertEqual(bools.size(), 19)

            f = bytearray(b'\0x4A')
            bools = torch.BoolStorage.from_buffer(f, 'big')
            self.assertEqual(bools.size(), 4)
            self.assertEqual(bools.tolist(), [False, True, True, True])
            bytes = torch.ByteStorage.from_buffer(a)
            self.assertEqual(bytes.nbytes(), 4)
            self.assertEqual(bytes.tolist(), [1, 2, 3, 4])

        def test_storage_casts(self):
            storage = torch.IntStorage([-1, 0, 1, 2, 3, 4])
            self.assertEqual(storage.size(), 6)
            self.assertEqual(storage.tolist(), [-1, 0, 1, 2, 3, 4])
            self.assertEqual(storage.type(), 'torch.IntStorage')
            self.assertIs(storage.dtype, torch.int32)

            floatStorage = storage.float()
            self.assertEqual(floatStorage.size(), 6)
            self.assertEqual(floatStorage.tolist(), [-1, 0, 1, 2, 3, 4])
            self.assertEqual(floatStorage.type(), 'torch.FloatStorage')
            self.assertEqual(floatStorage.int().tolist(), [-1, 0, 1, 2, 3, 4])
            self.assertIs(floatStorage.dtype, torch.float32)

            halfStorage = storage.half()
            self.assertEqual(halfStorage.size(), 6)
            self.assertEqual(halfStorage.tolist(), [-1, 0, 1, 2, 3, 4])
            self.assertEqual(halfStorage.type(), 'torch.HalfStorage')
            self.assertEqual(halfStorage.int().tolist(), [-1, 0, 1, 2, 3, 4])
            self.assertIs(halfStorage.dtype, torch.float16)

            bfloat16Storage = storage.bfloat16()
            self.assertEqual(bfloat16Storage.size(), 6)
            self.assertEqual(bfloat16Storage.tolist(), [-1, 0, 1, 2, 3, 4])
            self.assertEqual(bfloat16Storage.type(), 'torch.BFloat16Storage')
            self.assertEqual(bfloat16Storage.int().tolist(), [-1, 0, 1, 2, 3, 4])
            self.assertIs(bfloat16Storage.dtype, torch.bfloat16)

            longStorage = storage.long()
            self.assertEqual(longStorage.size(), 6)
            self.assertEqual(longStorage.tolist(), [-1, 0, 1, 2, 3, 4])
            self.assertEqual(longStorage.type(), 'torch.LongStorage')
            self.assertEqual(longStorage.int().tolist(), [-1, 0, 1, 2, 3, 4])
            self.assertIs(longStorage.dtype, torch.int64)

            shortStorage = storage.short()
            self.assertEqual(shortStorage.size(), 6)
            self.assertEqual(shortStorage.tolist(), [-1, 0, 1, 2, 3, 4])
            self.assertEqual(shortStorage.type(), 'torch.ShortStorage')
            self.assertEqual(shortStorage.int().tolist(), [-1, 0, 1, 2, 3, 4])
            self.assertIs(shortStorage.dtype, torch.int16)

            doubleStorage = storage.double()
            self.assertEqual(doubleStorage.size(), 6)
            self.assertEqual(doubleStorage.tolist(), [-1.0, 0.0, 1.0, 2.0, 3.0, 4.0])
            self.assertEqual(doubleStorage.type(), 'torch.DoubleStorage')
            self.assertEqual(doubleStorage.int().tolist(), [-1, 0, 1, 2, 3, 4])
            self.assertIs(doubleStorage.dtype, torch.float64)

            charStorage = storage.char()
            self.assertEqual(charStorage.size(), 6)
            self.assertEqual(charStorage.tolist(), [-1.0, 0.0, 1.0, 2.0, 3.0, 4.0])
            self.assertEqual(charStorage.type(), 'torch.CharStorage')
            self.assertEqual(charStorage.int().tolist(), [-1, 0, 1, 2, 3, 4])
            self.assertIs(charStorage.dtype, torch.int8)

            byteStorage = storage.byte()
            self.assertEqual(byteStorage.size(), 6)
            self.assertEqual(byteStorage.tolist(), [255, 0, 1, 2, 3, 4])
            self.assertEqual(byteStorage.type(), 'torch.ByteStorage')
            self.assertEqual(byteStorage.int().tolist(), [255, 0, 1, 2, 3, 4])
            self.assertIs(byteStorage.dtype, torch.uint8)

            boolStorage = storage.bool()
            self.assertEqual(boolStorage.size(), 6)
            self.assertEqual(boolStorage.tolist(), [True, False, True, True, True, True])
            self.assertEqual(boolStorage.type(), 'torch.BoolStorage')
            self.assertEqual(boolStorage.int().tolist(), [1, 0, 1, 1, 1, 1])
            self.assertIs(boolStorage.dtype, torch.bool)

            complexfloat_storage = torch.ComplexFloatStorage([-1, 0, 1 + 2j, 2.5j, 3.5, 4 - 2j])
            self.assertEqual(complexfloat_storage.size(), 6)
            self.assertEqual(complexfloat_storage.tolist(), [-1, 0, 1 + 2j, 2.5j, 3.5, 4 - 2j])
            self.assertEqual(complexfloat_storage.type(), 'torch.ComplexFloatStorage')
            self.assertIs(complexfloat_storage.dtype, torch.complex64)

            complexdouble_storage = complexfloat_storage.complex_double()
            self.assertEqual(complexdouble_storage.size(), 6)
            self.assertEqual(complexdouble_storage.tolist(), [-1, 0, 1 + 2j, 2.5j, 3.5, 4 - 2j])
            self.assertEqual(complexdouble_storage.type(), 'torch.ComplexDoubleStorage')
            self.assertIs(complexdouble_storage.dtype, torch.complex128)

        def test_from_file(self):
            def assert_with_filename(filename):
                size = 10000
                s1 = torch.FloatStorage.from_file(filename, True, size)
                t1 = torch.FloatTensor(s1).copy_(torch.randn(size))
                self.assertEqual(s1.data_ptr(), torch.FloatTensor(s1).data_ptr())

                # check mapping
                s2 = torch.FloatStorage.from_file(filename, True, size)
                t2 = torch.FloatTensor(s2)
                self.assertEqual(t1, t2, atol=0, rtol=0)

                # check changes to t1 from t2
                rnum = random.uniform(-1, 1)
                t1.fill_(rnum)
                self.assertEqual(t1, t2, atol=0, rtol=0)

                # check changes to t2 from t1
                rnum = random.uniform(-1, 1)
                t2.fill_(rnum)
                self.assertEqual(t1, t2, atol=0, rtol=0)

                # release the tensors
                del s1, t1, s2, t2

            with TemporaryFileName() as fname:
                assert_with_filename(fname)

            if IS_FILESYSTEM_UTF8_ENCODING:
                with TemporaryDirectoryName(suffix='中文') as dname, TemporaryFileName(dir=dname) as fname:
                    assert_with_filename(fname)

        def test_torch_from_file(self):
            def assert_with_filename(filename):
                size = 10000
                s1 = torch.from_file(filename, True, size, dtype=torch.float)
                t1 = torch.FloatTensor(s1).copy_(torch.randn(size))

                # check mapping
                s2 = torch.from_file(filename, True, size, dtype=torch.float)
                t2 = torch.FloatTensor(s2)
                self.assertEqual(t1, t2, atol=0, rtol=0)

                # check changes to t1 from t2
                rnum = random.uniform(-1, 1)
                t1.fill_(rnum)
                self.assertEqual(t1, t2, atol=0, rtol=0)

                # check changes to t2 from t1
                rnum = random.uniform(-1, 1)
                t2.fill_(rnum)
                self.assertEqual(t1, t2, atol=0, rtol=0)

                # release the tensors
                del s1, t1, s2, t2

            with TemporaryFileName() as fname:
                assert_with_filename(fname)

            if IS_FILESYSTEM_UTF8_ENCODING:
                with TemporaryDirectoryName(suffix='中文') as dname, TemporaryFileName(dir=dname) as fname:
                    assert_with_filename(fname)

        def test_print(self):
            default_type = torch.tensor([]).type()
            for t in torch._tensor_classes:
                if t == torch.HalfTensor:
                    continue  # HalfTensor does not support fill
                if t.is_sparse:
                    continue
                if t.is_cuda and not torch.cuda.is_available():
                    continue
                obj = t(100, 100).fill_(1)
                obj.__repr__()
                str(obj)
            # test half tensor
            obj = torch.rand(100, 100, device='cpu').half()
            obj.__repr__()
            str(obj)
            for t in torch._storage_classes:
                if t == torch.BFloat16Storage:
                    continue  # Fix once fill is enabled for bfloat16
                if t.is_cuda and not torch.cuda.is_available():
                    continue
                if t == torch.BoolStorage or t == torch.cuda.BoolStorage:
                    obj = t(100).fill_(True)
                else:
                    obj = t(100).fill_(1)
                obj.__repr__()
                str(obj)

            # test complex tensor
            # complex tensor print uses two formatters, one for real values
            # and the other for imag values. this is consistent with numpy
            x = torch.tensor([2.3 + 4j, 7 + 6j])
            self.assertEqual(x.__repr__(), str(x))
            self.assertExpectedInline(str(x), '''tensor([2.3000+4.j, 7.0000+6.j])''')

            # test scientific notation for complex tensors
            x = torch.tensor([1e28 + 2j , -1e-28j])
            self.assertEqual(x.__repr__(), str(x))
            self.assertExpectedInline(str(x), '''tensor([1.0000e+28+2.0000e+00j, -0.0000e+00-1.0000e-28j])''')

            # test big integer
            x = torch.tensor(2341234123412341)
            self.assertEqual(x.__repr__(), str(x))
            self.assertExpectedInline(str(x), '''tensor(2341234123412341)''')

            # test scientific notation
            x = torch.tensor([1e28, 1e-28])
            self.assertEqual(x.__repr__(), str(x))
            self.assertExpectedInline(str(x), '''tensor([1.0000e+28, 1.0000e-28])''')

            # test scientific notation using set_printoptions
            x = torch.tensor([1e2, 1e-2])
            torch.set_printoptions(sci_mode=True)
            self.assertEqual(x.__repr__(), str(x))
            self.assertExpectedInline(str(x), '''tensor([1.0000e+02, 1.0000e-02])''')
            torch.set_printoptions(sci_mode=False)
            self.assertEqual(x.__repr__(), str(x))
            self.assertExpectedInline(str(x), '''tensor([  100.0000,     0.0100])''')
            torch.set_printoptions(sci_mode=None)  # reset to the default value

            # test no leading space if all elements positive
            x = torch.tensor([1, 2])
            self.assertEqual(x.__repr__(), str(x))
            self.assertExpectedInline(str(x), '''tensor([1, 2])''')

            # test for leading space if there are negative elements
            x = torch.tensor([1, -2])
            self.assertEqual(x.__repr__(), str(x))
            self.assertExpectedInline(str(x), '''tensor([ 1, -2])''')

            # test inf and nan
            x = torch.tensor([4, inf, 1.5, -inf, 0, nan, 1])
            self.assertEqual(x.__repr__(), str(x))
            self.assertExpectedInline(str(x), '''tensor([4.0000,    inf, 1.5000,   -inf, 0.0000,    nan, 1.0000])''')

            y = torch.tensor([4, inf, complex(1.5, inf), complex(-inf, 4), 0, complex(nan, inf), complex(3, nan)])
            self.assertEqual(y.__repr__(), str(y))
            expected_str = '''\
tensor([4.0000+0.j,    inf+0.j, 1.5000+infj,   -inf+4.j, 0.0000+0.j,    nan+infj,
        3.0000+nanj])'''
            self.assertExpectedInline(str(y), expected_str)

            # test dtype
            torch.set_default_dtype(torch.float)
            x = torch.tensor([1e-324, 1e-323, 1e-322, 1e307, 1e308, 1e309], dtype=torch.float64)
            self.assertEqual(x.__repr__(), str(x))
            expected_str = '''\
tensor([ 0.0000e+00, 9.8813e-324, 9.8813e-323, 1.0000e+307, 1.0000e+308,
                inf], dtype=torch.float64)'''
            self.assertExpectedInline(str(x), expected_str)

            # test changing default dtype
            torch.set_default_dtype(torch.float64)
            self.assertEqual(x.__repr__(), str(x))
            expected_str = '''\
tensor([ 0.0000e+00, 9.8813e-324, 9.8813e-323, 1.0000e+307, 1.0000e+308,
                inf])'''
            self.assertExpectedInline(str(x), expected_str)

            # test summary
            x = torch.zeros(10000)
            self.assertEqual(x.__repr__(), str(x))
            self.assertExpectedInline(str(x), '''tensor([0., 0., 0.,  ..., 0., 0., 0.])''')

            # test internal summary function
            x = torch.rand(1, 20, 5, 30)
            summary = torch._tensor_str.get_summarized_data(x)
            self.assertEqual(summary.shape, (1, 6, 5, 6))
            first_and_last = [0, 1, 2, -3, -2, -1]
            self.assertEqual(summary, x[:, first_and_last][..., first_and_last])

            # test device
            if torch.cuda.is_available():
                x = torch.tensor([123], device='cuda:0')
                self.assertEqual(x.__repr__(), str(x))
                self.assertExpectedInline(str(x), '''tensor([123], device='cuda:0')''')

                # test changing default to cuda
                torch.set_default_tensor_type(torch.cuda.FloatTensor)
                self.assertEqual(x.__repr__(), str(x))
                self.assertExpectedInline(str(x), '''tensor([123])''')

                # test printing a tensor on a different gpu than current one.
                if torch.cuda.device_count() >= 2:
                    with torch.cuda.device(1):
                        self.assertEqual(x.__repr__(), str(x))
                        self.assertExpectedInline(str(x), '''tensor([123], device='cuda:0')''')

                # test printing cpu tensor when default device is cuda
                y = torch.tensor([123], device='cpu')
                self.assertEqual(y.__repr__(), str(y))
                self.assertExpectedInline(str(y), '''tensor([123], device='cpu')''')
            torch.set_default_tensor_type(default_type)


            # test integral floats and requires_grad
            x = torch.tensor([123.], requires_grad=True)
            self.assertEqual(x.__repr__(), str(x))
            self.assertExpectedInline(str(x), '''tensor([123.], requires_grad=True)''')

            # test non-contiguous print
            # sliced tensor should have > PRINT_OPTS.threshold elements
            x = torch.ones(100, 2, 2, 10)
            y = x.as_strided(size=(100, 2, 10), stride=(2 * 2 * 10, 2 * 10, 1))
            self.assertEqual(str(y), y.__repr__())
            expected_str = '''\
tensor([[[1., 1., 1.,  ..., 1., 1., 1.],
         [1., 1., 1.,  ..., 1., 1., 1.]],

        [[1., 1., 1.,  ..., 1., 1., 1.],
         [1., 1., 1.,  ..., 1., 1., 1.]],

        [[1., 1., 1.,  ..., 1., 1., 1.],
         [1., 1., 1.,  ..., 1., 1., 1.]],

        ...,

        [[1., 1., 1.,  ..., 1., 1., 1.],
         [1., 1., 1.,  ..., 1., 1., 1.]],

        [[1., 1., 1.,  ..., 1., 1., 1.],
         [1., 1., 1.,  ..., 1., 1., 1.]],

        [[1., 1., 1.,  ..., 1., 1., 1.],
         [1., 1., 1.,  ..., 1., 1., 1.]]])\
'''

            self.assertExpectedInline(str(y), expected_str)

            x = torch.ones(100, 2, 2, 10) * (1 + 1j)
            y = x.as_strided(size=(100, 2, 10), stride=(2 * 2 * 10, 2 * 10, 1))
            self.assertEqual(str(y), y.__repr__())
            expected_str = '''\
tensor([[[1.+1.j, 1.+1.j, 1.+1.j,  ..., 1.+1.j, 1.+1.j, 1.+1.j],
         [1.+1.j, 1.+1.j, 1.+1.j,  ..., 1.+1.j, 1.+1.j, 1.+1.j]],

        [[1.+1.j, 1.+1.j, 1.+1.j,  ..., 1.+1.j, 1.+1.j, 1.+1.j],
         [1.+1.j, 1.+1.j, 1.+1.j,  ..., 1.+1.j, 1.+1.j, 1.+1.j]],

        [[1.+1.j, 1.+1.j, 1.+1.j,  ..., 1.+1.j, 1.+1.j, 1.+1.j],
         [1.+1.j, 1.+1.j, 1.+1.j,  ..., 1.+1.j, 1.+1.j, 1.+1.j]],

        ...,

        [[1.+1.j, 1.+1.j, 1.+1.j,  ..., 1.+1.j, 1.+1.j, 1.+1.j],
         [1.+1.j, 1.+1.j, 1.+1.j,  ..., 1.+1.j, 1.+1.j, 1.+1.j]],

        [[1.+1.j, 1.+1.j, 1.+1.j,  ..., 1.+1.j, 1.+1.j, 1.+1.j],
         [1.+1.j, 1.+1.j, 1.+1.j,  ..., 1.+1.j, 1.+1.j, 1.+1.j]],

        [[1.+1.j, 1.+1.j, 1.+1.j,  ..., 1.+1.j, 1.+1.j, 1.+1.j],
         [1.+1.j, 1.+1.j, 1.+1.j,  ..., 1.+1.j, 1.+1.j, 1.+1.j]]])\
'''
            self.assertExpectedInline(str(y), expected_str)

            # test print 0-dim tensor: there's no 0-dim in Numpy, we match arrayprint style
            x = torch.tensor(0.00002)
            self.assertEqual(x.__repr__(), str(x))
            self.assertExpectedInline(str(x), '''tensor(2.0000e-05)''')

            # test print boolean tensor
            x = torch.tensor([True])
            self.assertEqual(x.__repr__(), str(x))
            self.assertExpectedInline(str(x), '''tensor([True])''')

            x = torch.tensor(True)
            self.assertEqual(x.__repr__(), str(x))
            self.assertExpectedInline(str(x), '''tensor(True)''')

            # [Numpy] test print float in sci_mode when min < 0.0001.
            x = torch.tensor([0.00002])
            self.assertEqual(x.__repr__(), str(x))
            self.assertExpectedInline(str(x), '''tensor([2.0000e-05])''')

            # [Numpy] test print complex in sci_mode when real_min < 0.0001 and (or) imag_min < 0.0001.
            x = torch.tensor([0.00002]) * (1 + 1j)
            self.assertEqual(x.__repr__(), str(x))
            self.assertExpectedInline(str(x), '''tensor([2.0000e-05+2.0000e-05j])''')

            # [Numpy] test print float in sci_mode when max > 1e8.
            # TODO: Pytorch uses fixed precision to print, while Numpy uses dragon4_scientific
            # to do automatic trimming and padding.
            x = torch.tensor([123456789.])
            self.assertEqual(x.__repr__(), str(x))
            self.assertExpectedInline(str(x), '''tensor([1.2346e+08])''')

            # [Numpy] test print float in sci_mode when max / min > 1000.
            x = torch.tensor([0.01, 11])
            self.assertEqual(x.__repr__(), str(x))
            self.assertExpectedInline(str(x), '''tensor([1.0000e-02, 1.1000e+01])''')

            # [Numpy] test print int max / min > 1000, no sci_mode
            x = torch.tensor([1, 1010])
            self.assertEqual(x.__repr__(), str(x))
            self.assertExpectedInline(str(x), '''tensor([   1, 1010])''')

            # [Numpy] test print int > 1e8, no sci_mode
            x = torch.tensor([1000000000])  # 1e9
            self.assertEqual(x.__repr__(), str(x))
            self.assertExpectedInline(str(x), '''tensor([1000000000])''')

            # [Numpy] test printing float in int_mode
            x = torch.tensor([1., 1000.])
            self.assertEqual(x.__repr__(), str(x))
            self.assertExpectedInline(str(x), '''tensor([   1., 1000.])''')

            # [Numpy] test printing float in int_mode in sci format when max / min > 1000.
            x = torch.tensor([1., 1010.])
            self.assertEqual(x.__repr__(), str(x))
            self.assertExpectedInline(str(x), '''tensor([1.0000e+00, 1.0100e+03])''')

        def test_sizeof(self) -> None:
            sizeof_empty = torch.randn(0).storage().__sizeof__()
            sizeof_10 = torch.randn(10).storage().__sizeof__()
            sizeof_100 = torch.randn(100).storage().__sizeof__()
            self.assertEqual((sizeof_100 - sizeof_empty) // (sizeof_10 - sizeof_empty), 10)
            self.assertEqual((sizeof_100 - sizeof_empty) % (sizeof_10 - sizeof_empty), 0)

            sizeof_empty = torch.randn(0).to(torch.uint8).storage().__sizeof__()
            sizeof_10 = torch.randn(10).to(torch.uint8).storage().__sizeof__()
            sizeof_100 = torch.randn(100).to(torch.uint8).storage().__sizeof__()
            self.assertEqual((sizeof_100 - sizeof_empty) // (sizeof_10 - sizeof_empty), 10)
            self.assertEqual((sizeof_100 - sizeof_empty) % (sizeof_10 - sizeof_empty), 0)

        def test_iter(self) -> None:
            x = torch.randn(5, 5)
            for i, sub in enumerate(x):
                self.assertEqual(sub, x[i])

            x = torch.tensor([])
            self.assertEqual(list(x), [])

        def test_assertEqual(self) -> None:
            x = torch.FloatTensor([0])
            self.assertEqual(x, 0)
            xv = torch.autograd.Variable(x)
            self.assertEqual(xv, 0)
            self.assertEqual(x, xv)
            self.assertEqual(xv, x)

            # Tests that setting atol or rtol without the other throws
            self.assertRaises(AssertionError,
                              lambda: self.assertEqual(x, xv, atol=4))
            self.assertRaises(AssertionError,
                              lambda: self.assertEqual(x, xv, rtol=4))

            self.assertRaisesRegex(TypeError, "takes from 3 to 4 positional arguments",
                                   lambda: self.assertEqual(x, xv, "", 1.0))  # type: ignore[misc]

        def test_new(self) -> None:
            x = torch.autograd.Variable(torch.tensor([]))
            y = torch.autograd.Variable(torch.randn(4, 4))
            z = torch.autograd.Variable(torch.IntTensor([1, 2, 3]))
            self.assertEqual(x.new().shape, [0])
            self.assertEqual(x.new(), x)
            self.assertEqual(x.new(1, 2).shape, [1, 2])
            self.assertEqual(x.new(torch.Size([3, 4])).shape, [3, 4])
            self.assertEqual(x.new([3, 4]).shape, [2])
            self.assertEqual(x.new([3, 4]).tolist(), [3, 4])
            self.assertEqual(x.new((3, 4)).tolist(), [3, 4])
            self.assertEqual(x.new([np.int32(3), np.float64(4)]).tolist(), [3, 4])
            self.assertEqual(x.new(np.array((3, 4))).tolist(), [3, 4])
            self.assertEqual(x.new([z[2], z[0] + 3]).tolist(), [3, 4])
            self.assertEqual(x.new(size=(3, 4)).shape, [3, 4])
            self.assertEqual(x.new(()).shape, [0])
            self.assertEqual(x.new(y.storage()).data_ptr(), y.data_ptr())
            self.assertEqual(x.new(y).data_ptr(), y.data_ptr())
            self.assertIsNot(x.new(y), y)

            self.assertRaises(TypeError, lambda: x.new(z))
            # TypeError would be better
            self.assertRaises(RuntimeError, lambda: x.new(z.storage()))

        @unittest.skipIf(PYTORCH_CUDA_MEMCHECK, "is_pinned uses failure to detect pointer property")
        def test_pin_memory(self):
            x = torch.randn(3, 5)
            self.assertFalse(x.is_pinned())
            if not torch.cuda.is_available():
                self.assertRaises(RuntimeError, lambda: x.pin_memory())
            else:
                pinned = x.pin_memory()
                self.assertTrue(pinned.is_pinned())
                self.assertEqual(pinned, x)
                self.assertNotEqual(pinned.data_ptr(), x.data_ptr())
                # test that pin_memory on already pinned tensor has no effect
                self.assertIs(pinned, pinned.pin_memory())
                self.assertEqual(pinned.data_ptr(), pinned.pin_memory().data_ptr())

        def test_error_msg_type_translation(self):
            with self.assertRaisesRegex(
                    RuntimeError,
                    # message includes both Double and Long
                    '(?=.*Double)(?=.*Long)'):

                # Calls model with a LongTensor input but DoubleTensor weights
                input = torch.zeros(1, 1, 1, 6, dtype=torch.long)
                weight = torch.nn.Parameter(torch.zeros(1, 1, 1, 3, dtype=torch.double))
                model = torch.nn.Conv2d(1, 1, (1, 3), stride=1, padding=0, bias=False)
                model.weight = weight
                out = model(input)

        def test_apply(self):
            x = torch.arange(1, 6)
            res = x.clone().apply_(lambda k: k + k)
            self.assertEqual(res, x * 2)
            self.assertRaises(TypeError, lambda: x.apply_(lambda k: "str"))

        def test_map(self):
            x = torch.autograd.Variable(torch.randn(3, 3))
            y = torch.autograd.Variable(torch.randn(3))
            res = x.clone()
            res.map_(y, lambda a, b: a + b)
            self.assertEqual(res, x + y)
            self.assertRaisesRegex(TypeError, "not callable", lambda: res.map_(y, "str"))

        def test_map2(self):
            x = torch.autograd.Variable(torch.randn(3, 3))
            y = torch.autograd.Variable(torch.randn(3))
            z = torch.autograd.Variable(torch.randn(1, 3))
            res = x.clone()
            res.map2_(y, z, lambda a, b, c: a + b * c)
            self.assertEqual(res, x + y * z)
            z.requires_grad = True
            self.assertRaisesRegex(
                RuntimeError, "requires grad",
                lambda: res.map2_(y, z, lambda a, b, c: a + b * c))

        def test_Size(self):
            x = torch.Size([1, 2, 3])
            self.assertIsInstance(x, tuple)
            self.assertEqual(x[0], 1)
            self.assertEqual(x[1], 2)
            self.assertEqual(x[2], 3)
            self.assertEqual(len(x), 3)
            self.assertRaises(TypeError, lambda: torch.Size(torch.ones(3)))

            self.assertIsInstance(x * 2, torch.Size)
            self.assertIsInstance(x[:-1], torch.Size)
            self.assertIsInstance(x + x, torch.Size)

        def test_Size_scalar(self):
            three = torch.tensor(3)
            two = torch.tensor(2)
            x = torch.Size([0, 1, two, three, 4])
            for i in range(1, 5):
                self.assertEqual(x[i], i)

        def test_Size_iter(self):
            for sizes in [iter([1, 2, 3, 4, 5]), range(1, 6)]:
                x = torch.Size(sizes)
                for i in range(0, 5):
                    self.assertEqual(x[i], i + 1)

        def test_t_not_2d_error(self):
            self.assertRaises(RuntimeError, lambda: torch.randn(2, 3, 4).t())
            self.assertRaises(RuntimeError, lambda: torch.randn(2, 3, 4).t_())

        # skip this test for now as it affects all tests
        @unittest.skipIf(True, "flush_denormal not supported")
        def test_set_flush_denormal(self):
            tiny_float = 1e-42
            tiny_double = 1e-320
            float_tensor = torch.FloatTensor([1.0, tiny_float])
            double_tensor = torch.DoubleTensor([1.0, tiny_float, tiny_double])

            self.assertEqual(float_tensor[0], 1.0, atol=0.0, rtol=0)
            self.assertEqual(float_tensor[1], tiny_float, atol=tiny_float / 16, rtol=0)
            self.assertEqual(double_tensor[0], 1.0, atol=0.0, rtol=0)
            self.assertEqual(double_tensor[1], tiny_float, atol=0.0, rtol=0)
            self.assertEqual(double_tensor[2], tiny_double, atol=0.0, rtol=0)

            torch.set_flush_denormal(True)
            self.assertEqual(float_tensor[0], 1.0, atol=0.0, rtol=0)
            self.assertEqual(float_tensor[1], 0.0, atol=0.0, rtol=0)  # tiny_float to zero
            self.assertEqual(double_tensor[0], 1.0, atol=0.0, rtol=0)
            # tiny_float is not converted to zero in double type
            self.assertEqual(double_tensor[1], tiny_float, atol=0.0, rtol=0)
            self.assertEqual(double_tensor[2], 0.0, atol=0.0, rtol=0)  # tiny_double to zero
            torch.set_flush_denormal(False)

        def test_show_config(self):
            # We can't usefully test the output; just make sure this doesn't crash
            torch.__config__.show()

        @unittest.skipIf(IS_FBCODE, "CXX_FLAGS is only for OSS build.")
        def test_cxx_flags(self):
            torch.__config__._cxx_flags()

        def test_parallel_info(self):
            torch.__config__.parallel_info()

        @slowTest
        def test_slow_test(self):
            # Just a smoketest to make sure our slowTest decorator works.
            pass

        def test_is_nonzero(self):
            with self.assertRaisesRegex(RuntimeError, "Boolean value of Tensor with no values is ambiguous"):
                torch.tensor([]).is_nonzero()
            with self.assertRaisesRegex(RuntimeError, "Boolean value of Tensor with more than one value is ambiguous"):
                torch.tensor([0, 0]).is_nonzero()
            self.assertFalse(torch.tensor(0).is_nonzero())
            self.assertTrue(torch.tensor(1).is_nonzero())
            self.assertFalse(torch.tensor([0]).is_nonzero())
            self.assertTrue(torch.tensor([1]).is_nonzero())
            self.assertFalse(torch.tensor([[0]]).is_nonzero())
            self.assertTrue(torch.tensor([[1]]).is_nonzero())
            self.assertTrue(torch.tensor(0.1).is_nonzero())
            self.assertTrue(torch.tensor(-0.1).is_nonzero())
            self.assertFalse(torch.tensor(0.0).is_nonzero())
            self.assertTrue(torch.tensor(True).is_nonzero())
            self.assertFalse(torch.tensor(False).is_nonzero())
            self.assertFalse(torch.tensor(0 + 0j).is_nonzero())
            self.assertTrue(torch.tensor(0 + 0.1j).is_nonzero())

        def test_assert_async(self):
            with self.assertRaisesRegex(RuntimeError, "Boolean value of Tensor with no values is ambiguous"):
                torch._assert_async(torch.tensor([]))
            with self.assertRaisesRegex(RuntimeError, "Boolean value of Tensor with more than one value is ambiguous"):
                torch._assert_async(torch.tensor([0, 0]))
            with self.assertRaisesRegex(RuntimeError, "Expected Tensor with single nonzero value, but got zero"):
                torch._assert_async(torch.tensor(0))
            torch._assert_async(torch.tensor(1))
            torch._assert_async(torch.tensor(0.1))
            torch._assert_async(torch.tensor(-0.1))
            with self.assertRaisesRegex(RuntimeError, "Expected Tensor with single nonzero value, but got zero"):
                torch._assert_async(torch.tensor(0.0))
            torch._assert_async(torch.tensor(True))
            with self.assertRaisesRegex(RuntimeError, "Expected Tensor with single nonzero value, but got zero"):
                torch._assert_async(torch.tensor(False))
            torch._assert_async(torch.tensor(0 + 0.1j))
            with self.assertRaisesRegex(RuntimeError, "Expected Tensor with single nonzero value, but got zero"):
                torch._assert_async(torch.tensor(0 + 0j))

        # NB: we must not be built with CUDA; if we are built with CUDA but no CUDA
        # is available, we get a different error.
        @unittest.skipIf(torch.backends.cuda.is_built() or IS_SANDCASTLE, "CUDA is built, can't test CUDA not built error")
        def test_cuda_not_built(self):
            msg = "Torch not compiled with CUDA enabled"
            self.assertRaisesRegex(AssertionError, msg, lambda: torch.cuda.current_device())
            self.assertRaisesRegex(AssertionError, msg, lambda: torch.tensor([1], device="cuda"))
            self.assertRaisesRegex(AssertionError, msg, lambda: torch.tensor([1]).cuda())
            self.assertRaisesRegex(TypeError, msg, lambda: torch.cuda.FloatTensor())
            self.assertRaisesRegex(TypeError, msg, lambda: torch.set_default_tensor_type(torch.cuda.FloatTensor))
            self.assertRaisesRegex(AssertionError, msg, lambda: torch.tensor([1]).to(device="cuda"))

        def test_has_internal_overlap(self):
            OVERLAP_NO = 0
            OVERLAP_YES = 1
            OVERLAP_TOO_HARD = 2

            # Check for contiguous tensors
            a = torch.randn(3, 3)
            self.assertEqual(torch._debug_has_internal_overlap(a), OVERLAP_NO)

            # Checks for zero strides
            b = torch.randn(1, 3)
            b_expanded = b.expand(4, 3)
            self.assertEqual(torch._debug_has_internal_overlap(b_expanded), OVERLAP_YES)

            # Check for zero strided, size 1 axis, in non-contiguous storage (gh-33812)
            c = torch.randn(10).as_strided([2, 1, 5], [1, 0, 2])
            self.assertEqual(torch._debug_has_internal_overlap(c), OVERLAP_NO)
            c = torch.randn(2, 1, 10)[::2].as_strided((2, 1, 5), (10, 0, 2))
            self.assertEqual(torch._debug_has_internal_overlap(c), OVERLAP_TOO_HARD)


        def test_allow_tensor_metadata_change(self):
            def do_test(t):
                with self.assertRaisesRegex(
                        RuntimeError,
                        "set_sizes_contiguous is not allowed on a Tensor created from .data or .detach()"):
                    t.resize_((2, 1))
                with self.assertRaisesRegex(
                        RuntimeError,
                        "set_storage is not allowed on a Tensor created from .data or .detach()"):
                    t.set_()
                with self.assertRaisesRegex(
                        RuntimeError,
                        "set_storage_offset is not allowed on a Tensor created from .data or .detach()"):
                    t.set_(t.storage(), 0, t.size(), list(t.stride()))

            do_test(torch.tensor([[1, 2]]).data)
            do_test(torch.tensor([[1, 2]]).detach())

        @skipIfNotRegistered("LayerNorm", "Skipping as LayerNorm is not registered")
        def test_c10_layer_norm(self):
            # test that we can call c10 ops and they return a reasonable result
            X = torch.rand(5, 5, dtype=torch.float)
            weight = torch.rand(*X.size()[1:], dtype=torch.float)
            bias = torch.rand(*X.size()[1:], dtype=torch.float)
            epsilon = 1e-4

            expected_norm = torch.nn.functional.layer_norm(
                X, X.size()[1:], weight=weight, bias=bias, eps=epsilon)
            actual_norm, actual_mean, actual_stdev = \
                torch.ops._caffe2.LayerNorm(torch.tensor(X), torch.tensor(
                    weight), torch.tensor(bias), 1, epsilon, True)
            torch.testing.assert_close(expected_norm, actual_norm)

        def test_memory_format(self):
            def test_helper(x, memory_format):
                y = x.contiguous(memory_format=memory_format)
                self.assertFalse(y.is_contiguous())
                self.assertTrue(y.is_contiguous(memory_format=memory_format))
                self.assertEqual(y, x)

            test_helper(torch.randn(4, 3, 8, 8), torch.channels_last)
            test_helper(torch.randn(4, 3, 8, 8, 8), torch.channels_last_3d)

        def test_memory_format_contiguous_returns_same_tensor_if_already_satisfies(self):
            def test_helper(x, memory_format):
                alias = x.contiguous(memory_format=memory_format)
                alias.fill_(7)
                self.assertEqual(x, alias)

            test_helper(torch.randn(4, 8, 8, 3).permute(0, 3, 1, 2), torch.channels_last)
            test_helper(torch.randn(4, 8, 8, 8, 3).permute(0, 4, 1, 2, 3), torch.channels_last_3d)

        def test_memory_format_empty(self):
            def test_helper(dim1, dim2, memory_format):
                with self.assertRaises(RuntimeError):
                    x = torch.empty(dim1, memory_format=memory_format)
                x = torch.empty(dim2, memory_format=memory_format)
                self.assertTrue(x.is_contiguous(memory_format=memory_format))

            test_helper((3, 3), (3, 3, 3, 3), torch.channels_last)
            test_helper((3, 3, 3), (3, 3, 3, 3, 3), torch.channels_last_3d)

        def test_subclass_tensors(self):
            # raise an error when trying to subclass FloatTensor
            with self.assertRaisesRegex(TypeError, "type 'torch.FloatTensor' is not an acceptable base type"):
                class Foo1(torch.FloatTensor):
                    pass

            # but allow subclassing Tensor:
            class Foo2(torch.Tensor):
                def foo(self):
                    return 5
            f = Foo2()
            self.assertEqual(f.foo(), 5)

        def test_ndim(self):
            a = torch.randn(1, 2, 3)
            self.assertEqual(3, a.ndim)
            b = torch.randn(())
            self.assertEqual(0, b.ndim)
            c = torch.randn(1, 0)
            self.assertEqual(2, c.ndim)

        def test_fill_diagonal(self):
            a1 = torch.randn(7, 3)
            a2 = a1.clone()
            v = 1
            for i in range(3):
                a2[i][i] = v
            a1.fill_diagonal_(v)
            self.assertEqual(a1, a2)

            b1 = torch.randn(7, 3)
            b2 = b1.clone()
            for i in range(3):
                b2[i][i] = v
                b2[i + 4][i] = v
            b1.fill_diagonal_(v, wrap=True)
            self.assertEqual(b1, b2)

            c1 = torch.rand(3, 3, 3)
            c2 = c1.clone()
            for i in range(3):
                c2[i][i][i] = v
            c1.fill_diagonal_(v)
            self.assertEqual(c1, c2)

            # non-contiguous tensor
            d1 = torch.rand(3, 3, 3)[:, 1, ...]
            d2 = d1.clone()
            for i in range(3):
                d2[i][i] = v
            d1.fill_diagonal_(v)
            self.assertEqual(d1, d2)

            e1 = torch.rand(7, 3, 3)[:, 1, ...]
            e2 = e1.clone()
            for i in range(3):
                e2[i][i] = v
                e2[i + 4][i] = v
            e1.fill_diagonal_(v, wrap=True)
            self.assertEqual(e1, e2)

        def test_batch_norm_cpu_inference(self):
            # input nchw in (2,1,1,1), (2,2,2,2)
            inputs = [
                torch.tensor([[[[-0.5000]]], [[[0.5000]]]]),
                torch.tensor([
                    [
                        [[-0.5000, 0.5000], [-1.0000, 1.0000]],
                        [[-0.2500, -0.5000], [0.2500, 0.5000]]
                    ],
                    [
                        [[0.1000, 1.0000], [1.0000, 0.1000]],
                        [[1.0000, 0.5000], [1.5000, -1.5000]]
                    ]])]
            # output nchw in (2,1,1,1), (2,2,2,2)
            outputs = [
                torch.tensor([
                    [[[-0.499997496604919433593750000]]],
                    [[[0.499997496604919433593750000]]]]),
                torch.tensor([
                    [[[-0.499997496604919433593750000, 0.499997496604919433593750000],
                      [-0.999994993209838867187500000, 0.999994993209838867187500000]],
                     [[-0.249998748302459716796875000, -0.499997496604919433593750000],
                      [0.249998748302459716796875000, 0.499997496604919433593750000]]],
                    [[[0.099999502301216125488281250, 0.999994993209838867187500000],
                      [0.999994993209838867187500000, 0.099999502301216125488281250]],
                     [[0.999994993209838867187500000, 0.499997496604919433593750000],
                      [1.499992489814758300781250000, -1.499992489814758300781250000]]]])]


            for i in range(len(inputs)):
                for affine in [False, True]:
                    m = torch.nn.BatchNorm2d(inputs[i].size()[1], 1e-05, 0.1, affine=affine)
                    m.eval()
                    # contiguous case
                    input1 = inputs[i].contiguous()
                    output1 = m(input1)
                    # non-contiguous case
                    input2 = input1.permute(0, 1, 3, 2)
                    output2 = m(input2).permute(0, 1, 3, 2)
                    # channels last case
                    input3 = input1.contiguous(memory_format=torch.channels_last)
                    output3 = m(input3)
                    self.assertEqual(output3, outputs[i])
                    self.assertEqual(output3, output1)
                    self.assertEqual(output3, output2)

        @noarchTest
        def test_empty_meta(self):
            x = torch.empty(2 ** 20, 2 ** 20, device='meta')
            y = torch.empty(2 ** 20, device='meta')
            z = x + y
            self.assertEqual(z.size(), (2 ** 20, 2 ** 20))
            self.assertRaises(RuntimeError, lambda: z[0][0].item())

        @noarchTest
        def test_upsample_nearest1d_meta(self):
            # TODO: this test should be triggered by test_nn.py but right
            # now meta is not enabled (and even if it was, we are probably
            # missing too many meta functions to get through the test unmolested)

            # NB: Can't make the exponent too big, or it will overflow
            # signed 64-bit integer
            x = torch.empty(2 * 10 ** 8, 3, 2 * 10 ** 8, device='meta')
            z = torch.nn.functional.interpolate(x, scale_factor=2)
            self.assertEqual(z.size(), (2 * 10 ** 8, 3, 4 * 10 ** 8))
            self.assertRaises(RuntimeError, lambda: z[0][0][0].item())

            # TODO: the out tests cannot be triggered by test_nn.py because
            # we don't actually do out= arguments for nn functions, so there
            # is no public API by which to get the out version

            # interpolate doesn't seem to support out=
            # (not sure why passing None here doesn't work? How strange...)
            z = torch.empty(0, device='meta')
            torch._C._nn.upsample_nearest1d(x, (4 * 10 ** 8,), 2, out=z)
            self.assertEqual(z.size(), (2 * 10 ** 8, 3, 4 * 10 ** 8))
            self.assertRaises(RuntimeError, lambda: z[0][0][0].item())

        @noarchTest
        def test_upsample_nearest2d_meta(self):
            # TODO: the out tests cannot be triggered by test_nn.py because
            # we don't actually do out= arguments for nn functions, so there
            # is no public API by which to get the out version

            # Make sure we don't clobber strides of out tensor.  NB: this
            # test must be done on 2d/3d, because 1d doesn't have any meaningful
            # layout support
            x = torch.empty(4, 3, 8, 8, device='meta')
            out = torch.empty(4, 3, 16, 16, device='meta', memory_format=torch.channels_last)
            torch._C._nn.upsample_nearest2d(x, (16, 16), out=out)
            self.assertTrue(out.is_contiguous(memory_format=torch.channels_last))

            x = torch.empty(4, 3, 8, 8, device='meta', memory_format=torch.channels_last)
            out = torch.empty(4, 3, 16, 16, device='meta')
            torch._C._nn.upsample_nearest2d(x, (16, 16), out=out)
            self.assertTrue(out.is_contiguous())

            # But if resize occurs, do clobber
            x = torch.empty(4, 3, 8, 8, device='meta', memory_format=torch.channels_last)
            out = torch.empty(0, device='meta')
            torch._C._nn.upsample_nearest2d(x, (16, 16), out=out)
            self.assertTrue(out.is_contiguous(memory_format=torch.channels_last))

            # Complain if out dtype mismatch
            x = torch.empty(4, 3, 8, 8, device='meta', dtype=torch.float)
            out = torch.empty(4, 3, 16, 16, device='meta', dtype=torch.double)
            self.assertExpectedRaisesInline(
                RuntimeError, lambda: torch._C._nn.upsample_nearest2d(x, (16, 16), out=out),
                """Expected out tensor to have dtype float, but got double instead"""
            )

            # Complain if out device mismatch
            x = torch.empty(0, 3, 8, 8, device='meta')
            out = torch.empty(0, 3, 16, 16, device='cpu')
            self.assertExpectedRaisesInline(
                RuntimeError, lambda: torch._C._nn.upsample_nearest2d(x, (16, 16), out=out),
                """Expected out tensor to have device meta, but got cpu instead"""
            )

        @noarchTest
        def test_detach_meta(self):
            x = torch.empty(2, device='meta')
            # This used to segfault
            self.assertRaises(RuntimeError, lambda: x.detach().storage())

        @noarchTest
        def test_add_meta_scalar(self):
            # From https://github.com/pytorch/pytorch/issues/53815
            x = torch.empty(2, device='meta')
            y = x + 2
            self.assertEqual(y.size(), x.size())

        def test_normal_shape(self):
            warned = False
            for device in get_all_device_types():
                tensor1 = torch.rand(1, device=device)
                tensor4 = torch.rand(4, device=device)
                tensor120 = torch.rand(120, device=device)
                tensor2145 = torch.rand(2, 1, 4, 5, device=device)
                tensor2345 = torch.rand(2, 3, 4, 5, device=device)
                tensor2345_non_contiguous = torch.rand(2, 4, 3, 5, device=device).permute(0, 2, 1, 3)
                tensor2345_channels_last = tensor2345.contiguous(memory_format=torch.channels_last)
                output2345 = torch.zeros(2, 3, 4, 5, device=device)
                output345 = torch.zeros(3, 4, 5, device=device)

                # inputs have same size
                self.assertEqual(torch.normal(tensor2345, tensor2345).size(), (2, 3, 4, 5))
                self.assertEqual(torch.normal(tensor2345_non_contiguous, tensor2345).size(), (2, 3, 4, 5))
                self.assertEqual(torch.normal(tensor2345, tensor2345_channels_last).size(), (2, 3, 4, 5))
                self.assertEqual(torch.normal(tensor2345_non_contiguous, tensor2345_channels_last).size(), (2, 3, 4, 5))

                # scalar case
                self.assertEqual(torch.normal(tensor2345, 2).size(), (2, 3, 4, 5))
                self.assertEqual(torch.normal(2, tensor2345).size(), (2, 3, 4, 5))

                # inputs are expandable tensors
                self.assertEqual(torch.normal(tensor2345, tensor1).size(), (2, 3, 4, 5))
                self.assertEqual(torch.normal(tensor2145, tensor2345).size(), (2, 3, 4, 5))

                # inputs are non-expandable tensors, but they have same number of elements
                # TORCH_WARN_ONCE is used in torch.normal, only 1st assertEqual will show warn msg
                if not warned:
                    self.assertWarnsRegex(UserWarning, "deprecated and the support will be removed",
                                          lambda: self.assertEqual(torch.normal(tensor120, tensor2345).size(), (120,)))
                    warned = True
                else:
                    self.assertEqual(torch.normal(tensor120, tensor2345).size(), (120,))
                self.assertEqual(torch.normal(tensor2345, tensor120).size(), (2, 3, 4, 5))

                # inputs are non-expandable tensors and they don't have same number of elements
                with self.assertRaisesRegex(RuntimeError, "inconsistent tensor"):
                    torch.normal(tensor2345, tensor4)

                # output and inputs are size compatible
                self.assertEqual(torch.normal(tensor2345, tensor2345, out=output2345).size(), (2, 3, 4, 5))

                # output and inputs are not size compatible
                with self.assertRaisesRegex(RuntimeError, "inconsistent tensor"):
                    # inputs are expandable but have different broadcasted size than output
                    torch.normal(tensor2345, tensor2145, out=output345)
                with self.assertRaisesRegex(RuntimeError, "inconsistent tensor"):
                    # inputs are not expandable but reshapeable, output size is not the same as mean
                    torch.normal(tensor2345, tensor120, out=output345)

        def test_tensoriterator_output_setup(self):
            # Test whether the output's memory layout is correct
            def test_memory_layout(x, y, scale, zero_point, out):
                self.assertEqual(x.dim(), 4)
                self.assertEqual(x.size(), y.size())
                self.assertEqual(y.size(), out.size())

                shape = x.size()
                for n in range(shape[0]):
                    for c in range(shape[1]):
                        for h in range(shape[2]):
                            for w in range(shape[3]):
                                if scale is not None and zero_point is not None:
                                    self.assertEqual(
                                        out[n][c][h][w],
                                        torch.ops.quantized.add(x[n][c][h][w], y[n][c][h][w], scale, zero_point))
                                else:
                                    self.assertEqual(out[n][c][h][w], x[n][c][h][w] + y[n][c][h][w])

            xraw = torch.rand(2, 3, 4, 4)
            yraw = torch.rand(2, 3, 4, 4)
            qxraw = torch.quantize_per_tensor(xraw, 0.1, 5, torch.quint8)
            qyraw = torch.quantize_per_tensor(yraw, 0.1, 5, torch.quint8)

            # contiguous case fast setup
            test_memory_layout(xraw, yraw, None, None, xraw + yraw)
            test_memory_layout(qxraw, qyraw, 0.1, 5, torch.ops.quantized.add(qxraw, qyraw, 0.1, 5))

            # channels last case fast setup
            x = xraw.contiguous(memory_format=torch.channels_last)
            y = yraw.contiguous(memory_format=torch.channels_last)
            test_memory_layout(x, y, None, None, x + y)
            qx = qxraw.contiguous(memory_format=torch.channels_last)
            qy = qyraw.contiguous(memory_format=torch.channels_last)
            test_memory_layout(qx, qy, 0.1, 5, torch.ops.quantized.add(qx, qy, 0.1, 5))

            # non contiguous case fast setup (dense, non-overlapping, same shape and strides)
            x = xraw.permute(0, 2, 3, 1)
            y = yraw.permute(0, 2, 3, 1)
            test_memory_layout(x, y, None, None, x + y)
            qx = qxraw.permute(0, 2, 3, 1)
            qy = qyraw.permute(0, 2, 3, 1)
            test_memory_layout(qx, qy, 0.1, 5, torch.ops.quantized.add(qx, qy, 0.1, 5))

            # non contiguous case fast setup (dense, non-overlapping)
            # input tensors have same shape and strides
            # output tensor have same shape as input tensors but different stride
            # output tensor should preserve its strides in this case
            x = xraw.permute(0, 2, 3, 1)
            y = yraw.permute(0, 2, 3, 1)
            out = torch.empty_like(xraw)
            out = out.permute(0, 3, 2, 1)
            expected_stride = out.stride()
            test_memory_layout(x, y, None, None, torch.add(x, y, out=out))
            self.assertEqual(expected_stride, out.stride())

            # non contiguous case non fast setup
            x = xraw.permute(0, 2, 3, 1)
            y = yraw.permute(0, 3, 2, 1)
            test_memory_layout(x, y, None, None, x + y)
            qx = qxraw.permute(0, 2, 3, 1)
            qy = qyraw.permute(0, 3, 2, 1)
            test_memory_layout(qx, qy, 0.1, 5, torch.ops.quantized.add(qx, qy, 0.1, 5))

        # Tests to make sure we still handle .data properly until it is removed
        def test_dot_data_use(self):
            # .data allows to change the Tensors types inplace, check that we still
            # raise a nice error.
            with self.assertRaisesRegex(
                    RuntimeError,
                    # message includes both Double and Long
                    '(?=.*Double)(?=.*Long)'):

                # Calls model with a LongTensor input but DoubleTensor weights
                input = torch.randn(1, 1, 1, 6, dtype=torch.double)
                weight = torch.zeros(1, 1, 1, 3, dtype=torch.long)
                model = torch.nn.Conv2d(1, 1, (1, 3), stride=1, padding=0, bias=False)
                model.weight.data = weight
                out = model(input)


# Functions to test negative dimension wrapping
METHOD = 1
INPLACE_METHOD = 2
FUNCTIONAL = 4
DIM_ARG = None

def make_neg_dim_test(name, tensor_arg, arg_constr, types, extra_dim=0):
    def neg_dim_test(self):
        if isinstance(tensor_arg, list):
            assert METHOD not in types and INPLACE_METHOD not in types
            x = [torch.randn(arg) for arg in tensor_arg]
            ndim = len(tensor_arg[-1])
        else:
            x = torch.randn(*tensor_arg)
            ndim = len(tensor_arg)
        ndim += extra_dim

        n_dim_to_test = sum(e is DIM_ARG for e in arg_constr())

        for dims_val in combinations(range(ndim), n_dim_to_test):
            arg = arg_constr()
            arg_neg = copy.deepcopy(arg)
            idx = 0
            for i, v in enumerate(arg):
                if v is DIM_ARG:
                    arg[i] = dims_val[idx]
                    arg_neg[i] = dims_val[idx] - ndim
                    idx += 1

            if METHOD in types:
                a = getattr(x, name)(*arg)
                b = getattr(x, name)(*arg_neg)
                self.assertEqual(a, b)

            if INPLACE_METHOD in types:
                a = x.clone()
                getattr(a, name + '_')(*arg)
                b = x.clone()
                getattr(b, name + '_')(*arg_neg)
                self.assertEqual(a, b)

            if FUNCTIONAL in types:
                a = getattr(torch, name)(x, *arg)
                b = getattr(torch, name)(x, *arg_neg)
                self.assertEqual(a, b)

    return neg_dim_test


def idx_tensor(size, max_val):
    return torch.LongTensor(*size).random_(0, max_val - 1)


def add_neg_dim_tests():
    neg_dim_tests = [
        ('narrow', (10, 20, 30), lambda: [DIM_ARG, 0, 5], [METHOD]),
        ('transpose', (10, 20, 30), lambda: [DIM_ARG, DIM_ARG], [METHOD, INPLACE_METHOD, FUNCTIONAL]),
        ('size', (10, 20, 30), lambda: [DIM_ARG], [METHOD]),
        ('cat', [(2, 3, 4), (2, 3, 4)], lambda: [DIM_ARG], [FUNCTIONAL]),
        ('chunk', (10, 20, 30), lambda: [5, DIM_ARG], [METHOD, FUNCTIONAL]),
        ('gather', (10, 20), lambda: [DIM_ARG, idx_tensor((10, 20), 10)], [METHOD, FUNCTIONAL]),
        ('index_select', (10, 10), lambda: [DIM_ARG, idx_tensor((10,), 10)], [METHOD, FUNCTIONAL]),
        ('split', (10, 20), lambda: [5, DIM_ARG], [METHOD, FUNCTIONAL]),
        ('squeeze', (10, 1, 20, 1), lambda: [DIM_ARG], [METHOD, INPLACE_METHOD, FUNCTIONAL]),
        ('unbind', (2, 3, 4), lambda: [DIM_ARG], [FUNCTIONAL]),
        ('unsqueeze', (10, 20), lambda: [DIM_ARG], [METHOD, INPLACE_METHOD, FUNCTIONAL], 1),
        ('logcumsumexp', (10, 20), lambda: [DIM_ARG], [METHOD, FUNCTIONAL]),
        ('cumprod', (10, 20), lambda: [DIM_ARG], [METHOD, FUNCTIONAL]),
        ('cumsum', (10, 20), lambda: [DIM_ARG], [METHOD, FUNCTIONAL]),
        ('cummax', (10, 20), lambda: [DIM_ARG], [METHOD, FUNCTIONAL]),
        ('cummin', (10, 20), lambda: [DIM_ARG], [METHOD, FUNCTIONAL]),
        ('mean', (10, 20), lambda: [DIM_ARG], [METHOD, FUNCTIONAL]),
        ('median', (10, 20), lambda: [DIM_ARG], [METHOD, FUNCTIONAL]),
        ('nanmedian', (10, 20), lambda: [DIM_ARG], [METHOD, FUNCTIONAL]),
        ('mode', (10, 20), lambda: [DIM_ARG], [METHOD, FUNCTIONAL]),
        ('norm', (10, 20), lambda: [2, DIM_ARG], [METHOD, FUNCTIONAL]),
        ('prod', (10, 20), lambda: [DIM_ARG], [METHOD, FUNCTIONAL]),
        ('std', (10, 20), lambda: [DIM_ARG], [METHOD, FUNCTIONAL]),
        ('sum', (10, 20), lambda: [DIM_ARG], [METHOD, FUNCTIONAL]),
        ('var', (10, 20), lambda: [DIM_ARG], [METHOD, FUNCTIONAL]),
        ('kthvalue', (10, 20), lambda: [3, DIM_ARG], [METHOD, FUNCTIONAL]),
        ('max', (10, 20), lambda: [DIM_ARG], [METHOD, FUNCTIONAL]),
        ('min', (10, 20), lambda: [DIM_ARG], [METHOD, FUNCTIONAL]),
        ('sort', (10, 20), lambda: [DIM_ARG], [METHOD, FUNCTIONAL]),
        ('topk', (10, 20), lambda: [5, DIM_ARG], [METHOD, FUNCTIONAL]),
        ('renorm', (10, 20), lambda: [2, DIM_ARG, 1], [METHOD, INPLACE_METHOD, FUNCTIONAL]),
        ('index_add', (10, 10), lambda: [DIM_ARG, idx_tensor((10,), 10), torch.randn(10, 10)], [INPLACE_METHOD]),
        ('index_copy', (10, 10), lambda: [DIM_ARG, idx_tensor((10,), 10), torch.randn(10, 10)], [INPLACE_METHOD]),
        ('index_fill', (10, 10), lambda: [DIM_ARG, idx_tensor((10,), 10), 12], [INPLACE_METHOD]),
        ('scatter', (10, 10), lambda: [DIM_ARG, idx_tensor((10, 10), 10), torch.randn(10, 10)], [INPLACE_METHOD]),
        ('select', (10, 20), lambda: [DIM_ARG, 3], [METHOD]),
        ('unfold', (10, 20), lambda: [DIM_ARG, 5, 2], [METHOD]),
    ]

    for decl in neg_dim_tests:
        if len(decl) == 4:
            name, tensor_arg, arg_constr, types = decl
            extra_dim = 0
        elif len(decl) == 5:
            name, tensor_arg, arg_constr, types, extra_dim = decl

        test_name = 'test_' + name + '_neg_dim'

        assert not hasattr(AbstractTestCases._TestTorchMixin, test_name), "Duplicated test name: " + test_name
        setattr(AbstractTestCases._TestTorchMixin, test_name, make_neg_dim_test(name, tensor_arg, arg_constr, types, extra_dim))


@contextlib.contextmanager
def torch_vital_set(value):
    stash = None
    if 'TORCH_VITAL' in os.environ:
        stash = os.environ['TORCH_VITAL']
    os.environ['TORCH_VITAL'] = value
    try:
        yield
    finally:
        if stash:
            os.environ['TORCH_VITAL'] = stash
        else:
            del os.environ['TORCH_VITAL']


# Tests Vital Signs for Torch
class TestBasicVitalSigns(TestCase):
    def test_basic_vitals(self):
        with torch_vital_set(''):
            self.assertFalse(torch.vitals_enabled())
        with torch_vital_set('ON'):
            self.assertTrue(torch.vitals_enabled())

    def test_basic_vitals_read_write(self):
        with torch_vital_set('ON'):
            self.assertTrue(torch.vitals_enabled())
            # This tests the code path of setting a vital
            self.assertTrue(torch.set_vital('Dataloader', 'basic_unit_test', 'TEST_VALUE_STRING'))
            self.assertIn('TEST_VALUE_STRING', torch.read_vitals())
            self.assertIn('CUDA.used', torch.read_vitals())

    def test_dataloader_vitals(self):
        with torch_vital_set('ON'):
            inps = torch.arange(10 * 5, dtype=torch.float32).view(10, 5)
            tgts = torch.arange(10 * 5, dtype=torch.float32).view(10, 5)
            dataset = torch.utils.data.TensorDataset(inps, tgts)
            loader = torch.utils.data.DataLoader(dataset, batch_size=2)
            self.assertIn('Dataloader.enabled\t\t True', torch.read_vitals())


class TestVitalSignsCuda(TestCase):
    @onlyCUDA
    def test_cuda_vitals_gpu_only(self, device):
        with torch_vital_set('ON'):
            self.assertIn('CUDA.used\t\t true', torch.read_vitals())


# Device-generic tests. Instantiated below and not run directly.
class TestTorchDeviceType(TestCase):
    exact_dtype = True

    # TODO: move all tensor creation to common ops
    def _rand_shape(self, dim, min_size, max_size):
        shape = []
        for i in range(dim):
            shape.append(random.randint(min_size, max_size))
        return tuple(shape)

    # Validates that mathematical constants are defined properly, as required by
    # the Python Array API (https://data-apis.org/array-api/latest/API_specification/constants.html)
    @onlyCPU
    def test_constants(self, device):
        self.assertIsInstance(torch.e, float)
        self.assertEqual(torch.e, math.e, atol=0, rtol=0)

        self.assertIsInstance(torch.pi, float)
        self.assertEqual(torch.pi, math.pi, atol=0, rtol=0)

        self.assertIsInstance(torch.nan, float)
        self.assertEqual(torch.nan, math.nan, equal_nan=True)

        self.assertIsInstance(torch.inf, float)
        self.assertEqual(torch.inf, math.inf)

    @onlyNativeDeviceTypes
    @dtypes(torch.int8, torch.uint8, torch.int16, torch.int32, torch.int64,
            torch.bool, torch.float32, torch.complex64, torch.float64,
            torch.complex128)
    def test_bytes_to_scalar(self, device, dtype):
        def rand_byte():
            if dtype == torch.bool:
                return torch.randint(0, 2, ()).item()
            else:
                return torch.randint(0, 256, ()).item()

        element_size = torch._utils._element_size(dtype)

        for i in range(10):
            bytes_list = [rand_byte() for _ in range(element_size)]
            scalar = bytes_to_scalar(bytes_list, dtype, device)
            self.assertEqual(scalar.storage()._untyped().tolist(), bytes_list)

    @dtypes(torch.int8, torch.uint8, torch.int16, torch.int32, torch.int64,
            torch.bool, torch.float32, torch.complex64, torch.float64,
            torch.complex128)
    def test_storage(self, device, dtype):
        v = make_tensor((3, 5), device, dtype, low=-9, high=9)
        self.assertEqual(v.storage()[0], v[0][0])
        self.assertEqual(v.storage()[14], v[2][4])
        v_s = v.storage()

        for el_num in range(v.numel()):
            dim0 = el_num // v.size(1)
            dim1 = el_num % v.size(1)
            self.assertEqual(
                v_s[el_num],
                v[dim0][dim1])

        v_s_byte = v.storage()._untyped()
        el_size = v.element_size()

        for el_num in range(v.numel()):
            start = el_num * el_size
            end = start + el_size
            dim0 = el_num // v.size(1)
            dim1 = el_num % v.size(1)
            self.assertEqual(
                bytes_to_scalar(v_s_byte[start:end], dtype, device),
                v[dim0][dim1])

    @onlyNativeDeviceTypes
    @dtypes(torch.int8, torch.uint8, torch.int16, torch.int32, torch.int64,
            torch.bool, torch.float32, torch.complex64, torch.float64,
            torch.complex128, torch.quint8, torch.qint8, torch.qint32,
            torch.quint4x2)
    def test_storage_setitem(self, device, dtype):
        # Skip quantized dtypes for CUDA, since they're not supported
        if torch.device(device).type == 'cuda':
            if dtype in [torch.quint8, torch.qint8, torch.qint32, torch.quint4x2]:
                return

        storage_type_name = torch.storage._dtype_to_storage_type_map()[dtype]
        if torch.device(device).type == 'cuda':
            storage_type = eval('torch.cuda.' + storage_type_name)
        else:
            storage_type = eval('torch.' + storage_type_name)

        N = 10

        s = storage_type(N)
        s[:] = 0
        l = [0] * N
        self.assertEqual(s, storage_type(l))

        for i in range(N):
            s[i] = i
            l[i] = i

        self.assertEqual(s, storage_type(l))

        l[2:7] = [1] * 5
        s[2:7] = 1
        self.assertEqual(s, storage_type(l))


    @onlyNativeDeviceTypes
    @dtypes(*get_all_dtypes())
    def test_tensor_from_storage(self, device, dtype):
        a = make_tensor((4, 5, 3), device, dtype, low=-9, high=9)
        a_s = a.storage()
        b = torch.tensor(a_s, device=device, dtype=dtype).reshape(a.size())
        self.assertEqual(a, b)
        c = torch.tensor(a_s._untyped(), device=device, dtype=dtype).reshape(a.size())
        self.assertEqual(a, c)

        for error_dtype in get_all_dtypes():
            if error_dtype == dtype:
                continue
            with self.assertRaisesRegex(RuntimeError, r'Expected a Storage of type'):
                error_storage = a.to(error_dtype).storage()
                torch.tensor(error_storage, device=device, dtype=dtype)

    @onlyNativeDeviceTypes
    @dtypes(*get_all_dtypes())
    def test_set_storage(self, device, dtype):
        a = make_tensor((4, 5, 3), device, dtype, low=-9, high=9)
        a_s = a.storage()
        b = torch.tensor([], device=device, dtype=dtype).set_(a_s).reshape(a.size())
        self.assertEqual(a, b)
        c = torch.tensor([], device=device, dtype=dtype).set_(a_s._untyped()).reshape(a.size())
        self.assertEqual(a, c)

        for error_dtype in get_all_dtypes():
            if error_dtype == dtype:
                continue
            with self.assertRaisesRegex(RuntimeError, r'Expected a Storage of type'):
                error_storage = a.to(error_dtype).storage()
                b = torch.tensor([], device=device, dtype=dtype).set_(error_storage)

    @dtypes(torch.float32, torch.complex64)
    def test_deepcopy(self, device, dtype):
        from copy import deepcopy
        a = torch.randn(5, 5, dtype=dtype, device=device)
        b = torch.randn(5, 5, dtype=dtype, device=device)
        c = a.view(25)
        q = [a, [a.storage(), b.storage()], b, c]
        w = deepcopy(q)
        self.assertEqual(w[0], q[0], atol=0, rtol=0)
        self.assertEqual(w[1][0], q[1][0], atol=0, rtol=0)
        self.assertEqual(w[1][1], q[1][1], atol=0, rtol=0)
        self.assertEqual(w[1], q[1], atol=0, rtol=0)
        self.assertEqual(w[2], q[2], atol=0, rtol=0)

        # Check that deepcopy preserves sharing
        w[0].add_(1)
        for i in range(a.numel()):
            self.assertEqual(w[1][0][i], q[1][0][i] + 1)
        self.assertEqual(w[3], c + 1)
        w[2].sub_(1)
        for i in range(a.numel()):
            self.assertEqual(w[1][1][i], q[1][1][i] - 1)

        # Check that deepcopy preserves attributes
        a.foo = 3
        self.assertEqual(deepcopy(a).foo, 3)

    @dtypes(torch.float32, torch.complex64)
    def test_deepcopy_scalar(self, device, dtype):
        from copy import deepcopy
        a = torch.tensor(5, dtype=dtype, device=device)
        self.assertEqual(a.size(), deepcopy(a).size())
        self.assertEqual(a, deepcopy(a))

    def check_internal_mem_overlap(self, inplace_op, num_inputs,
                                   dtype, device,
                                   expected_failure=False):
        if isinstance(inplace_op, str):
            inplace_op = getattr(torch.Tensor, inplace_op)
        input = torch.randn(1, dtype=dtype, device=device).expand(3, 3)
        inputs = [input] + [torch.randn_like(input)
                            for i in range(num_inputs - 1)]
        if not expected_failure:
            with self.assertRaisesRegex(RuntimeError, 'single memory location'):
                inplace_op(*inputs)
        else:
            with self.assertRaises(AssertionError):
                with self.assertRaisesRegex(RuntimeError, 'single memory location'):
                    inplace_op(*inputs)

    def unary_check_input_output_mem_overlap(self, data, sz, op,
                                             expected_failure=False):

        def _test(op, output, input):
            output_exp = torch.empty_like(output)
            op(input, out=output_exp)
            self.assertEqual(op(input, out=output), output_exp, msg=op.__name__)

        # output is identical to input:
        _test(op, output=data[0:sz], input=data[0:sz])
        # output and input are independent:
        _test(op, output=data[0:sz], input=data[sz:2 * sz])
        # output partially overlaps with input:
        if not expected_failure:
            with self.assertRaisesRegex(RuntimeError, 'unsupported operation'):
                _test(op, data[0:sz], data[1:sz + 1])
        else:
            with self.assertRaises(AssertionError):
                with self.assertRaisesRegex(RuntimeError, 'unsupported operation'):
                    _test(op, data[0:sz], data[1:sz + 1])
        # output is transpose of input:
        length = int(math.sqrt(sz))
        input = data[:length**2].view([length, length])
        out = input.t()
        if not expected_failure:
            with self.assertRaisesRegex(RuntimeError, 'unsupported operation'):
                _test(op, out, input)
        else:
            with self.assertRaises(AssertionError):
                with self.assertRaisesRegex(RuntimeError, 'unsupported operation'):
                    _test(op, out, input)

    def ternary_check_input_output_mem_overlap(self, op, device,
                                               expected_failure=False):
        sz = 9
        data = torch.randn(2 * sz, device=device)
        other1 = torch.randn(sz, device=device)
        other2 = torch.randn(sz, device=device)

        self.unary_check_input_output_mem_overlap(
            data, sz, lambda input, out:
                op(input, other1.view(input.shape), other2.view(input.shape), out=out),
            expected_failure=expected_failure)

        self.unary_check_input_output_mem_overlap(
            data, sz, lambda input, out:
                op(other1.view(input.shape), input, other2.view(input.shape), out=out),
            expected_failure=expected_failure)

        self.unary_check_input_output_mem_overlap(
            data, sz, lambda input, out:
                op(other1.view(input.shape), other2.view(input.shape), input, out=out),
            expected_failure=expected_failure)



    def _select_broadcastable_dims(self, dims_full=None):
        # select full dimensionality
        if dims_full is None:
            dims_full = []
            ndims = random.randint(1, 4)
            dims_full = [random.randint(1, 8) for _ in range(ndims)]
        else:
            ndims = len(dims_full)

        # select actual dimensions for ops:
        # larger: full ndims, individual sizes may be reduced
        # smaller: possibly reduced ndims, sizes may be reduced
        smaller_ndims = random.randint(1, ndims)
        dims_small = []
        dims_large = []
        for i in range(ndims - 1, -1, -1):
            j = random.randint(1, 3)
            if j == 1:  # no reduced singleton dimension
                ds = dims_full[i]
                dl = dims_full[i]
            elif j == 2:  # larger may have reduced singleton dimension
                ds = dims_full[i]
                dl = 1 if len(dims_small) < smaller_ndims else dims_full[i]
            elif j == 3:  # smaller may have reduced singleton dimension
                ds = 1
                dl = dims_full[i]
            dims_large = [dl] + dims_large
            if len(dims_small) < smaller_ndims:
                dims_small = [ds] + dims_small
        return (dims_small, dims_large, dims_full)

    # collected tests of ops that used scalar_check in Declarations.cwrap for
    # correctness
    def test_scalar_check(self, device):
        zero_d = torch.randn((), device=device)
        one_d = torch.randn((1,), device=device)

        # remainder
        self.assertEqual((), torch.remainder(zero_d, zero_d).shape)
        self.assertEqual((), torch.remainder(zero_d, 2).shape)
        self.assertEqual((1,), torch.remainder(zero_d, one_d).shape)
        self.assertEqual((1,), torch.remainder(one_d, zero_d).shape)

        # fmod
        self.assertEqual((), torch.fmod(zero_d, zero_d).shape)
        self.assertEqual((), torch.fmod(zero_d, 2).shape)
        self.assertEqual((1,), torch.fmod(zero_d, one_d).shape)
        self.assertEqual((1,), torch.fmod(one_d, zero_d).shape)

        # exp, cos, cosh, tan, atan, tanh, erf, erfc, reciprocal
        self.assertEqual((), torch.exp(zero_d).shape)
        self.assertEqual((), torch.cos(zero_d).shape)
        self.assertEqual((), torch.cosh(zero_d).shape)
        self.assertEqual((), torch.tan(zero_d).shape)
        self.assertEqual((), torch.atan(zero_d).shape)
        self.assertEqual((), torch.acosh(zero_d).shape)
        self.assertEqual((), torch.asinh(zero_d).shape)
        self.assertEqual((), torch.atanh(zero_d).shape)
        self.assertEqual((), torch.tanh(zero_d).shape)
        self.assertEqual((), torch.erf(zero_d).shape)
        self.assertEqual((), torch.erfc(zero_d).shape)
        self.assertEqual((), torch.reciprocal(zero_d).shape)
        self.assertEqual((1,), torch.exp(one_d).shape)
        self.assertEqual((1,), torch.cos(one_d).shape)
        self.assertEqual((1,), torch.cosh(one_d).shape)
        self.assertEqual((1,), torch.tan(one_d).shape)
        self.assertEqual((1,), torch.atan(one_d).shape)
        self.assertEqual((1,), torch.acosh(one_d).shape)
        self.assertEqual((1,), torch.asinh(one_d).shape)
        self.assertEqual((1,), torch.atanh(one_d).shape)
        self.assertEqual((1,), torch.tanh(one_d).shape)
        self.assertEqual((1,), torch.erf(one_d).shape)
        self.assertEqual((1,), torch.erfc(one_d).shape)
        self.assertEqual((1,), torch.reciprocal(one_d).shape)

        # clamp
        self.assertEqual((), torch.clamp(zero_d, min=0, max=1).shape)
        self.assertEqual((), torch.clamp(zero_d, min=0).shape)
        self.assertEqual((), torch.clamp(zero_d, max=1).shape)
        self.assertEqual((1,), torch.clamp(one_d, min=0, max=1).shape)
        self.assertEqual((1,), torch.clamp(one_d, min=0).shape)
        self.assertEqual((1,), torch.clamp(one_d, max=1).shape)

        # cumsum, cumprod, cummax, cummin
        self.assertEqual((), torch.logcumsumexp(zero_d, 0).shape)
        self.assertEqual((), torch.cumsum(zero_d, 0).shape)
        self.assertEqual((), torch.cumprod(zero_d, 0).shape)
        self.assertEqual((), torch.cummax(zero_d, 0)[0].shape)
        self.assertEqual((), torch.cummin(zero_d, 0)[0].shape)

        # renorm
        self.assertRaises(RuntimeError, lambda: torch.renorm(zero_d, 0.5, 0, 1.0))

        # sort, topk
        self.assertEqual([(), ()], [x.shape for x in torch.sort(zero_d, 0, False)])
        self.assertEqual([(), ()], [x.shape for x in torch.sort(zero_d, 0, True)])
        self.assertEqual([(), ()], [x.shape for x in torch.topk(zero_d, 1, 0, False)])
        self.assertEqual([(), ()], [x.shape for x in torch.topk(zero_d, 1, 0, True)])

        # lstsq (gels)
        self.assertRaises(RuntimeError, lambda: torch.lstsq(zero_d, zero_d))

        # eig
        self.assertRaises(RuntimeError, lambda: torch.eig(zero_d, False))
        self.assertRaises(RuntimeError, lambda: torch.eig(zero_d, True))

        # this is only implemented on cpu
        if (torch.device(device).type == 'cpu'):
            self.assertRaises(RuntimeError, lambda: torch.ormqr(zero_d, zero_d, zero_d))

        # max, min
        self.assertEqual((), torch.max(zero_d, zero_d).shape)
        self.assertEqual((1,), torch.max(one_d, zero_d).shape)
        self.assertEqual((1,), torch.max(zero_d, one_d).shape)
        self.assertEqual((), torch.min(zero_d, zero_d).shape)
        self.assertEqual((1,), torch.min(one_d, zero_d).shape)
        self.assertEqual((1,), torch.min(zero_d, one_d).shape)

        # diag
        self.assertRaises(RuntimeError, lambda: torch.diag(zero_d))

        zero_d_int = torch.tensor(1, device=device)
        one_d_int = torch.tensor([1], device=device)

        # lshift, rshift
        self.assertEqual((), (zero_d_int >> zero_d_int).shape)
        self.assertEqual((), (zero_d_int >> 1).shape)
        self.assertEqual((1,), (one_d_int >> zero_d_int).shape)
        self.assertEqual((1,), (zero_d_int >> one_d_int).shape)
        self.assertEqual((1,), (one_d_int >> 1).shape)

        self.assertEqual((), (zero_d_int << zero_d_int).shape)
        self.assertEqual((), (zero_d_int << 1).shape)
        self.assertEqual((1,), (one_d_int << zero_d_int).shape)
        self.assertEqual((1,), (zero_d_int << one_d_int).shape)
        self.assertEqual((1,), (one_d_int << 1).shape)

        # or
        self.assertEqual((), (zero_d_int | zero_d_int).shape)
        self.assertEqual((), (zero_d_int | 1).shape)
        self.assertEqual((1,), (one_d_int | zero_d_int).shape)
        self.assertEqual((1,), (zero_d_int | one_d_int).shape)
        self.assertEqual((1,), (one_d_int | 1).shape)

        # and
        self.assertEqual((), (zero_d_int & zero_d_int).shape)
        self.assertEqual((), (zero_d_int & 1).shape)
        self.assertEqual((1,), (one_d_int & zero_d_int).shape)
        self.assertEqual((1,), (zero_d_int & one_d_int).shape)
        self.assertEqual((1,), (one_d_int & 1).shape)

        # clone
        self.assertEqual((), zero_d.clone().shape)

        zero_d_bool = torch.tensor(True, device=device)
        one_d_bool = torch.tensor([True], device=device)

        # masked_select
        self.assertEqual((1,), torch.masked_select(zero_d_bool, zero_d_bool).shape)
        self.assertEqual((1,), torch.masked_select(zero_d_bool, one_d_bool).shape)
        self.assertEqual((1,), torch.masked_select(one_d_bool, zero_d_bool).shape)

        zero_d_uint8 = torch.tensor(1, dtype=torch.uint8, device=device)
        one_d_uint8 = torch.tensor([1], dtype=torch.uint8, device=device)

        with warnings.catch_warnings():
            warnings.simplefilter("ignore")
            self.assertEqual((1,), torch.masked_select(zero_d_uint8, zero_d_uint8).shape)
            self.assertEqual((1,), torch.masked_select(zero_d_uint8, one_d_uint8).shape)
            self.assertEqual((1,), torch.masked_select(one_d_uint8, zero_d_uint8).shape)

        # mode
        self.assertEqual([(), ()], [x.shape for x in torch.mode(zero_d, dim=0, keepdim=True)])
        self.assertEqual([(), ()], [x.shape for x in torch.mode(zero_d, dim=0, keepdim=False)])
        self.assertEqual([(1,), (1,)], [x.shape for x in torch.mode(one_d, dim=0, keepdim=True)])
        self.assertEqual([(), ()], [x.shape for x in torch.mode(one_d, dim=0, keepdim=False)])

        # max
        self.assertEqual([(), ()], [x.shape for x in torch.max(zero_d, dim=0, keepdim=True)])
        self.assertEqual([(), ()], [x.shape for x in torch.max(zero_d, dim=0, keepdim=False)])
        self.assertEqual([(1,), (1,)], [x.shape for x in torch.max(one_d, dim=0, keepdim=True)])
        self.assertEqual([(), ()], [x.shape for x in torch.max(one_d, dim=0, keepdim=False)])

        # amax
        self.assertEqual((), torch.amax(zero_d, dim=0, keepdim=True).shape)
        self.assertEqual((), torch.amax(zero_d, dim=0, keepdim=False).shape)
        self.assertEqual((1,), torch.amax(one_d, dim=0, keepdim=True).shape)
        self.assertEqual((), torch.amax(one_d, dim=0, keepdim=False).shape)

        # min
        self.assertEqual([(), ()], [x.shape for x in torch.min(zero_d, dim=0, keepdim=True)])
        self.assertEqual([(), ()], [x.shape for x in torch.min(zero_d, dim=0, keepdim=False)])
        self.assertEqual([(1,), (1,)], [x.shape for x in torch.min(one_d, dim=0, keepdim=True)])
        self.assertEqual([(), ()], [x.shape for x in torch.min(one_d, dim=0, keepdim=False)])

        # amin
        self.assertEqual((), torch.amin(zero_d, dim=0, keepdim=True).shape)
        self.assertEqual((), torch.amin(zero_d, dim=0, keepdim=False).shape)
        self.assertEqual((1,), torch.amin(one_d, dim=0, keepdim=True).shape)
        self.assertEqual((), torch.amin(one_d, dim=0, keepdim=False).shape)

        # set_
        zero_d_clone = zero_d.clone()
        one_d_clone = one_d.clone()
        self.assertEqual((), zero_d_clone.set_(one_d.storage(), 0, (), ()).shape)
        self.assertEqual((1,), zero_d_clone.set_(one_d.storage(), 0, (1,), (1,)).shape)
        self.assertEqual((), one_d_clone.set_(one_d.storage(), 0, (), ()).shape)
        self.assertEqual((1,), one_d_clone.set_(one_d.storage(), 0, (1,), (1,)).shape)

        self.assertEqual((), zero_d.clone().set_(zero_d).shape)
        self.assertEqual((), one_d.clone().set_(zero_d).shape)
        self.assertEqual((1,), zero_d.clone().set_(one_d).shape)
        self.assertEqual((1,), one_d.clone().set_(one_d).shape)

        # take
        self.assertEqual((), torch.randn((2, 3), device=device).take(zero_d_int).shape)
        self.assertEqual((1,), torch.randn((2, 3), device=device).take(one_d_int).shape)

        # gather
        self.assertEqual((), torch.gather(zero_d, 0, torch.zeros((), dtype=torch.int64, device=device)).shape)
        self.assertEqual((1,), torch.gather(zero_d, 0, torch.zeros((1,), dtype=torch.int64, device=device)).shape)
        self.assertEqual((), torch.gather(one_d, 0, torch.zeros((), dtype=torch.int64, device=device)).shape)
        self.assertEqual((1,), torch.gather(one_d, 0, torch.zeros((1,), dtype=torch.int64, device=device)).shape)

        # normal
        # std must be >= 0
        zero_d_ge_0 = torch.rand((), device=device)
        # documentation says out shape matches shape of mean
        self.assertEqual((), torch.normal(zero_d, zero_d_ge_0).shape)
        self.assertEqual((1,), torch.normal(one_d, zero_d_ge_0).shape)
        self.assertEqual((), torch.normal(1, zero_d_ge_0).shape)
        self.assertEqual((), torch.normal(zero_d, 1).shape)
        self.assertEqual((1,), torch.normal(one_d, 1).shape)
        # TODO: this behavior differs on CPU and GPU, see https://github.com/pytorch/pytorch/issues/30480.
        # self.assertEqual((), torch.normal(zero_d, one_d).shape)
        # self.assertEqual((), torch.normal(1, one_d).shape)

        # convolutions.  Yes, we are testing nn.functional here; seems justified
        # given its similar to the other tests
        w = torch.randn(2, 1, 3, 3, device=device).div_(2).requires_grad_()
        self.assertRaises(RuntimeError, lambda: torch.nn.functional.conv2d(zero_d, w, groups=1))
        self.assertRaises(RuntimeError, lambda: torch.nn.functional.conv2d(zero_d, w, groups=2))

        # nll_loss -- verify input can't be 0-dimensional.
        self.assertRaises(ValueError, lambda: torch.nn.functional.nll_loss(zero_d, zero_d, reduction='none'))
        self.assertRaises(ValueError, lambda: torch.nn.functional.nll_loss(zero_d, one_d, reduction='none'))
        # verify output is 0-dimensional when reduction != 'none'
        for (input, target) in ((torch.randn(1, 1, device=device), torch.tensor([0], device=device)),
                                (torch.randn(1, 1, 1, 1, device=device), torch.tensor([[[0]]], device=device))):
            self.assertEqual((), torch.nn.functional.nll_loss(input, target, reduction='mean').shape)
            self.assertEqual((), torch.nn.functional.nll_loss(input, target, reduction='sum').shape)

        # multilabel_margin_loss
        for input in (zero_d, one_d, torch.randn(1, 1, device=device)):
            for target in (torch.tensor(0, device=device), torch.tensor([0], device=device), torch.tensor([[0]], device=device)):
                if (input.dim() <= 1 and target.dim() <= 1) or (input.dim() == 2 and target.dim() == 2):
                    output_shape = (target.shape[0],) if target.dim() == 2 else ()
                    self.assertEqual(output_shape,
                                     torch.nn.functional.multilabel_margin_loss(input, target, reduction='none').shape)
                    self.assertEqual((), torch.nn.functional.multilabel_margin_loss(input, target, reduction='mean').shape)
                    self.assertEqual((), torch.nn.functional.multilabel_margin_loss(input, target, reduction='sum').shape)
                else:
                    self.assertRaises(RuntimeError,
                                      lambda: torch.nn.functional.multilabel_margin_loss(input, target, reduction='none'))
                    self.assertRaises(RuntimeError,
                                      lambda: torch.nn.functional.multilabel_margin_loss(input, target, reduction='mean'))
                    self.assertRaises(RuntimeError,
                                      lambda: torch.nn.functional.multilabel_margin_loss(input, target, reduction='sum'))

        # multi_margin_loss
        for input in (zero_d, one_d, torch.randn(1, 1, device=device)):
            for target in (torch.tensor(0, device=device), torch.tensor([0], device=device)):
                self.assertEqual(target.shape, torch.nn.functional.multi_margin_loss(input, target, reduction='none').shape)
                self.assertEqual((), torch.nn.functional.multi_margin_loss(input, target, reduction='mean').shape)
                self.assertEqual((), torch.nn.functional.multi_margin_loss(input, target, reduction='sum').shape)

    # Uses mismatched arange out size to trigger a warning
    def test_cpp_warnings_have_python_context(self, device):
        # Creates long string in advance to avoid a too-long Python line
        s = ".+Triggered internally at.+RangeFactories.+"

        def cpp_warn_fn():
            out = torch.empty((5,))
            torch.arange(0, 3, out=out)
            return out

        # Checks eager-mode cpp warning
        with warnings.catch_warnings(record=True) as w:
            cpp_warn_fn()
            frameinfo = inspect.getframeinfo(inspect.currentframe())
            warning = w[0]

            # Checks for cpp context in the warning message
            self.assertTrue(re.search(s, str(warning.message)) is not None)

            # Checks the Python features of the warning
            # Note: the eager mode warning refers to the line in the function
            # that throws the warning.
            self.assertEqual(frameinfo.lineno - 6, warning.lineno)
            self.assertEqual(len(w), 1)

        # Checks jitted cpp warning
        with warnings.catch_warnings(record=True) as w:
            scripted_cpp_warn_fn = torch.jit.script(cpp_warn_fn)
            scripted_cpp_warn_fn()
            warning = w[0]

            # Checks for cpp context in the warning message
            self.assertTrue(re.search(s, str(warning.message)) is not None)

            # Checks the Python features of the warning
            # Note: the jitted warning's lineno refers to the call to the jitted
            # function, which in our test suite has a layer of indirection
            # that makes checking the Python lineno fragile
            self.assertEqual(len(w), 1)

        # Checks jitted Python warning
        def warn_fn():
            warnings.warn("Warning!")

        # The jit mimics an eager-mode Python warning in this case
        with warnings.catch_warnings(record=True) as w:
            scripted_warn_fn = torch.jit.script(warn_fn)
            scripted_warn_fn()
            frameinfo = inspect.getframeinfo(inspect.currentframe())
            warning = w[0]

            self.assertTrue(re.search('Warning!', str(warning.message)) is not None)

            # Checks the Python features of the warning
            self.assertEqual(frameinfo.lineno - 6, warning.lineno)
            self.assertEqual(len(w), 1)

    @onlyCPU
    def test_warn_always_caught(self, device):
        # Check that we can catch a TORCH_WARN_ONCE warning twice
        # since assertWarnsOnceRegex uses set_warn_always(True) which changes
        # TORCH_WARN_ONCE to TORCH_WARN
        a = np.arange(10)
        a.flags.writeable = False
        with self.assertWarnsOnceRegex(UserWarning, '.*non-writable.*'):
            torch.from_numpy(a)

        # OK, got it once, now try again
        with self.assertWarnsOnceRegex(UserWarning, '.*non-writable.*'):
            torch.from_numpy(a)

        # Make sure emitting two warnings will pass the assertWarnsOnceRegex
        # context manager
        with self.assertWarnsOnceRegex(UserWarning, '.*non-writable.*'):
            torch.from_numpy(a)
            torch.from_numpy(a)

    # TODO: this test should be in test_nn.py
    def test_conv_transposed_backward_agnostic_to_memory_format(self, device):
        in_channels = 64
        out_channels = 128
        scale_factor = 8
        batch_size = 8
        length = 16

        conv = torch.nn.ConvTranspose1d(
            in_channels, out_channels, kernel_size=scale_factor * 2, stride=scale_factor).to(device)
        layer_norm = torch.nn.LayerNorm(out_channels).to(device)

        input_ = torch.randn(batch_size, in_channels, length).to(device).contiguous()
        input_ = conv(input_).contiguous()
        input_ = layer_norm(input_.transpose(1, 2).contiguous()).contiguous()
        input_.sum().backward()

        # 3d
        conv = torch.nn.ConvTranspose3d(3, 3, kernel_size=3).to(device)
        input = torch.randn(batch_size, 3, length, length, length, device=device)
        out = conv(input)
        out.backward(torch.ones_like(out).transpose(-2, -1))

    # TODO: this test should be in test_nn.py
    @onlyCUDA
    @largeTensorTest('12GB')
    def test_conv_transposed_large(self, device):
        # ConvTranspose3d works for large input tensors (gh-32866)
        in_channels = 64
        out_channels = 128
        kernel_size = 5

        conv = torch.nn.ConvTranspose3d(
            in_channels, out_channels, kernel_size=kernel_size,
            stride=2, padding=2, output_padding=1).to(device)

        x = torch.rand([1, 64, 8, 128, 172]).to(device)
        y = conv(x)

    def test_is_set_to(self, device):
        t1 = torch.empty(3, 4, 9, 10, device=device)
        t2 = torch.empty(3, 4, 9, 10, device=device)
        t3 = torch.tensor([], device=device).set_(t1)
        t4 = t3.clone().resize_(12, 90)
        self.assertFalse(t1.is_set_to(t2))
        self.assertTrue(t1.is_set_to(t3))
        self.assertTrue(t3.is_set_to(t1), "is_set_to should be symmetric")
        self.assertFalse(t1.is_set_to(t4))
        self.assertFalse(torch.tensor([]).is_set_to(torch.tensor([])),
                         "Tensors with no storages should not appear to be set "
                         "to each other")

        t1 = torch.tensor([True, True], dtype=torch.bool, device=device)
        t2 = torch.tensor([0], dtype=torch.bool, device=device).set_(t1)
        self.assertTrue(t1.is_set_to(t2))

        # test that sizes must match
        t1 = torch.empty([2, 3, 4], device=device)
        t2 = t1.view(4, 3, 2)
        self.assertFalse(t1.is_set_to(t2))
        self.assertFalse(t2.is_set_to(t1))

        # test that legacy empty size behavior used to be respected (i.e. all
        # empty tensors were logically collapsed to size [0]).
        t1 = torch.empty([2, 5, 0], device=device)
        t2 = t1.view([0])
        self.assertFalse(t1.is_set_to(t2))
        self.assertFalse(t2.is_set_to(t1))

    def test_broadcast(self, device):

        # all functions
        fns = {
            "dist", "atan2", "pow", "lerp", "add",
            "sub", "mul", "div", "fmod", "remainder",
            "eq", "ge", "gt", "le", "lt", "max", "min", "ne",
            "addcdiv", "addcmul", "masked_scatter", "masked_select", "masked_fill",
            "map", "map2", "copy"
        }
        # functions with three tensor arguments
        fns_3_args = {"map2"}
        fns_value_kwarg = {"addcdiv", "addcmul"}

        for fn in fns:
            (dims_small, dims_large, dims_full) = self._select_broadcastable_dims()
            full1d = torch.randn(*dims_full, device=device).flatten().float()
            small = torch.randn(*dims_small, device=device).float()
            large = torch.randn(*dims_large, device=device).float()
            small_expanded = small.expand(*dims_full)
            large_expanded = large.expand(*dims_full)
            small2 = None
            small2_expanded = None
            if fn in fns_3_args or fn in fns_value_kwarg:
                # create another smaller tensor
                (dims_small2, _, _) = self._select_broadcastable_dims(dims_full)
                small2 = torch.randn(*dims_small2, device=device).float()
                small2_expanded = small2.expand(*dims_full)

            if small.is_cuda and fn in ['map', 'map2']:
                # map and map2 are not implementd on CUDA tensors
                continue

            if hasattr(large_expanded, fn):
                # run through tensor versions of functions
                # and verify fully expanded inputs give same results
                expanded = {large: large_expanded, small: small_expanded, small2: small2_expanded}

                def tensorfn(myfn, t1, t2):
                    if fn == "lerp":
                        return myfn(t1, 0.5)
                    elif fn == "masked_select":
                        return myfn(t1 < 0)
                    elif fn == "masked_scatter":
                        return myfn(t1 < 0.5, full1d)
                    elif fn == "masked_fill":
                        return myfn(t1 < 0.5, 1.0)
                    elif fn in fns_3_args:
                        return myfn(1, t1, t2)
                    elif fn in fns_value_kwarg:
                        return myfn(t1, t2, value=1)
                    else:
                        return myfn(t1)

                # test various orders
                for first, second, third in [(large, small, small2), (small, large, small2),
                                             (small2, small, large), (small2, large, small)]:
                    if first is None:
                        break  # ignore last iter when small2 is None
                    method_expanded = getattr(expanded[first], fn)
                    method = getattr(first, fn)
                    r1 = tensorfn(method_expanded, expanded[second], expanded[third])
                    r2 = tensorfn(method, second, third)
                    self.assertEqual(r1, r2)

            # now for torch. versions of functions
            if hasattr(torch, fn):
                fntorch = getattr(torch, fn)
                expanded = {large: large_expanded, small: small_expanded, small2: small2_expanded}

                def torchfn(t1, t2, t3):
                    if fn == "lerp":
                        return fntorch(t1, t2, 0.5)
                    elif fn == "masked_select":
                        return fntorch(t1, t2 < 0)
                    elif fn == "masked_scatter":
                        return fntorch(t1, t2 < 0.5, full1d)
                    elif fn == "masked_fill":
                        return fntorch(t1, t2 < 0.5, 1.0)
                    elif fn in fns_3_args:
                        return fntorch(t1, 1.0, t2, t3)
                    elif fn in fns_value_kwarg:
                        return fntorch(t1, t2, t3, value=1.0)
                    else:
                        return fntorch(t1, t2)

                # test various orders
                for first, second, third in [(large, small, small2), (small, large, small2),
                                             (small2, small, large), (small2, large, small)]:
                    if first is None:
                        break  # ignore last iter when small2 is None
                    r1 = torchfn(expanded[first], expanded[second], expanded[third])
                    r2 = torchfn(first, second, third)
                    self.assertEqual(r1, r2)

            # now for in place functions
            # in-place tensor is not broadcastable; test only guaranteed
            # to work by broadcasting other argument(s)
            if not hasattr(large_expanded, fn + "_"):
                continue

            # need to clone largeExpanded so we can reuse, since functions are in-place
            large_expanded_clone = large_expanded.clone()

            def tensorfn_inplace(t0, t1, t2=None):
                t0_fn = getattr(t0, fn + "_")
                if fn == "lerp":
                    return t0_fn(t1, 0.5)
                elif fn == "masked_scatter":
                    return t0_fn(t1 < 0.5, full1d)
                elif fn == "masked_fill":
                    return t0_fn(t1 < 0.5, 1.0)
                elif fn == "map":
                    return t0_fn(t1, lambda x, y: x + y)
                elif fn == "map2":
                    return t0_fn(t1, t2, lambda x, y, z: x + y + z)
                elif fn in fns_3_args:
                    return t0_fn(1.0, t1, t2)
                elif fn in fns_value_kwarg:
                    return t0_fn(t1, t2, value=1.0)
                else:
                    return t0_fn(t1)
            # in-place pointwise operations don't actually work if the in-place
            # tensor is 0-strided (numpy has the same issue)
            if (0 not in large_expanded.stride() and 0 not in large_expanded_clone.stride()):
                r1 = tensorfn_inplace(large_expanded, small_expanded, small2_expanded)
                r2 = tensorfn_inplace(large_expanded_clone, small, small2)
                self.assertEqual(r1, r2)

            def broadcastable(t0, t1, t2=None):
                try:
                    t1.expand_as(t0)
                    if t2 is not None:
                        t2.expand_as(t0)
                except RuntimeError:
                    return False
                return True

            def _test_in_place_broadcastable(t0, t1, t2=None):
                if not broadcastable(t0, t1, t2):
                    same_size = t0.numel() == t1.numel() and (t0.numel() == t2.numel() if t2 is not None else True)
                    if not same_size:
                        self.assertRaises(RuntimeError, lambda: tensorfn_inplace(t0, t1, t2))
                else:
                    tensorfn_inplace(t0, t1, t2)

            if fn not in fns_3_args and fn not in fns_value_kwarg:
                _test_in_place_broadcastable(small, large_expanded)
                _test_in_place_broadcastable(small, large)
            else:
                _test_in_place_broadcastable(small2, small_expanded, large_expanded)
                _test_in_place_broadcastable(small2, small, large)

    @unittest.skipIf(IS_FBCODE and IS_REMOTE_GPU, "cublas runtime error")
    @onlyCUDA
    @wrapDeterministicFlagAPITest
    def test_cublas_config_nondeterministic_alert(self, device):
        test_cases = [
            # (function, (tensor sizes))
            ('mm', ((2, 2), (2, 2),)),
            ('mv', ((2, 2), (2,),)),
            ('bmm', ((1, 2, 2), (1, 2, 2),))]

        test_configs = [
            # (CuBLAS workspace config, is deterministic)
            ('garbage', False),
            (None, False),
            (':4096:8', True),
            (':16:8', True)]

        cublas_var_name = 'CUBLAS_WORKSPACE_CONFIG'
        is_cuda10_2_or_higher = (
            (torch.version.cuda is not None)
            and ([int(x) for x in torch.version.cuda.split(".")] >= [10, 2]))

        def test_case_info(fn_name, config):
            return f'function "{fn_name}" with config "{"" if config is None else config}"'

        # Create processes to test each combination of test cases and config settings
        processes = []
        for fn_name, arg_sizes in test_cases:
            for config, is_config_deterministic in test_configs:
                env = os.environ.copy()
                if config is None:
                    if env.get(cublas_var_name) is not None:
                        del env[cublas_var_name]
                else:
                    env[cublas_var_name] = config
                should_throw_error = is_cuda10_2_or_higher and not is_config_deterministic
                script = f"""
import torch
torch.use_deterministic_algorithms(True)
fn = torch.{fn_name}
arg_sizes = {arg_sizes}
device = '{device}'
should_throw_error = {should_throw_error}
args = []
for arg_size in arg_sizes:
    args.append(torch.randn(*arg_size, device=device))
try:
    fn(*args)
except RuntimeError as e:
    if not should_throw_error:
        raise RuntimeError('Did not expect any error to be raised')
    elif 'Deterministic behavior was enabled with either' not in str(e):
        raise RuntimeError('Expected a CuBLAS nondeterministic error, but got a different error')
else:
    if should_throw_error:
        raise RuntimeError('Expected a CuBLAS nondeterministic error, but it was not raised')

"""
                try:
                    subprocess.check_output(
                        [sys.executable, '-c', script],
                        stderr=subprocess.STDOUT,
                        # On Windows, opening the subprocess with the default CWD makes `import torch`
                        # fail, so just set CWD to this script's directory
                        cwd=os.path.dirname(os.path.realpath(__file__)),
                        env=env)
                except subprocess.CalledProcessError as e:
                    self.fail(msg=(
                        f'Subprocess exception while attempting to run {test_case_info(fn_name, config)}:\n'
                        + e.output.decode("utf-8")))

    def test_nondeterministic_alert_AvgPool3d(self, device):
        module = torch.nn.AvgPool3d(3)
        input = torch.randn(2, 3, 3, 3, requires_grad=True, device=device)
        res = module(input)
        grad = torch.ones_like(res)

        @expectedAlertNondeterministic('avg_pool3d_backward_cuda', ['cuda'])
        def backward_func(slf, device):
            res.backward(grad)

        backward_func(self, device)

    def test_nondeterministic_alert_AdaptiveAvgPool2d(self, device):
        module = torch.nn.AdaptiveAvgPool2d(3)
        input = torch.randn(2, 3, 3, requires_grad=True, device=device)
        res = module(input)
        grad = torch.ones_like(res)

        @expectedAlertNondeterministic('adaptive_avg_pool2d_backward_cuda', ['cuda'])
        def backward_func(slf, device):
            res.backward(grad)

        backward_func(self, device)

    def test_nondeterministic_alert_AdaptiveAvgPool3d(self, device):
        module = torch.nn.AdaptiveAvgPool3d(3)
        input = torch.randn(2, 3, 3, 3, requires_grad=True, device=device)
        res = module(input)
        grad = torch.ones_like(res)

        @expectedAlertNondeterministic('adaptive_avg_pool3d_backward_cuda', ['cuda'])
        def backward_func(slf, device):
            res.backward(grad)

        backward_func(self, device)

    def test_nondeterministic_alert_MaxPool3d(self, device):
        module = torch.nn.MaxPool3d(3)
        input = torch.randn(2, 3, 3, 3, requires_grad=True, device=device)
        res = module(input)
        grad = torch.ones_like(res)

        @expectedAlertNondeterministic('max_pool3d_with_indices_backward_cuda', ['cuda'])
        def backward_func(slf, device):
            res.backward(grad)

        backward_func(self, device)

    def test_nondeterministic_alert_AdaptiveMaxPool2d(self, device):
        module = torch.nn.AdaptiveMaxPool2d(3)
        input = torch.randn(2, 3, 3, requires_grad=True, device=device)
        res = module(input)
        grad = torch.ones_like(res)

        @expectedAlertNondeterministic('adaptive_max_pool2d_backward_cuda', ['cuda'])
        def backward_func(slf, device):
            res.backward(grad)

        backward_func(self, device)

    def test_nondeterministic_alert_FractionalMaxPool2d(self, device):
        module = torch.nn.FractionalMaxPool2d(2, output_ratio=0.5)
        input = torch.randn(2, 3, 3, 3, requires_grad=True, device=device)
        res = module(input)
        grad = torch.ones_like(res)

        @expectedAlertNondeterministic('fractional_max_pool2d_backward_cuda', ['cuda'])
        def backward_func(slf, device):
            res.backward(grad)

        backward_func(self, device)

    def test_nondeterministic_alert_FractionalMaxPool3d(self, device):
        module = torch.nn.FractionalMaxPool3d(2, output_ratio=0.5)
        input = torch.randn(2, 3, 3, 3, 3, requires_grad=True, device=device)
        res = module(input)
        grad = torch.ones_like(res)

        @expectedAlertNondeterministic('fractional_max_pool3d_backward_cuda', ['cuda'])
        def backward_func(slf, device):
            res.backward(grad)

        backward_func(self, device)

    def test_nondeterministic_alert_interpolate_linear(self, device):
        input = torch.randn(1, 2, 4, device=device, requires_grad=True)
        res = torch.nn.functional.interpolate(
            input,
            size=12,
            mode='linear',
            align_corners=False)
        grad = torch.ones_like(res)

        @expectedAlertNondeterministic('upsample_linear1d_backward_out_cuda', ['cuda'])
        def backward_func(slf, device):
            res.backward(grad)

        backward_func(self, device)

    def test_nondeterministic_alert_interpolate_bilinear(self, device):
        input = torch.randn(1, 2, 4, 4, device=device, requires_grad=True)
        res = torch.nn.functional.interpolate(
            input,
            size=12,
            mode='bilinear',
            align_corners=False)
        grad = torch.ones_like(res)

        @expectedAlertNondeterministic('upsample_bilinear2d_backward_out_cuda', ['cuda'])
        def backward_func(slf, device):
            res.backward(grad)

        backward_func(self, device)

    def test_nondeterministic_alert_interpolate_bicubic(self, device):
        input = torch.randn(1, 2, 4, 4, device=device, requires_grad=True)
        res = torch.nn.functional.interpolate(
            input,
            size=12,
            mode='bicubic',
            align_corners=False)
        grad = torch.ones_like(res)

        @expectedAlertNondeterministic('upsample_bicubic2d_backward_out_cuda', ['cuda'])
        def backward_func(slf, device):
            res.backward(grad)

        backward_func(self, device)

    def test_nondeterministic_alert_interpolate_trilinear(self, device):
        input = torch.randn(1, 2, 4, 4, 4, device=device, requires_grad=True)
        res = torch.nn.functional.interpolate(
            input,
            size=12,
            mode='trilinear',
            align_corners=False)
        grad = torch.ones_like(res)

        @expectedAlertNondeterministic('upsample_trilinear3d_backward_out_cuda', ['cuda'])
        def backward_func(slf, device):
            res.backward(grad)

        backward_func(self, device)

    def test_nondeterministic_alert_ReflectionPad1d(self, device):
        module = torch.nn.ReflectionPad1d((1, 2))
        input = torch.randn(2, 3, 8, device=device, requires_grad=True)
        res = module(input)
        grad = torch.ones_like(res)

        @expectedAlertNondeterministic('reflection_pad1d_backward_out_cuda', ['cuda'])
        def backward_func(slf, device):
            res.backward(grad)

        backward_func(self, device)

    def test_nondeterministic_alert_ReflectionPad2d(self, device):
        module = torch.nn.ReflectionPad2d((1, 2, 3, 4))
        input = torch.randn(2, 3, 8, 8, device=device, requires_grad=True)
        res = module(input)
        grad = torch.ones_like(res)

        @expectedAlertNondeterministic('reflection_pad2d_backward_cuda', ['cuda'])
        def backward_func(slf, device):
            res.backward(grad)

        backward_func(self, device)

    def test_nondeterministic_alert_ReflectionPad3d(self, device):
        module = torch.nn.ReflectionPad3d((1, 2, 3, 4, 5, 6))
        input = torch.randn(2, 3, 8, 8, 8, device=device, requires_grad=True)
        res = module(input)
        grad = torch.ones_like(res)

        @expectedAlertNondeterministic('reflection_pad3d_backward_out_cuda', ['cuda'])
        def backward_func(slf, device):
            res.backward(grad)

        backward_func(self, device)

    def test_nondeterministic_alert_ReplicationPad1d(self, device):
        module = torch.nn.ReplicationPad1d((1, 2))
        input = torch.randn(2, 3, 4, device=device, requires_grad=True)
        res = module(input)
        grad = torch.ones_like(res)

        @expectedAlertNondeterministic('replication_pad1d_backward_cuda', ['cuda'])
        def backward_func(slf, device):
            res.backward(grad)

        backward_func(self, device)

    def test_nondeterministic_alert_ReplicationPad2d(self, device):
        module = torch.nn.ReplicationPad2d((1, 2, 3, 4))
        input = torch.randn(2, 3, 4, 4, device=device, requires_grad=True)
        res = module(input)
        grad = torch.ones_like(res)

        @expectedAlertNondeterministic('replication_pad2d_backward_cuda', ['cuda'])
        def backward_func(slf, device):
            res.backward(grad)

        backward_func(self, device)

    def test_nondeterministic_alert_ReplicationPad3d(self, device):
        module = torch.nn.ReplicationPad3d((1, 2, 3, 4, 5, 6))
        input = torch.randn(2, 3, 4, 4, 4, device=device, requires_grad=True)
        res = module(input)
        grad = torch.ones_like(res)

        @expectedAlertNondeterministic('replication_pad3d_backward_cuda', ['cuda'])
        def backward_func(slf, device):
            res.backward(grad)

        backward_func(self, device)

    def test_nondeterministic_alert_NLLLoss(self, device):
        module = torch.nn.NLLLoss()
        input = torch.randn(2, 3, 5, 5, device=device)
        target = torch.rand(2, 5, 5, device=device).mul(3).floor().long()

        @expectedAlertNondeterministic('nll_loss2d_forward_out_cuda_template', ['cuda'])
        def forward_func(slf, device):
            module(input, target)

        forward_func(self, device)

    def test_nondeterministic_alert_CTCLoss(self, device):
        module = torch.nn.CTCLoss()
        input = torch.randn(50, 3, 15, device=device, requires_grad=True)
        target = torch.randint(0, 14, (3, 30), device=device)
        input_lengths = [50, 50, 50]
        target_lengths = [30, 25, 20]
        res = module(input, target, input_lengths, target_lengths)
        grad = torch.ones_like(res)

        @expectedAlertNondeterministic('ctc_loss_backward_gpu', ['cuda'])
        def backward_func(slf, device):
            res.backward(grad, retain_graph=True)

        backward_func(self, device)

    def test_nondeterministic_alert_EmbeddingBag_max(self, device):
        module = torch.nn.EmbeddingBag(
            4, 3, None, 2., False, 'max',
            _weight=torch.randn(4, 3, device=device, requires_grad=True))
        input = torch.randint(0, 3, (4, 3), device=device)
        res = module(input)
        grad = torch.ones_like(res)

        @expectedAlertNondeterministic('embedding_bag_backward_cuda_max', ['cuda'])
        def backward_func(slf, device):
            res.backward(grad)

        backward_func(self, device)

    def test_nondeterministic_alert_scatter_add(self, device):
        def test_func(op_call):
            input = torch.randn(5, 4, device=device)
            dim = 0
            index = torch.tensor([[3]], device=device)
            src = torch.tensor([[1.0]], device=device)

            @expectedAlertNondeterministic('scatter_add_cuda_kernel', ['cuda'])
            def forward_func(slf, device):
                op_call(input, dim, index, src)

            forward_func(self, device)

        test_func(torch.Tensor.scatter_add_)
        test_func(torch.Tensor.scatter_add)
        test_func(torch.scatter_add)

    @expectedFailureMeta  # expected a non-determinitic error, but it was not raised
    @onlyNativeDeviceTypes
    def test_nondeterministic_alert_put(self, device):
        def test_func(op_call):
            a = torch.randn(10, device=device)
            indices = torch.tensor([0, 0], device=device)
            values = torch.tensor([0., 1.], device=device)

            @expectedAlertNondeterministic('put_')
            def forward_func(slf, device):
                op_call(a, indices, values, accumulate=False)

            forward_func(self, device)

        test_func(torch.Tensor.put)
        test_func(torch.Tensor.put_)

    def test_nondeterministic_alert_put_accumulate(self, device):
        def test_func(op_call):
            a = torch.randn(10, device=device)
            indices = torch.tensor([0, 0], device=device)
            values = torch.tensor([0., 1.], device=device)

            @expectedAlertNondeterministic('put_', ['cuda'])
            def forward_func(slf, device):
                op_call(a, indices, values, accumulate=True)

            forward_func(self, device)

        test_func(torch.Tensor.put)
        test_func(torch.Tensor.put_)

    def test_nondeterministic_alert_histc(self, device):
        def test_func(op_call):
            a = torch.tensor([], device=device)

            @expectedAlertNondeterministic('_histc_cuda', ['cuda'])
            def forward_func(slf, device):
                res = op_call(a, min=0, max=3)

            forward_func(self, device)

        test_func(torch.histc)
        test_func(torch.Tensor.histc)

    def test_nondeterministic_alert_bincount(self, device):
        def test_func(op_call):
            a = torch.tensor([], device=device, dtype=torch.long)

            @expectedAlertNondeterministic('_bincount_cuda', ['cuda'])
            def forward_func(slf, device):
                res = op_call(a)

            forward_func(self, device)

        test_func(torch.bincount)
        test_func(torch.Tensor.bincount)

    # Ensures that kthvalue throws nondeterministic alerts in the correct cases
    @dtypes(torch.double)
    def test_nondeterministic_alert_kthvalue(self, device, dtype):
        @expectedAlertNondeterministic('kthvalue CUDA', ['cuda'])
        def test_func(slf, device, call_type):
            S = 10
            k = 5
            a = torch.randn(S, device=device)
            if call_type == 'function':
                torch.kthvalue(a, k)
            elif call_type == 'method':
                a.kthvalue(k)
            elif call_type == 'out':
                values = torch.empty_like(a)
                indices = torch.empty((), device=device, dtype=torch.long)
                torch.kthvalue(a, k, out=(values, indices))
            else:
                self.fail(f"'{call_type}' is not a valid call type")

        test_func(self, device, 'function')
        test_func(self, device, 'method')
        test_func(self, device, 'out')

    @onlyNativeDeviceTypes
    def test_nondeterministic_alert_gather(self, device):
        def test_func(op_call):
            a = torch.randn(3, 3, device=device, requires_grad=True)
            dim = 0
            index = torch.tensor([[0]], device=device)
            res = op_call(a, dim, index)
            grad = torch.ones_like(res)

            @expectedAlertNondeterministic('scatter_add_cuda_kernel', ['cuda'])
            def backward_func(slf, device):
                res.backward(grad)

            backward_func(self, device)

        test_func(torch.gather)
        test_func(torch.Tensor.gather)

    def test_nondeterministic_alert_grid_sample_2d(self, device):
        input = torch.empty(1, 1, 2, 2, device=device, requires_grad=True)
        grid = torch.empty(1, 1, 1, 2, device=device)
        res = torch.nn.functional.grid_sample(input, grid, align_corners=False)
        grad = torch.ones_like(res)

        @expectedAlertNondeterministic('grid_sampler_2d_backward_cuda', ['cuda'])
        def backward_func(slf, device):
            res.backward(grad)

        backward_func(self, device)

    def test_nondeterministic_alert_grid_sample_3d(self, device):
        input = torch.empty(1, 1, 2, 2, 2, device=device, requires_grad=True)
        grid = torch.empty(1, 1, 1, 2, 3, device=device)
        res = torch.nn.functional.grid_sample(input, grid, align_corners=False)
        grad = torch.ones_like(res)

        @expectedAlertNondeterministic('grid_sampler_3d_backward_cuda', ['cuda'])
        def backward_func(slf, device):
            res.backward(grad)

        backward_func(self, device)

    def test_embedding_scalar_weight_error(self, device):
        indices = torch.rand(2, 2, device=device).long()
        weights = [
            torch.tensor(1.0, device=device),
            torch.tensor(1.0, device=device).reshape(1, 1, 1),
        ]
        for weight in weights:
            with self.assertRaisesRegex(RuntimeError, "'weight' must be 2-D"):
                torch.embedding(weight, indices)

    def test_dist(self, device):
        def run_test(x, y):
            for p in [0, 1, 2, 3, 4, inf, -inf]:
                dist_xy = torch.dist(x, y, p)
                dist_xy_norm = torch.norm(x - y, p)
                self.assertEqual(dist_xy, dist_xy_norm)

        run_test(torch.randn(5, device=device), torch.randn(5, device=device))

        x = torch.zeros(3, device=device)
        y = torch.zeros(3, device=device)
        y[1] = 1.
        run_test(x, y)

    # Ensures that median throws nondeterministic alerts in the correct cases
    @dtypes(torch.double)
    def test_nondeterministic_alert_median(self, device, dtype):
        def test_func(slf, device, call_type):
            S = 10
            a = torch.randn(S, device=device)
            if call_type == 'function':
                torch.median(a)
            elif call_type == 'function with indices':
                torch.median(a, 0)
            elif call_type == 'method':
                a.median()
            elif call_type == 'method with indices':
                a.median(0)
            elif call_type == 'out with indices':
                result = torch.empty_like(a)
                indices = torch.empty((), dtype=torch.long, device=device)
                torch.median(a, 0, out=(result, indices))
            else:
                self.fail(f"'{call_type}' is not a valid call type")

        @expectedAlertNondeterministic('median CUDA with indices output', ['cuda'])
        def test_func_expect_error(slf, device, call_type):
            test_func(slf, device, call_type)

        test_func(self, device, 'function')
        test_func_expect_error(self, device, 'function with indices')
        test_func(self, device, 'method')
        test_func_expect_error(self, device, 'method with indices')
        test_func_expect_error(self, device, 'out with indices')

    def _test_gather_backward_one_dim(self, device, deterministic: bool = False) -> None:
        with DeterministicGuard(deterministic):
            m = random.randint(2000, 3000)
            elems = random.randint(10 * m, 20 * m)
            dim = 0
            src = torch.randn(m, device=device, requires_grad=True)
            idx = torch.randint(m, (elems,), device=device)
            res = torch.gather(src, dim, idx)
            weight = torch.rand_like(res, device=device) * 10 ** 6
            res.backward(weight)
            grad = src.grad.detach().clone()

            if torch.device(device).type == 'cuda':
                for _ in range(2):
                    src.grad.data.zero_()
                    res = torch.gather(src, dim, idx)
                    res.backward(weight)
                    self.assertEqual(src.grad, grad, atol=0, rtol=0)
            else:
                expected = torch.zeros_like(src, device=device)
                for i in range(elems):
                    expected[idx[i]] += weight[i]
                self.assertEqual(grad, expected, atol=0, rtol=0)

    @onlyNativeDeviceTypes
    def test_gather_backward_deterministic_path(self, device) -> None:
        self._test_gather_backward_one_dim(device, True)

    @onlyCPU
    def test_gather_backward_one_dim(self, device) -> None:
        self._test_gather_backward_one_dim(device, False)

    @onlyNativeDeviceTypes
    def test_scatter_add_one_dim_deterministic(self, device) -> None:
        with DeterministicGuard(True):
            m = random.randint(20, 30)
            elems = random.randint(2000 * m, 3000 * m)
            dim = 0
            src = torch.randn(elems, device=device)
            idx = torch.randint(m, (elems,), device=device)

            x = torch.zeros(m, device=device)
            res = x.scatter_add(dim, idx, src)

            expected = torch.zeros(m, device=device)
            for i in range(elems):
                expected[idx[i]] += src[i]

            self.assertEqual(res, expected, atol=0, rtol=0)

    @onlyNativeDeviceTypes
    def test_scatter_zero_size_index(self, device) -> None:
        null_index = torch.zeros((0, 4), dtype=torch.int64)
        null_arr = torch.zeros((0, 4))
        original = torch.arange(4, dtype=torch.float32)
        result = original.scatter(0, null_index, null_arr)
        self.assertEqual(result, original, atol=0, rtol=0)

    @onlyCUDA
    def test_sync_warning(self, device):

        def _sync_raises_helper(f, level):
            with CudaSyncGuard(level):
                if level == 1:
                    with self.assertWarnsRegex(UserWarning, "called a synchronizing "):
                        f()
                elif level == 2:
                    with self.assertRaisesRegex(RuntimeError, "called a synchronizing "):
                        f()

        def _no_sync_helper(f, level):
            with CudaSyncGuard(level):
                f()

        def _ind_put_fn(x, ind, val):
            x[ind] = val
            return x

        def _ind_get_fn(x, ind):
            return x[ind]

        def _cond_fn(x):
            if x:  # taking boolean value of a tensor synchronizes
                return x
            else:
                return 2 * x

        # prepare inputs for subsequent ops
        size = 4
        x = torch.rand(size, device=device)
        y = torch.rand((), device=device)
        ind = torch.randint(size, (3,), device=device)
        ind_cpu = ind.cpu()
        repeats = torch.full((1,), 2, device=device)
        mask = torch.randint(2, (size,), device=device, dtype=bool)
        expect_no_sync = (lambda: _ind_put_fn(x, mask, 1.),
                          lambda: _ind_put_fn(x, ind, y),
                          lambda: _ind_get_fn(x, ind),
                          lambda: torch.nn.functional.one_hot(ind, num_classes=size),
                          lambda: torch.randperm(20000, device=device),
                          lambda: torch.repeat_interleave(x, 2, output_size=2 * size),
                          lambda: torch.repeat_interleave(x, repeats, output_size=2 * size))
        expect_sync = (lambda: _ind_put_fn(x, mask, y),
                       lambda: _ind_put_fn(x, ind_cpu, y),
                       lambda: _ind_get_fn(x, mask),
                       lambda: _ind_get_fn(x, ind_cpu),
                       lambda: x.nonzero(),
                       lambda: _cond_fn(y),
                       lambda: torch.nn.functional.one_hot(ind),
                       lambda: torch.repeat_interleave(x, 2),
                       lambda: torch.repeat_interleave(x, repeats))
        for f, level in product(expect_no_sync, (1, 2)):
            _no_sync_helper(f, level)
        for f, level in product(expect_sync, (1, 2)):
            _sync_raises_helper(f, level)


    @dtypes(*get_all_fp_dtypes())
    def test_log_normal(self, device, dtype):
        a = torch.tensor([10], dtype=dtype, device=device).log_normal_()
        self.assertEqual(a.dtype, dtype)
        self.assertEqual(a.size(), torch.Size([1]))

    @dtypes(*(get_all_int_dtypes() + get_all_fp_dtypes()))
    def test_geometric(self, device, dtype):
        a = torch.tensor([10], dtype=dtype, device=device).geometric_(0.5)
        self.assertEqual(a.dtype, dtype)
        self.assertEqual(a.size(), torch.Size([1]))

    def test_repeat_interleave(self, device):
        y = torch.tensor([[1, 2], [3, 4]], device=device)
        # exercise single argument function signature
        temp = y.repeat_interleave(2)
        self.assertEqual(torch.Size([8]), temp.size())

        for dtype in [torch.int, torch.long]:
            lengths = torch.tensor([1, 2], dtype=dtype, device=device)
            output_size = torch.sum(lengths)
            a = torch.repeat_interleave(
                y,
                lengths,
                dim=0,
            )
            self.assertEqual(a.dtype, y.dtype)
            self.assertEqual(a.size(), torch.Size([3, 2]))

            a_with_output = torch.repeat_interleave(
                y,
                lengths,
                dim=0,
                output_size=output_size,
            )
            self.assertEqual(a_with_output.dtype, y.dtype)
            self.assertEqual(a_with_output.size(), torch.Size([3, 2]))

    @dtypes(*get_all_fp_dtypes(include_half=False, include_bfloat16=False))
    @dtypesIfCPU(*(get_all_fp_dtypes(include_half=False, include_bfloat16=True)))
    @dtypesIfCUDA(*(get_all_fp_dtypes(include_bfloat16=False)))
    def test_bernoulli_p(self, device, dtype):
        for trivial_p in ([0, 1], [1, 0, 1, 1, 0, 1]):
            x = torch.tensor(trivial_p, dtype=dtype, device=device)
            self.assertEqual(x.bernoulli().tolist(), trivial_p)

        def isBinary(t):
            return torch.ne(t, 0).mul_(torch.ne(t, 1)).sum().item() == 0

        p = torch.rand(5, 5, dtype=dtype, device=device)
        self.assertTrue(isBinary(p.bernoulli()))

        p = torch.rand(5, dtype=dtype, device=device).expand(5, 5)
        self.assertTrue(isBinary(p.bernoulli()))

        p = torch.rand(5, 5, dtype=dtype, device=device)
        torch.bernoulli(torch.rand_like(p), out=p)
        self.assertTrue(isBinary(p))

    # RngUniform not implemented for Integral type in XLA test
    @dtypes(*(get_all_fp_dtypes(include_half=False, include_bfloat16=False)))
    @dtypesIfCPU(*(get_all_dtypes(include_half=False, include_bfloat16=False, include_complex=False)))
    @dtypesIfCUDA(*(get_all_dtypes(include_bfloat16=False, include_complex=False)))
    def test_bernoulli_self(self, device, dtype):

        def isBinary(t):
            return torch.ne(t, 0).mul_(torch.ne(t, 1)).sum().item() == 0

        t = torch.empty(10, 10, dtype=dtype, device=device)

        t.fill_(2)
        t.bernoulli_(0.5)
        self.assertTrue(isBinary(t))

        for p_dtype in get_all_fp_dtypes(include_half=device.startswith('cuda'), include_bfloat16=False):
            p = torch.rand(10, dtype=p_dtype, device=device).expand(10, 10)
            t.fill_(2)
            t.bernoulli_(p)
            self.assertTrue(isBinary(t))

            t.fill_(2)
            torch.bernoulli(torch.rand_like(t, dtype=p_dtype), out=t)
            self.assertTrue(isBinary(t))

            t.fill_(2)
            t.bernoulli_(torch.rand_like(t, dtype=p_dtype))
            self.assertTrue(isBinary(t))

    @slowTest
    @dtypes(*(get_all_fp_dtypes(include_half=False, include_bfloat16=False)))
    @dtypesIfCUDA(*(get_all_fp_dtypes(include_bfloat16=False)))
    def test_bernoulli_edge_cases(self, device, dtype):
        # Need to draw a lot of samples to cover every random floating point number.
        a = torch.zeros(10000, 10000, dtype=dtype, device=device)  # probability of drawing "1" is 0
        num_ones = (torch.bernoulli(a) == 1).sum()
        self.assertEqual(num_ones, 0)

        b = torch.ones(10000, 10000, dtype=dtype, device=device)  # probability of drawing "1" is 1
        num_zeros = (torch.bernoulli(b) == 0).sum()
        self.assertEqual(num_zeros, 0)

    @dtypes(*get_all_fp_dtypes())
    def test_exponential(self, device, dtype):
        a = torch.tensor([10], dtype=dtype, device=device).exponential_(0.5)
        self.assertEqual(a.dtype, dtype)
        self.assertEqual(a.size(), torch.Size([1]))

        # Tests extremal behavior
        tests = ((-0, float('inf')), (0, float('inf')), (float('inf'), 0))
        for test in tests:
            t = torch.empty((1,), device=device, dtype=dtype).exponential_(test[0])
            self.assertTrue(t.item() == test[1])

        # Tests that negative lambda fails
        with self.assertRaises(RuntimeError):
            torch.empty((1,), device=device, dtype=dtype).exponential_(-0.5)

    @onlyCUDA
    @dtypes(torch.half, torch.float)
    def test_exponential_no_zero(self, device, dtype):
        # naively, 0 in exponential can be generated with probability 2^-24
        # so we need more samples to check if it's not generated
        # instead of doing one
        # don't test CPU, that would be a long test
        x = torch.empty(50000000, device=device, dtype=dtype).exponential_()
        self.assertTrue(x.min() > 0)

    def _generate_correlation_tensors(self, device, dtype):
        yield make_tensor((0, 0), device, dtype)
        yield make_tensor((1, 0), device, dtype)
        yield make_tensor((0, 1), device, dtype)
        yield make_tensor((2,), device, dtype)
        yield make_tensor((2, 1), device, dtype)
        yield make_tensor((2, 2), device, dtype)
        yield make_tensor((2, 3), device, dtype)
        yield make_tensor((5, 10), device, dtype)
        yield make_tensor((5, 10), device, dtype, noncontiguous=True)
        if dtype != torch.int:
            yield torch.tensor([0, -2, nan, 10.2, inf], dtype=dtype, device=device)

    @onlyNativeDeviceTypes
    @dtypes(torch.int, torch.float, torch.cfloat)
    def test_corrcoef(self, device, dtype):
        for x in self._generate_correlation_tensors(device, dtype):
            res = torch.corrcoef(x)
            ref = np.corrcoef(x.cpu().numpy())
            self.assertEqual(res, ref, exact_dtype=False)

    @dtypes(torch.int, torch.float, torch.cfloat)
    def test_cov(self, device, dtype):
        def check(t, correction=1, fweights=None, aweights=None):
            res = torch.cov(t, correction=correction, fweights=fweights, aweights=aweights)
            t = t.cpu().numpy()
            fweights = fweights.cpu().numpy() if fweights is not None else None
            aweights = aweights.cpu().numpy() if aweights is not None else None
            ref = np.cov(t, ddof=correction, fweights=fweights, aweights=aweights)
            self.assertEqual(res, ref, atol=1e-05, rtol=1e-05, exact_dtype=False)

        for x in self._generate_correlation_tensors(device, dtype):
            check(x)
            num_observations = x.numel() if x.ndim < 2 else x.size(1)
            if num_observations > 0:
                fweights = torch.randint(1, 10, (num_observations,), device=device)
                aweights = make_tensor((num_observations,), device, torch.float, low=1)
                for correction, fw, aw in product([0, 1, 2], [None, fweights], [None, aweights]):
                    check(x, correction, fweights, aweights)

    def test_cov_error(self, device):
        def check(msg, *args, **kwargs):
            with self.assertRaisesRegex(RuntimeError, r'cov\(\):.*' + msg + r'.*'):
                torch.cov(*args, **kwargs)

        a = torch.rand(2)
        check(r'expected input to have two or fewer dimensions', torch.rand(2, 2, 2))
        check(r'expected fweights to have one or fewer dimensions', a, fweights=torch.rand(2, 2))
        check(r'expected aweights to have one or fewer dimensions', a, aweights=torch.rand(2, 2))
        check(r'expected fweights to have integral dtype', a, fweights=torch.rand(2))
        check(r'expected aweights to have floating point dtype', a, aweights=torch.tensor([1, 1]))
        check(r'expected fweights to have the same numel', a, fweights=torch.tensor([1]))
        check(r'expected aweights to have the same numel', a, aweights=torch.rand(1))
        check(r'fweights cannot be negative', a, fweights=torch.tensor([-1, -2]))
        check(r'aweights cannot be negative', a, aweights=torch.tensor([-1., -2.]))

    @skipIfNoSciPy
    @dtypes(*get_all_fp_dtypes())
    def test_uniform_kstest(self, device, dtype):
        from scipy import stats
        size = 1000
        for from_ in [-42, 0, 4.2]:
            for to_ in [-4.2, 0, 42]:
                if to_ > from_:
                    t = torch.empty(size, dtype=dtype, device=device).uniform_(from_, to_)
                    res = stats.kstest(t.cpu().to(torch.double), 'uniform', args=(from_, (to_ - from_)))
                    self.assertTrue(res.statistic < 0.1)

    @skipIfNoSciPy
    @dtypes(*get_all_fp_dtypes(include_bfloat16=False))
    @dtypesIfCUDA(*get_all_fp_dtypes())
    def test_normal_kstest(self, device, dtype):
        from scipy import stats
        size = 1000
        for mean in [-10, 0, 50]:
            for std in [1, 5, 10]:
                t = torch.empty(size, dtype=dtype, device=device).normal_(mean=mean, std=std)
                res = stats.kstest(t.cpu().to(torch.double), 'norm', args=(mean, std))
                self.assertTrue(res.statistic < 0.1)

    @skipIfNoSciPy
    @dtypes(*get_all_fp_dtypes())
    def test_lognormal_kstest(self, device, dtype):
        from scipy import stats
        size = 1000
        for mean in [-3, 0, 7]:
            for std in [1, 5, 7]:
                t = torch.empty(size, dtype=dtype, device=device).log_normal_(mean=mean, std=std)
                res = stats.kstest(t.cpu().to(torch.double), 'lognorm', args=(std, 0, math.exp(mean)))
                if dtype == torch.half:
                    self.assertTrue(res.statistic < 0.3)
                else:
                    self.assertTrue(res.statistic < 0.1)

    @skipIfNoSciPy
    @dtypes(*get_all_fp_dtypes())
    def test_exponential_kstest(self, device, dtype):
        from scipy import stats
        size = 1000
        for lambd in [0.5, 1.0, 5.0]:
            t = torch.empty(size, dtype=dtype, device=device).exponential_(lambd=lambd)
            res = stats.kstest(t.cpu().to(torch.double), 'expon', args=(0, 1 / lambd,))
            self.assertTrue(res.statistic < 0.1)

    @skipIfNoSciPy
    @dtypes(*get_all_fp_dtypes())
    def test_cauchy_kstest(self, device, dtype):
        from scipy import stats
        size = 1000
        for median in [-10, 0, 50]:
            for sigma in [0.5, 1.0, 10.0]:
                t = torch.empty(size, dtype=dtype, device=device).cauchy_(median=median, sigma=sigma)
                res = stats.kstest(t.cpu().to(torch.double), 'cauchy', args=(median, sigma))
                self.assertTrue(res.statistic < 0.1)

    @slowTest
    @onlyCUDA
    @dtypes(torch.bfloat16, torch.float32)
    def test_cauchy_no_inf(self, device, dtype):
        # torch.float16 will have `inf` because of its smaller range.
        for _ in range((2**16) * 2):
            x = torch.empty((2**16), dtype=dtype, device=device)
            x.cauchy_()
            self.assertFalse(x.isinf().sum())

    @skipIfNoSciPy
    @dtypes(*(get_all_int_dtypes() + get_all_fp_dtypes()))
    def test_geometric_kstest(self, device, dtype):
        from scipy import stats
        size = 1000
        for p in [0.2, 0.5, 0.8]:
            t = torch.empty(size, dtype=dtype, device=device).geometric_(p=p)
            actual = np.histogram(t.cpu().to(torch.double), np.arange(1, 100))[0]
            expected = stats.geom(p).pmf(np.arange(1, 99)) * size
            res = stats.chisquare(actual, expected)
            self.assertEqual(res.pvalue, 1.0, atol=0.1, rtol=0)

    def test_pairwise_distance_empty(self, device):
        shape = (2, 0)
        x = torch.randn(shape, device=device)
        y = torch.randn(shape, device=device)

        self.assertEqual(torch.zeros(2, device=device), torch.pairwise_distance(x, y))
        self.assertEqual(torch.zeros((2, 1), device=device), torch.pairwise_distance(x, y, keepdim=True))

        shape = (0, 2)
        x = torch.randn(shape, device=device)
        y = torch.randn(shape, device=device)
        self.assertEqual(torch.zeros(0, device=device), torch.pairwise_distance(x, y))
        self.assertEqual(torch.zeros((0, 1), device=device), torch.pairwise_distance(x, y, keepdim=True))

    def test_pdist_empty(self, device):
        shape = (0, 2)
        x = torch.randn(shape, device=device)
        self.assertEqual(torch.empty(0, device=device), torch.pdist(x))

        shape = (1, 2)
        x = torch.randn(shape, device=device)
        self.assertEqual(torch.empty(0, device=device), torch.pdist(x))

        shape = (3, 0)
        x = torch.randn(shape, device=device)
        self.assertEqual(torch.zeros(3, device=device), torch.pdist(x))

    def test_cdist_empty(self, device):
        x = torch.randn((0, 5), device=device)
        y = torch.randn((4, 5), device=device)
        self.assertEqual(torch.empty(0, 4, device=device), torch.cdist(x, y))

        x = torch.randn((2, 5), device=device)
        y = torch.randn((0, 5), device=device)
        self.assertEqual(torch.empty(2, 0, device=device), torch.cdist(x, y))

        x = torch.randn((2, 0), device=device)
        y = torch.randn((3, 0), device=device)
        self.assertEqual(torch.zeros(2, 3, device=device), torch.cdist(x, y))

        x = torch.randn((2, 0), device=device)
        y = torch.randn((0, 0), device=device)
        self.assertEqual(torch.empty(2, 0, device=device), torch.cdist(x, y))

    def _brute_cdist(self, x, y, p=2):
        r1 = x.shape[-2]
        r2 = y.shape[-2]
        if r1 == 0 or r2 == 0:
            return torch.empty(r1, r2, device=x.device)
        return torch.norm(x[..., None, :] - y[..., None, :, :], p=p, dim=-1)

    def test_cdist_norm(self, device):
        for r1 in [3, 4, 5, 6]:
            for m in [2, 3, 4, 10]:
                for r2 in [4, 6, 7, 8]:
                    for p in [0, 1, 2, 3, 1.5, 2.5, float('inf')]:
                        x = torch.randn(r1, m, device=device)
                        y = torch.randn(r2, m, device=device)
                        if p == 2:
                            for cm in ['use_mm_for_euclid_dist', 'donot_use_mm_for_euclid_dist']:
                                actual = torch.cdist(x, y, p=2, compute_mode=cm)
                                expected = self._brute_cdist(x, y, p=2)
                                self.assertEqual(expected, actual, rtol=0, atol=0.02)
                        else:
                            actual = torch.cdist(x, y, p=p)
                            expected = self._brute_cdist(x, y, p=p)
                            self.assertEqual(expected, actual)

    def test_cdist_norm_batch(self, device):
        for r1 in [3, 4, 5, 6]:
            for m in [2, 3, 4, 10]:
                for r2 in [4, 6, 7, 8]:
                    for p in [0, 1, 2, 3, 1.5, 2.5, float('inf')]:
                        x = torch.randn(2, 3, 6, r1, m, device=device)
                        y = torch.randn(2, 3, 6, r2, m, device=device)
                        if p == 2:
                            for cm in ['use_mm_for_euclid_dist', 'donot_use_mm_for_euclid_dist']:
                                actual = torch.cdist(x, y, p=2, compute_mode=cm)
                                expected = self._brute_cdist(x, y, p=2)
                                self.assertEqual(expected, actual, rtol=0, atol=0.02)
                        else:
                            actual = torch.cdist(x, y, p=p)
                            expected = self._brute_cdist(x, y, p=p)
                            self.assertEqual(expected, actual)

    @onlyCUDA
    def test_cdist_cuda_backward(self, device):
        for l1 in [1, 511, 513]:
            for l2 in [1, 511, 513]:
                for p in [0, 1, 2, 3, 1.5, 2.5, float('inf')]:
                    x1 = torch.randn(4, l1, 32, device=device, requires_grad=True)
                    x2 = x1.clone().detach_().requires_grad_()
                    y1 = torch.randn(4, l2, 32, device=device, requires_grad=True)
                    y2 = y1.clone().detach_().requires_grad_()
                    if p == 2:
                        for cm in ['use_mm_for_euclid_dist', 'donot_use_mm_for_euclid_dist']:
                            z1 = torch.cdist(x1, y1, p=2, compute_mode=cm).mean()
                            z2 = self._brute_cdist(x2, y2, p=2).mean()
                            z1.backward()
                            z2.backward()
                            self.assertEqual(x1.grad, x2.grad, rtol=0, atol=0.001)
                            self.assertEqual(y1.grad, y2.grad, rtol=0, atol=0.001)
                    else:
                        z1 = torch.cdist(x1, y1, p=p).mean()
                        z2 = self._brute_cdist(x2, y2, p=p).mean()
                        self.assertEqual(x1.grad, x2.grad, rtol=0, atol=0.001)
                        self.assertEqual(y1.grad, y2.grad, rtol=0, atol=0.001)

    @tf32_on_and_off(0.005)
    def test_cdist_large(self, device):
        for cm in ['use_mm_for_euclid_dist_if_necessary', 'use_mm_for_euclid_dist', 'donot_use_mm_for_euclid_dist']:
            x = torch.randn(1000, 10, device=device)
            y = torch.randn(1000, 10, device=device)
            actual = torch.cdist(x, y, p=2, compute_mode=cm)
            expected = self._brute_cdist(x, y, p=2)
            self.assertEqual(expected, actual)

    @slowTest
    @tf32_on_and_off(0.01)
    def test_cdist_large_batch(self, device):
        for cm in ['use_mm_for_euclid_dist_if_necessary', 'use_mm_for_euclid_dist', 'donot_use_mm_for_euclid_dist']:
            x = torch.randn(4, 3, 1000, 10, device=device)
            y = torch.randn(4, 3, 1000, 10, device=device)
            actual = torch.cdist(x, y, p=2, compute_mode=cm)
            expected = self._brute_cdist(x, y, p=2)
            self.assertEqual(expected, actual)

    @tf32_on_and_off(0.005)
    def test_cdist_non_contiguous(self, device):
        for cm in ['use_mm_for_euclid_dist', 'donot_use_mm_for_euclid_dist']:
            x = torch.randn(5, 7, device=device).mT
            y = torch.randn(5, 3, device=device).mT
            actual = torch.cdist(x, y, p=2, compute_mode=cm)
            expected = self._brute_cdist(x, y, p=2)
            self.assertFalse(x.is_contiguous())
            self.assertFalse(y.is_contiguous())
            self.assertEqual(expected, actual)

            x = torch.randn(7, 5, device=device)
            y = torch.randn(5, 3, device=device).t()
            actual = torch.cdist(x, y, p=2, compute_mode=cm)
            expected = self._brute_cdist(x, y, p=2)
            self.assertTrue(x.is_contiguous())
            self.assertFalse(y.is_contiguous())
            self.assertEqual(expected, actual)

            x = torch.randn(5, 7, device=device).t()
            y = torch.randn(3, 5, device=device)
            actual = torch.cdist(x, y, p=2, compute_mode=cm)
            expected = self._brute_cdist(x, y, p=2)
            self.assertFalse(x.is_contiguous())
            self.assertTrue(y.is_contiguous())
            self.assertEqual(expected, actual)

    @tf32_on_and_off()
    def test_cdist_non_contiguous_batch(self, device):
        for cm in ['use_mm_for_euclid_dist', 'donot_use_mm_for_euclid_dist']:
            x = torch.randn(4, 3, 2, 5, 7, device=device).mT
            y = torch.randn(4, 3, 2, 5, 3, device=device).mT
            actual = torch.cdist(x, y, p=2, compute_mode=cm)
            expected = self._brute_cdist(x, y, p=2)
            self.assertFalse(x.is_contiguous())
            self.assertFalse(y.is_contiguous())
            self.assertEqual(expected, actual)

            x = torch.randn(7, 2, 7, 5, device=device)
            y = torch.randn(7, 2, 5, 3, device=device).mT
            actual = torch.cdist(x, y, p=2, compute_mode=cm)
            expected = self._brute_cdist(x, y, p=2)
            self.assertTrue(x.is_contiguous())
            self.assertFalse(y.is_contiguous())
            self.assertEqual(expected, actual)

            x = torch.randn(4, 5, 7, device=device).mT
            y = torch.randn(4, 3, 5, device=device)
            actual = torch.cdist(x, y, p=2, compute_mode=cm)
            expected = self._brute_cdist(x, y, p=2)
            self.assertFalse(x.is_contiguous())
            self.assertTrue(y.is_contiguous())
            self.assertEqual(expected, actual)

    # Maybe merge into OpInfo?
    def test_cdist_euclidean_large(self, device):
        def _test_euclidean_large_cdist(sizex, sizey=None):
            if sizey is None:
                sizey = sizex
            x = torch.randn(sizex, device=device, dtype=torch.float)
            y = torch.randn(sizey, device=device, dtype=torch.float)
            eps = 1e-6
            # to avoid extremum
            x = x - (((x - y) < eps).float() * 2 * eps)
            x.requires_grad = True
            y.requires_grad = True
            dist = torch.cdist(x, y, p=2)
            # Do a backward pass to check that it is valid for large
            # matrices
            loss = dist.sum()
            loss.backward()

        _test_euclidean_large_cdist((2000, 5))

    # Ensure that cdist backward with p<1 does not produce NaNs
    def test_cdist_grad_p_lt_1_no_nan(self, device):
        for p in [0.99, 0.7, 0.5, 0.1, 0.01]:
            x = torch.randn(1, 2, device=device)
            y = x.clone().detach() + torch.tensor([[1., 0.]], device=device)
            x.requires_grad = True
            y.requires_grad = True
            result = torch.cdist(x, y, p=p)
            result.backward(torch.ones_like(result))
            self.assertFalse(torch.isnan(x.grad).any())
            self.assertFalse(torch.isnan(y.grad).any())

    def test_cdist_same_inputs(self, device):
        # Test to detect issues in cdist gradient calculation
        # When the distances are 0
        sizex = (1, 27, 32)
        for p in [0, 1, 2, 3, 1.5, 2.5, float('inf')]:
            x = torch.randn(sizex, device=device, dtype=torch.float)
            dist_grad = torch.randn((1, 27, 27), device=device, dtype=torch.float)
            y = x.clone()
            eps = 1e-6
            x.requires_grad = True
            d = torch.cdist(x, y)
            d.backward(dist_grad)
            # Check that the backward passs does not contain invalid
            # values such as nan or inf
            assert torch.isfinite(x.grad).all()

    def test_multinomial_constraints(self, device):
        x = torch.empty(1, 2, 3, dtype=torch.double, device=device)
        self.assertRaisesRegex(
            RuntimeError, "prob_dist must be 1 or 2 dim",
            lambda: torch.multinomial(x, 2))
        x = torch.empty(1, 2, dtype=torch.long, device=device)
        self.assertRaisesRegex(
            RuntimeError, "multinomial only supports floating-point dtypes for input",
            lambda: torch.multinomial(x, 2))
        x = torch.empty(1, 2, dtype=torch.double, device=device)
        y = torch.empty(1, 2, dtype=torch.double, device=device)
        self.assertRaisesRegex(
            RuntimeError, "multinomial expects Long tensor out",
            lambda: torch.multinomial(x, 2, out=y))
        x = torch.empty(2, dtype=torch.double, device=device)
        self.assertRaisesRegex(
            RuntimeError, "cannot sample n_sample <= 0 samples",
            lambda: torch.multinomial(x, 0))
        x = torch.empty(2, dtype=torch.double, device=device)
        self.assertRaisesRegex(
            RuntimeError, "cannot sample n_sample <= 0 samples",
            lambda: torch.multinomial(x, -1))
        x = torch.empty(2, dtype=torch.double, device=device)
        self.assertRaisesRegex(
            RuntimeError, "cannot sample n_sample > prob_dist",
            lambda: torch.multinomial(x, 3, False))
        x = torch.empty(16777217, dtype=torch.double, device=device)
        self.assertRaisesRegex(
            RuntimeError, "number of categories cannot exceed",
            lambda: torch.multinomial(x, 3))

    def test_cumsum(self, device):
        x = torch.rand(100, 100, device=device)
        res1 = torch.cumsum(x, 1)
        res2 = torch.tensor([]).to(device)
        torch.cumsum(x, 1, out=res2)
        self.assertEqual(res1, res2)
        x.cumsum_(1)
        self.assertEqual(res1, x)

        a = torch.tensor([[True, False, True],
                          [False, False, False],
                          [True, True, True]], device=device)
        b = a.byte()
        aRes = torch.cumsum(a, 0)
        bRes = torch.cumsum(b, 0)
        self.assertEqual(aRes, bRes)
        self.assertEqual(aRes, torch.tensor([[1, 0, 1],
                                             [1, 0, 1],
                                             [2, 1, 2]]))

        aRes = torch.cumsum(a, 1)
        bRes = torch.cumsum(b, 1)
        self.assertEqual(aRes, bRes)
        self.assertEqual(aRes, torch.tensor([[1, 1, 2],
                                             [0, 0, 0],
                                             [1, 2, 3]]))

        # Check that cummulative sum over a zero length dimension doesn't crash on backprop.
        # Also check that cumsum over other dimensions in a tensor with a zero-length
        # dimensiuon also works
        # Also include a basic suite of similar tests for other bases cases.
        shapes = [[2, 0], [2, 1, 4], [0, 2, 3], [1], [5]]
        for shape in shapes:
            for dim in range(len(shape)):
                raw_tensor = torch.zeros(*shape, requires_grad=True)
                integrated = raw_tensor.cumsum(dim=dim)
                # Check that backward does not crash
                integrated.sum().backward()
                # Check that output maintained correct shape
                self.assertEqual(raw_tensor.shape, raw_tensor.grad.shape)

        # Check a scalar example
        raw_tensor = torch.tensor(3., requires_grad=True)
        integrated = raw_tensor.cumsum(dim=-1)
        self.assertEqual(raw_tensor, integrated)
        # Check that backward does not crash
        integrated.sum().backward()
        # Check that output maintained correct shape
        self.assertEqual(raw_tensor.shape, raw_tensor.grad.shape)

    def test_cumprod(self, device):
        x = torch.rand(100, 100, device=device)
        res1 = torch.cumprod(x, 1)
        res2 = torch.tensor([]).to(device)
        torch.cumprod(x, 1, out=res2)
        self.assertEqual(res1, res2)
        x.cumprod_(1)
        self.assertEqual(res1, x)

        a = torch.tensor([[True, False, True],
                          [False, False, False],
                          [True, True, True]], dtype=torch.bool, device=device)
        b = a.byte()
        aRes = torch.cumprod(a, 0)
        bRes = torch.cumprod(b, 0)
        self.assertEqual(aRes, bRes)
        self.assertEqual(aRes, torch.tensor([[1, 0, 1],
                                             [0, 0, 0],
                                             [0, 0, 0]]))

        aRes = torch.cumprod(a, 1)
        bRes = torch.cumprod(b, 1)
        self.assertEqual(aRes, bRes)
        self.assertEqual(aRes, torch.tensor([[1, 0, 0],
                                             [0, 0, 0],
                                             [1, 1, 1]]))

        # Check that cummulative prod over a zero length dimension doesn't crash on backprop.
        # Also check that cumprod over other dimensions in a tensor with a zero-length
        # dimensiuon also works
        # Also include a basic suite of similar tests for other bases cases.
        shapes = [[2, 0], [2, 1, 4], [0, 2, 3], [1], [5]]
        for shape in shapes:
            for dim in range(len(shape)):
                raw_tensor = torch.zeros(*shape, requires_grad=True)
                integrated = raw_tensor.cumprod(dim=dim)
                # Check that backward does not crash
                integrated.sum().backward()
                # Check that output maintained correct shape
                self.assertEqual(raw_tensor.shape, raw_tensor.grad.shape)

        # Check a scalar example
        raw_tensor = torch.tensor(3., requires_grad=True)
        integrated = raw_tensor.cumprod(dim=-1)
        self.assertEqual(raw_tensor, integrated)
        # Check that backward does not crash
        integrated.sum().backward()
        # Check that output maintained correct shape
        self.assertEqual(raw_tensor.shape, raw_tensor.grad.shape)

    def test_cummax_cummin(self, device):
        def test_ops(op, string_of_function_name, expected_output1, expected_output2):
            x = torch.rand(100, 100, device=device)
            out1 = op(x, 1)
            res2 = torch.empty(0, device=device)
            indices2 = torch.empty(0, dtype=torch.int64, device=device)
            op(x, 1, out=(res2, indices2))
            self.assertEqual(out1[0], res2)
            self.assertEqual(out1[1], indices2)

            a = torch.tensor([[True, False, True],
                              [False, False, False],
                              [True, True, True]], dtype=torch.bool, device=device)
            b = a.byte()
            aRes = op(a, 0)
            bRes = op(b, 0)
            self.assertEqual(aRes[0], bRes[0].bool())
            self.assertEqual(aRes[0], expected_output1.bool())

            # test inf and nan input
            x = torch.tensor([4, inf, 1.5, -inf, 0, nan, 1])
            xRes = op(x, 0)[0]
            self.assertEqual(xRes, expected_output2)

            # op shouldn't support values, indices with a dtype, device type or layout
            # different from that of input tensor
            t = torch.randn(10)
            values = torch.empty(0, dtype=torch.int16)
            indices = torch.empty(0, dtype=torch.int64)
            with self.assertRaisesRegex(
                    RuntimeError,
                    'expected scalar_type Float but found Short'):
                op(t, 0, out=(values, indices))

            # Check that op over a zero length dimension doesn't crash on backprop.
            # Also check that op over other dimensions in a tensor with a zero-length
            # dimension also works
            # Also include a basic suite of similar tests for other bases cases.
            shapes = [[2, 0], [2, 1, 4], [0, 2, 3], [1], [5]]
            for shape in shapes:
                for dim in range(len(shape)):
                    raw_tensor = torch.zeros(*shape, requires_grad=True)
                    integrated = getattr(raw_tensor, string_of_function_name)(dim=dim)
                    # Check that backward does not crash
                    integrated[0].sum().backward()
                    # Check that output maintained correct shape
                    self.assertEqual(raw_tensor.shape, raw_tensor.grad.shape)

            # Check a scalar example
            raw_tensor = torch.tensor(3., requires_grad=True)
            integrated = getattr(raw_tensor, string_of_function_name)(dim=-1)
            # Check that backward does not crash
            integrated[0].sum().backward()
            # Check that output maintained correct shape
            self.assertEqual(raw_tensor.shape, raw_tensor.grad.shape)

        expected_out = torch.tensor([4, inf, inf, inf, inf, nan, nan])
        test_ops(torch.cummax, "cummax", torch.tensor([[1, 0, 1],
                                                       [1, 0, 1],
                                                       [1, 1, 1]]), expected_out)

        expected_out = torch.tensor([4, 4, 1.5, -inf, -inf, nan, nan])
        test_ops(torch.cummin, "cummin", torch.tensor([[1, 0, 1],
                                                       [0, 0, 0],
                                                       [0, 0, 0]]), expected_out)

    def test_logcumsumexp(self, device):
        def logcumsumexp(a, axis):
            return torch.cumsum(a.exp(), axis=axis).log_()

        axis = -1
        a = torch.randn(100, 100, device=device)

        actual = a.logcumsumexp(axis)
        expected = logcumsumexp(a, axis)
        self.assertEqual(a.dtype, actual.dtype)
        self.assertEqual(expected.shape, actual.shape)
        self.assertEqual(expected, actual)

        # check -inf and nan handling
        x = torch.tensor([-float('inf'), -float('inf'), 1.0, 1.0, float('inf'),
                         float('inf'), float('nan'), 1.0, 1.0], device=device)
        x2d = x.unsqueeze(0).expand(2, -1)

        for inp in (x, x2d):
            actual = inp.logcumsumexp(axis)
            expected = logcumsumexp(inp, axis)
            self.assertEqual(expected, actual)

        # Check that out is actually inplace
        b = torch.randn(5, 2, device=device)
        inplace_out = torch.zeros(5, 2, device=device)

        expected = logcumsumexp(b, axis)
        torch.logcumsumexp(b, axis=axis, out=inplace_out)

        self.assertEqual(inplace_out, expected)

        # Check input and inplace_output type mismatch
        b = torch.randn(5, 2, device=device, dtype=torch.float64)
        inplace_out = torch.zeros(5, 2, device=device, dtype=torch.float32)
        with self.assertRaisesRegex(
                RuntimeError,
                'expected scalar_type Double but found Float'):
            torch.logcumsumexp(b, axis, out=inplace_out)

    def _test_diff_numpy(self, t, dims=None):
        # Helper for test_diff to compare with NumPy reference implementation
        def to_np(t):
            if t.dtype == torch.bfloat16:
                return t.to(dtype=torch.float, device="cpu").numpy()
            else:
                return t.cpu().numpy()

        for dim in dims if dims else range(t.dim()):
            prepend = t.narrow(dim, 0, 1)
            append = t.narrow(dim, 0, 1)
            np_t = to_np(t)

            # test when no prepend and append
            for n in range(t.size(dim)):
                actual = torch.diff(t, dim=dim, n=n)
                expected = torch.from_numpy(np.diff(np_t, axis=dim, n=n))
                self.assertEqual(actual, expected.to(t.dtype))

            # test when prepend and append's size along dim is 1
            for n in range(1, t.size(dim) + 4):
                actual = torch.diff(t, dim=dim, n=n, prepend=prepend, append=append)
                expected = torch.from_numpy(np.diff(np_t, axis=dim, n=n, prepend=to_np(prepend), append=to_np(append)))
                self.assertEqual(actual, expected.to(t.dtype))

            # test when prepend and append's size along dim != 1
            for n in range(1, t.size(dim) * 3):
                actual = torch.diff(t, dim=dim, n=n, prepend=t, append=t)
                expected = torch.from_numpy(np.diff(np_t, axis=dim, n=n, prepend=np_t, append=np_t))
                self.assertEqual(actual, expected.to(t.dtype))

    # All tensors appear contiguous on XLA
    @onlyNativeDeviceTypes
    @dtypes(*get_all_dtypes(include_bfloat16=False))
    def test_diff_noncontig(self, device, dtype):
        shapes = (
            (1,),
            (1, 5),
            (3, 5),
            (1, 5, 1),
            (2, 3, 5))

        for shape in shapes:
            contig = make_tensor(shape, device, dtype, low=-9, high=9)

            non_contig = torch.empty(shape + (2, 2), device=device, dtype=dtype)[..., 0]
            non_contig = non_contig.select(-1, -1)
            non_contig.copy_(contig)
            self.assertTrue(not non_contig.is_contiguous() or shape == (1,))

            self._test_diff_numpy(non_contig)

    # RngNormal not implemented for type f16 for XLA
    @dtypes(*get_all_dtypes(include_half=False, include_bfloat16=False))
    @dtypesIfCPU(*get_all_dtypes(include_bfloat16=False))
    @dtypesIfCUDA(*get_all_dtypes(include_bfloat16=False))
    def test_diff(self, device, dtype):
        shapes = (
            (1,),
            (1, 5),
            (3, 5),
            (1, 5, 1),
            (2, 3, 5))

        for shape in shapes:
            contig = make_tensor(shape, device, dtype, low=-9, high=9)
            self._test_diff_numpy(contig)

        t = torch.ones(2, 3)

        with self.assertRaisesRegex(
                RuntimeError, 'diff expects prepend or append to be the same dimension as input'):
            invalid_prepend = torch.tensor([1, 2, 3], device=device, dtype=dtype)
            t.diff(dim=0, prepend=invalid_prepend)

        with self.assertRaisesRegex(
                RuntimeError, 'diff expects the shape of tensor to prepend or append to match that of input'):
            invalid_prepend = torch.tensor([[0, 1]], device=device, dtype=dtype)
            t.diff(dim=0, prepend=invalid_prepend)

        with self.assertRaisesRegex(
                RuntimeError, 'diff expects input to be at least one-dimensional'):
            scalar = torch.tensor(2, device=device, dtype=dtype)
            torch.diff(scalar)

    # if the given input arg is not a list, it returns a list of single element: [arg]
    def _wrap_to_list(self, input_array):
        return input_array if isinstance(input_array, list) else [input_array]

    # To ensure inf, -inf, and nan values do not cause divergence between Numpy and PyTorch.
    # There are two types of possible divergence:
    # 1. When we compute a,b both real numbers and has very small absolute values (i.e. very near to 0.0)
    # then, result of a/b be inf, -inf and nan, and this cause divergence.
    # 2. When we are dividing complex numbers by zero. For example, when a = torch.tensor(3+5j) we have
    # a/0 to be equal to nan + nan*j in PyTorch and inf + inf*j in Numpy.
    def _inf_nan_preprocess(self, actual, expected):
        for i in range(len(expected)):
            expected[i] = np.nan_to_num(expected[i], nan=nan, posinf=nan, neginf=nan)
            # nan_to_num is not defined for complex tensors in PyTorch.
            if actual[i].dtype == torch.complex64 :
                actual[i].real = torch.nan_to_num(actual[i].real, nan=nan, posinf=nan, neginf=nan)
                actual[i].imag = torch.nan_to_num(actual[i].imag, nan=nan, posinf=nan, neginf=nan)
            else:
                actual[i] = torch.nan_to_num(actual[i], nan=nan, posinf=nan, neginf=nan)

        return actual, expected

    @onlyNativeDeviceTypes
    @dtypes(torch.long, torch.float32, torch.complex64)
    def test_gradient_all(self, device, dtype):
        def create_scalar(shape):
            return make_tensor((1,), device='cpu', dtype=dtype, low=1.).item()

        def create_list(shape):
            return make_tensor((len(shape),), device='cpu', dtype=dtype, low=1.).tolist()

        def create_coordinate_tensors(shape):
            tensor_list = []
            for i in range(len(shape)):
                tensor_list.append(make_tensor((shape[i],), device=device, dtype=dtype))
            return tensor_list

        def filter_shape(shape, dim):
            filtered_shape = []
            for i in range(len(dim)):
                filtered_shape.append(shape[dim[i]])
            return filtered_shape

        # shape, dims format
        test_cases = (
            ((5,), (0,)),
            ((4, 4), (0, 1)),
            ((3, 3, 3), (-1, 0)),
            ((4, 4, 4), (2,)),
            ((4, 4, 4), (0, 1)),
            ((4, 4, 4, 3), (0, 2, 3)),
            ((4, 5, 3, 4, 3), (1, 2)),
            ((4, 3, 6, 5, 3), (2, 4)),
            ((4, 3, 3, 5, 3), (0, 1, 2, 3, 4)),
        )

        for case, contig, edge_order, space_fn in product(test_cases, [True, False], [1, 2],
                                                          (create_scalar, create_list, create_coordinate_tensors)):
            shape, dims = case
            # filter shape by dims before passing filtered shape to create_* functions
            filtered_shape = filter_shape(shape, dims)

            spacing = space_fn(filtered_shape)
            t = make_tensor(shape, device=device, dtype=dtype, noncontiguous=not contig)
            t_np = t.cpu().numpy()

            actual = torch.gradient(t, spacing=spacing, dim=dims, edge_order=edge_order)
            if space_fn == create_coordinate_tensors and spacing[0].device != 'cpu':
                spacing = [space.cpu().detach().numpy() for space in spacing]
            expected = np.gradient(t_np, *self._wrap_to_list(spacing), axis=dims, edge_order=edge_order)
            actual, expected = self._inf_nan_preprocess(list(actual), self._wrap_to_list(expected))
            self.assertEqual(actual, expected, equal_nan=True, atol=1e-4, rtol=0, exact_dtype=False)

    @onlyNativeDeviceTypes
    @dtypes(torch.long, torch.float32, torch.complex64)
    def test_gradient_extreme_cases(self, device, dtype):
        # Test behaviour for inf and nan values
        actual = torch.gradient(torch.tensor([2, -2, inf, inf, -inf, -inf, inf, 3, -inf, 2, nan, nan, 3, inf, nan]))
        expected = np.gradient(np.array([2, -2, inf, inf, -inf, -inf, inf, 3, -inf, 2, nan, nan, 3, inf, nan]))
        self.assertEqual(actual, self._wrap_to_list(expected), exact_dtype=False)

        # Test behaviour in very big tensors
        large_size = 100000
        t = make_tensor((large_size,), device, dtype)
        t_np = t.cpu().numpy()
        coordinates_np = list(np.random.randn(large_size))
        coordinates = [torch.tensor(coordinates_np, device=device)]
        actual = torch.gradient(t, spacing=coordinates, dim=0, edge_order=1)
        expected = [np.gradient(t_np, coordinates_np, axis=0, edge_order=1)]
        self.assertEqual(actual, expected, exact_dtype=False)

        actual = torch.gradient(t, spacing=coordinates, dim=0, edge_order=2)
        expected = [np.gradient(t_np, coordinates_np, axis=0, edge_order=2)]
        self.assertEqual(actual, expected, exact_dtype=False)

    @onlyNativeDeviceTypes
    def test_gradient_type_promotion(self, device):
        inputs = (
            make_tensor((4, 4), device=device, dtype=torch.float32),
            make_tensor((4, 4), device=device, dtype=torch.complex64),
            make_tensor((4, 4), device=device, dtype=torch.int64),
        )

        spacing = (
            make_tensor((1,), device='cpu', dtype=torch.float32).item(),
            make_tensor((1,), device='cpu', dtype=torch.int64).item(),
            make_tensor((1,), device='cpu', dtype=torch.complex64).item(),
            make_tensor((2,), device='cpu', dtype=torch.float32, low=0.1).tolist(),
            make_tensor((2,), device='cpu', dtype=torch.int64, low=1).tolist(),
            make_tensor((2,), device='cpu', dtype=torch.complex64).tolist(),
            [make_tensor((4,), device=device, dtype=torch.float32),
             make_tensor((4,), device=device, dtype=torch.float32)],
            [make_tensor((4,), device=device, dtype=torch.int64),
             make_tensor((4,), device=device, dtype=torch.int64)],
            [make_tensor((4,), device=device, dtype=torch.complex64),
             make_tensor((4,), device=device, dtype=torch.complex64)],
        )

        for input, spacing_or_coord, edge_order in product(inputs, spacing, [1, 2]):
            input_np = input.cpu().numpy()
            input_np = input.cpu().numpy()
            actual = torch.gradient(input, spacing=spacing_or_coord, dim=(0, 1), edge_order=edge_order)
            spacing_or_coord_wrapped = self._wrap_to_list(spacing_or_coord)
            spacing_or_coord_np = []
            if torch.is_tensor(spacing_or_coord_wrapped[0]) and torch.device(spacing_or_coord_wrapped[0].device).type != 'cpu':
                for i in range(len(spacing_or_coord_wrapped)):
                    spacing_or_coord_np.append(spacing_or_coord_wrapped[i].detach().clone().cpu().numpy())
            else:
                spacing_or_coord_np = spacing_or_coord_wrapped
            expected = np.gradient(input_np, *spacing_or_coord_np, axis=(0, 1), edge_order=edge_order)
            if actual[0].dtype == torch.complex64 and input.dtype != torch.complex64:
                for i in range(len(actual)):
                    self.assertEqual(actual[i].real, expected[i].real, exact_dtype=False)
                    # Type promotion fails on Numpy when spacing is given as complex number and input is given as real.
                    # Result is given just as real number and all the imaginary parts to be equal to zero.
                    self.assertEqual(expected[i].imag, torch.zeros(actual[i].shape), exact_dtype=False)
            else:
                actual, expected = self._inf_nan_preprocess(list(actual), expected)
                self.assertEqual(actual, expected, equal_nan=True, exact_dtype=False)

    @onlyNativeDeviceTypes
    @dtypes(torch.long, torch.float32, torch.complex64)
    def test_error_gradient(self, device, dtype):
        t = torch.tensor([[1, 2, 3], [4, 5, 6], [7, 8, 9]], device=device, dtype=dtype)
        with self.assertRaisesRegex(RuntimeError, 'torch.gradient expected spacing to be unspecified, a scalar '):
            dim = (1, 0)
            spacing = [0.1]
            torch.gradient(t, spacing=spacing, dim=dim, edge_order=1)

        with self.assertRaisesRegex(RuntimeError, 'torch.gradient only supports edge_order=1 and edge_order=2.'):
            torch.gradient(t, edge_order=3)

        with self.assertRaisesRegex(RuntimeError, 'dim 1 appears multiple times in the list of dims'):
            dim = (1, 1)
            spacing = 0.1
            torch.gradient(t, spacing=spacing, dim=dim, edge_order=1)

        with self.assertRaisesRegex(RuntimeError, 'torch.gradient expected each tensor to be on the same device,'):
            dim = (0, 1)
            coordinates = [torch.tensor([1, 2, 4], device='cpu'), torch.tensor([1, 2, 4], device='meta')]
            torch.gradient(t, spacing=coordinates, dim=dim, edge_order=1)

        with self.assertRaises(IndexError):
            torch.gradient(t, dim=3)

        with self.assertRaisesRegex(RuntimeError, 'torch.gradient expected each dimension size to be at least'):
            torch.gradient(torch.tensor([[1], [2], [3]]), edge_order=1)

        with self.assertRaisesRegex(RuntimeError, 'torch.gradient expected each dimension size to be at least'):
            torch.gradient(torch.tensor([[1, 2], [3, 4]]), edge_order=2)

    def _test_large_cum_fn_helper(self, x, fn):
        x_cpu = x.cpu().float()
        expected = fn(x_cpu)
        actual = fn(x).cpu().float()
        self.assertEqual(expected, actual.cpu().float())

    @unittest.skipIf(IS_FBCODE and IS_REMOTE_GPU, "sandcastle OOM with current tpx gpu/re configuration")
    @onlyCUDA
    @dtypes(torch.half)  # only small dtype not to get oom
    def test_large_cumsum(self, device, dtype):
        # initialization to avoid overflow and half caveats
        x = torch.empty(2**30 + 200, device=device, dtype=dtype)
        x[::3] = -3
        x[1::3] = 2
        x[2::3] = 1
        self._test_large_cum_fn_helper(x, lambda x: torch.cumsum(x, 0))

    @onlyCUDA
    @dtypes(torch.half)  # only small dtype not to get oom
    def test_large_cumprod(self, device, dtype):
        # initialization to avoid overflow and half caveats
        x = torch.empty(2**30 + 200, device=device, dtype=dtype)
        x[::3] = 8
        x[1::3] = .25
        x[2::3] = .5
        self._test_large_cum_fn_helper(x, lambda x: torch.cumprod(x, 0))

    def test_discontiguous_out_cumsum(self, device):
        x = torch.randn(4, 8, device=device)
        y = torch.empty(4, 16, device=device)[:, ::2]
        out = torch.cumsum(x, 0)
        torch.cumsum(x, 0, out=y)
        self.assertFalse(y.is_contiguous())
        self.assertEqual(out, y, atol=0., rtol=0.)

    def _test_cumminmax_helper(self, x, fn, expected_val, expected_ind):
        val, ind = fn(x, -1)
        self.assertEqual(val, expected_val, atol=0, rtol=0)
        self.assertEqual(ind, expected_ind, atol=0, rtol=0)
        out_val = torch.empty_like(val).t().contiguous().t()
        out_ind = torch.empty_like(ind).t().contiguous().t()
        fn(x, -1, out=(out_val, out_ind))
        self.assertFalse(out_val.is_contiguous())
        self.assertFalse(out_ind.is_contiguous())
        self.assertEqual(out_val, expected_val, atol=0, rtol=0)
        self.assertEqual(out_ind, expected_ind, atol=0, rtol=0)

    def test_cummax_discontiguous(self, device):
        x = torch.tensor([[0, 1, 2, 3, 2, 1], [4, 5, 6, 5, 6, 7]], device=device, dtype=torch.float).t().contiguous().t()
        expected_val = torch.tensor([[0, 1, 2, 3, 3, 3], [4, 5, 6, 6, 6, 7]], device=device, dtype=torch.float)
        expected_ind = torch.tensor([[0, 1, 2, 3, 3, 3], [0, 1, 2, 2, 4, 5]], device=device, dtype=torch.long)
        self._test_cumminmax_helper(x, torch.cummax, expected_val, expected_ind)

    def test_cummin_discontiguous(self, device):
        x = torch.tensor([[3, 2, 1, 0, 1, 2], [7, 6, 5, 4, 5, 2]], device=device, dtype=torch.float).t().contiguous().t()
        expected_val = torch.tensor([[3, 2, 1, 0, 0, 0], [7, 6, 5, 4, 4, 2]], device=device, dtype=torch.float)
        expected_ind = torch.tensor([[0, 1, 2, 3, 3, 3], [0, 1, 2, 3, 3, 5]], device=device, dtype=torch.long)
        self._test_cumminmax_helper(x, torch.cummin, expected_val, expected_ind)

    def test_bool_tensor_value_change(self, device):
        x = torch.tensor([True, False], dtype=torch.bool, device=device)
        x[0] = False
        x[1] = True
        self.assertEqual(x, torch.tensor([False, True], dtype=torch.bool, device=device))

    def test_unfold_all_devices_and_dtypes(self, device):
        for dt in get_all_dtypes():

            if dt == torch.bool:
                x = torch.empty((0, 1, 3, 0), dtype=dt, device=device)
                self.assertEqual((0, 1, 1, 0, 3), x.unfold(2, 3, 2).shape)
            else:
                x = torch.empty((0, 1, 3, 0), dtype=dt, device=device)
                self.assertEqual((0, 1, 1, 0, 3), x.unfold(2, 3, 2).shape)

    def test_unfold_scalars(self, device):
        x = torch.tensor(0.5, device=device)
        # unfold on a 0-dimensional tensor should always return a 1-d dimensional
        # tensor of shape [size] (i.e., the second parameter to unfold)

        self.assertEqual(torch.empty(0, device=device), x.unfold(0, 0, 1))
        self.assertEqual(torch.empty(0, device=device), x.unfold(0, 0, 2))
        self.assertEqual(torch.tensor([0.5], device=device), x.unfold(0, 1, 1))

    def test_copy_all_dtypes_and_devices(self, device):
        from copy import copy
        for dt in get_all_dtypes():
            x = torch.tensor([1, 2, 3, 4], dtype=dt, device=device)
            x_clone = x.clone()
            y = copy(x)
            y.fill_(1)
            # copy is a shallow copy, only copies the tensor view,
            # not the data
            self.assertEqual(x, y)

    @onlyNativeDeviceTypes
    def test_copy_math_view(self, device):
        for dst_dtype, src_dtype in [
                (torch.float32, torch.float32),
                (torch.float64, torch.float32),
                (torch.int64, torch.int32),
                (torch.complex128, torch.complex64),
        ]:
            src = make_tensor((100,), dtype=src_dtype, device=device)
            dst = torch.empty(100, dtype=dst_dtype, device=device)

            dst.copy_(src)
            self.assertEqual(dst, src, exact_dtype=False)

            dst.copy_(src._neg_view())
            self.assertEqual(dst, src.neg(), exact_dtype=False)

            dst._neg_view().copy_(torch._neg_view(src))
            self.assertEqual(dst, src, exact_dtype=False)

            dst._neg_view().copy_(src)
            self.assertEqual(dst, src.neg(), exact_dtype=False)

        for dst_dtype, src_dtype in [
                (torch.complex64, torch.complex64),
                (torch.complex128, torch.complex64),
        ]:
            src = make_tensor((100,), dtype=src_dtype, device=device)
            dst = torch.empty(100, dtype=dst_dtype, device=device)

            dst.conj().copy_(src)
            self.assertEqual(dst, src.conj_physical(), exact_dtype=False)

            dst.conj().copy_(src._neg_view())
            self.assertEqual(dst, src.neg().conj_physical(), exact_dtype=False)

    @onlyNativeDeviceTypes
    @dtypes(torch.int64, torch.float32, torch.complex64)
    def test_copy_transpose_math_view(self, device, dtype):
        src = make_tensor((100, 100), dtype=dtype, device=device).transpose(0, 1)
        dst = torch.empty((100, 100), dtype=dtype, device=device)

        dst._neg_view().copy_(src)
        self.assertEqual(dst, -src)
        dst._neg_view().copy_(src._neg_view())
        self.assertEqual(dst, src)
        dst.copy_(src._neg_view())
        self.assertEqual(dst, -src)

        if dtype.is_complex:
            dst.conj().copy_(src)
            self.assertEqual(dst, src.conj_physical())
            dst.conj().copy_(src.conj())
            self.assertEqual(dst, src)
            dst.copy_(src.conj())
            self.assertEqual(dst, src.conj_physical())

    def test_clone_all_dtypes_and_devices(self, device):
        for dt in get_all_dtypes():
            x = torch.tensor((1, 1), dtype=dt, device=device)
            y = x.clone()
            self.assertEqual(x, y)

    def test_clone_zero_stride_dim(self, device):
        # stride zero, size 1 axis, not contiguous
        x = torch.randn(10)
        y = x.as_strided([2, 1, 5], [1, 0, 2])
        self.assertEqual(y, y.clone())

    def test_clone_not_memory_dense(self):
        # github issue: https://github.com/pytorch/pytorch/issues/64176
        x = torch.randn(10, 8).t()[::2, ::2]
        y = x.clone()
        # should retain permutation after densification
        self.assertTrue(y.stride() == (1, 4))

    @dtypesIfCUDA(*set(get_all_math_dtypes('cuda')))
    @dtypes(*set(get_all_math_dtypes('cpu')))
    def test_addcmul(self, device, dtype):
        # Returns floating or integral scalar corresponding to dtype
        def _number(floating, integer, dtype):
            if dtype in [torch.half, torch.float, torch.double, torch.bfloat16]:
                return floating
            elif dtype in [torch.cfloat, torch.cdouble]:
                return floating * (1 + 1j)
            else:
                return integer

        def rand_tensor(size, dtype, device):
            if dtype.is_floating_point or dtype.is_complex:
                return torch.rand(size=size, dtype=dtype, device=device)
            if dtype == torch.uint8:
                return torch.randint(1, 5, size=size, dtype=dtype, device=device)
            else:
                return torch.randint(-5, 5, size=size, dtype=dtype, device=device)

        a = rand_tensor((2, 2), dtype=dtype, device=device)
        b = rand_tensor((2, 2), dtype=dtype, device=device)
        c = rand_tensor((2, 2), dtype=dtype, device=device)

        alpha = _number(0.5, 3, dtype)

        actual = torch.addcmul(a, b, c, value=alpha)
        expected = a + alpha * b * c

        self.assertEqual(expected, actual)

        with self.assertWarnsOnceRegex(
                UserWarning, "This overload of addcmul is deprecated"):
            self.assertEqual(actual, torch.addcmul(a, alpha, b, c))

        if self.device_type == 'cuda' and dtype == torch.half:
            a = torch.tensor([60000.0], device=device, dtype=dtype)
            b = torch.tensor([60000.0], device=device, dtype=dtype)
            c = torch.tensor([2.0], device=device, dtype=dtype)
            out = torch.addcmul(a, b, c, value=-1)
            self.assertTrue(not (out.isnan() or out.isinf()))

    def test_narrow_empty(self, device):
        x = torch.randn(2, 3, 4, device=device)
        for d in range(x.dim()):
            y = x.narrow(d, x.size(d), 0)
            sz = list(x.size())
            sz[d] = 0
            self.assertEqual(sz, y.size())

    @dtypes(*get_all_dtypes())
    def test_index_copy(self, device, dtype):
        # We just test for num_copy <= num_dest, as otherwise there are repeated indices
        # and the behavior is undefined
        num_copy, num_dest = 3, 5

        def make_arg(batch_sizes, n, dim, contig):
            size_arg = batch_sizes[:dim] + (n,) + batch_sizes[dim:]
            return make_tensor(size_arg, device, dtype, low=None, high=None, noncontiguous=not contig)

        def ref_index_copy(tgt, dim, idx, src):
            for i in range(idx.size(0)):
                idx_dest = dim * (slice(None),) + (idx[i],)
                idx_src = dim * (slice(None),) + (i,)
                tgt[idx_dest] = src[idx_src]

        # More thorough testing as in index_add
        for dest_contig, src_contig, index_contig in product([True, False], repeat=3):
            for other_sizes in ((), (4, 5)):
                for dim in range(len(other_sizes)):
                    dest = make_arg(other_sizes, num_dest, dim, dest_contig)
                    src = make_arg(other_sizes, num_copy, dim, src_contig)
                    idx = torch.randperm(num_dest, dtype=torch.int64, device=device)[:num_copy]
                    if not index_contig:
                        idx = torch.repeat_interleave(idx, 2, dim=-1)
                        idx = idx[..., ::2]
                    dest2 = dest.clone()
                    dest.index_copy_(dim, idx, src)
                    ref_index_copy(dest2, dim, idx, src)
                    self.assertEqual(dest, dest2)

    # onlyNativeDeviceTypes due to an XLA error:
    # https://github.com/pytorch/pytorch/issues/53256
    @onlyNativeDeviceTypes
    @dtypes(*get_all_dtypes())
    def test_index_copy_scalars(self, device, dtype):
        # Create the 8 possible combinations of scalar sizes for target / index / source
        scalars = ((make_tensor(size_t, dtype=dtype, device=device, low=None, high=None),
                    make_tensor(size_i, dtype=torch.int64, device=device, low=0, high=1),
                    make_tensor(size_s, dtype=dtype, device=device, low=None, high=None))
                   for size_t, size_i, size_s in product([(), (1,)], repeat=3))
        for target, idx, source in scalars:
            target.index_copy_(0, idx, source)
            self.assertEqual(target.item(), source.item())

    @onlyCPU
    def test_errors_index_copy(self, device):
        # We do not test the GPU as the CUDA_ASSERT would break the CUDA context
        idx_dim = 8
        tgt_dim = 5
        batch_dim = 3

        # Too large of an index
        a = torch.randn(batch_dim, tgt_dim, device=device)
        idx = torch.full((idx_dim,), tgt_dim, device=device)
        c = torch.zeros(batch_dim, idx_dim, device=device)
        with self.assertRaises(IndexError):
            a.index_copy_(1, idx, c)

        # Too small (negative indices)
        idx = torch.full((idx_dim,), -1, device=device)
        with self.assertRaises(IndexError):
            a.index_copy_(1, idx, c)

        # Too small (very negative indices) - they should be unsupported even
        # when support for negative indices is implemented for index_copy_
        idx = torch.full((idx_dim,), -tgt_dim - 1, device=device)
        with self.assertRaises(IndexError):
            a.index_copy_(1, idx, c)

    def _prepare_data_for_index_copy_and_add_deterministic(
        self, dim: int, device: torch.device
    ) -> Tuple[torch.Tensor, torch.Tensor, torch.Tensor]:
        assert (dim >= 0 and dim < 3)
        a = [5, 4, 3]
        a[dim] = 2000
        x = torch.zeros(a, device=device)
        b = a.copy()
        elems = a[dim] * 20
        b[dim] = elems
        src = torch.rand(b, device=device)
        index = torch.randint(a[dim], (elems,), device=device)
        return (x, index, src)

    @onlyNativeDeviceTypes
    def test_index_copy_deterministic(self, device: torch.device) -> None:
        for dim in range(3):
            x, index, src = self._prepare_data_for_index_copy_and_add_deterministic(dim, device)
            with DeterministicGuard(True):
                y0 = torch.index_copy(x, dim, index, src)

            x0 = x.clone().detach()
            index_list = index.tolist()
            for i in range(len(index_list)):
                if dim == 0:
                    x0[index_list[i], :, :] = src[i, :, :]
                elif dim == 1:
                    x0[:, index_list[i], :] = src[:, i, :]
                elif dim == 2:
                    x0[:, :, index_list[i]] = src[:, :, i]

            self.assertEqual(x0, y0, atol=0, rtol=0)

    @onlyNativeDeviceTypes
    def test_index_add_deterministic(self, device: torch.device) -> None:
        for dim in range(3):
            x, index, src = self._prepare_data_for_index_copy_and_add_deterministic(dim, device)
            alpha = random.random() + 1
            # on CPU it should be deterministic regardless of the deterministic mode
            with DeterministicGuard(True):
                y0 = torch.index_add(x, dim, index, src, alpha=alpha)
                for _ in range(3):
                    y = torch.index_add(x, dim, index, src, alpha=alpha)
                    self.assertEqual(y, y0, atol=0, rtol=0)

            with DeterministicGuard(False):
                for _ in range(3):
                    y_nd = torch.index_add(x, dim, index, src, alpha=alpha)
                    self.assertEqual(y_nd, y0, atol=1e-3, rtol=1e-5)

    @onlyNativeDeviceTypes
    def test_index_put_non_accumulate_deterministic(self, device) -> None:
        with DeterministicGuard(True):
            for i in range(3):
                m = random.randint(10, 20)
                elems = random.randint(20000, 30000)
                values = torch.rand(elems, device=device)
                indices = torch.randint(m, (elems,), device=device)
                input = torch.rand(m, device=device)
                output = input.index_put((indices,), values, accumulate=False)

                input_list = input.tolist()
                indices_list = indices.tolist()
                values_list = values.tolist()
                for i, v in zip(indices_list, values_list):
                    input_list[i] = v

                self.assertEqual(output, input_list)

    @dtypes(*get_all_dtypes())
    def test_index_fill(self, device, dtype):
        x = torch.tensor([[1, 2], [4, 5]], dtype=dtype, device=device)
        index = torch.tensor([0], device=device)
        x.index_fill_(1, index, 0)
        self.assertEqual(x, torch.tensor([[0, 2], [0, 5]], dtype=dtype, device=device))
        if not x.is_complex():
            with self.assertRaisesRegex(RuntimeError, r"Scalar"):
                x.index_fill_(1, index, 1 + 1j)
        # Make sure that the result stays 0-dim while applied to
        # a 0-dim input
        x = torch.tensor(1, dtype=dtype, device=device)
        self.assertEqual(0, x.index_fill(0, index, -1).dim())
        self.assertEqual(0, x.index_fill_(0, index, -1).dim())

    # The test fails for zero-dimensional tensors on XLA
    @onlyNativeDeviceTypes
    @dtypes(*get_all_dtypes())
    def test_index_select(self, device, dtype):
        num_src, num_out = 3, 5

        def make_arg(batch_sizes, n, dim, contig):
            size_arg = batch_sizes[:dim] + (n,) + batch_sizes[dim:]
            return make_tensor(size_arg, device, dtype, low=None, high=None, noncontiguous=not contig)

        def ref_index_select(src, dim, idx):
            # bfloat16 is just used on GPU, so it's not supported on numpy
            if dtype == torch.bfloat16:
                src = src.float()
            out = torch.from_numpy(np.take(src.cpu().numpy(), idx.cpu().numpy(), axis=dim))
            if dtype == torch.bfloat16:
                out = out.to(device=device, dtype=dtype)
            return out

        for src_contig, idx_contig in product([True, False], repeat=2):
            for other_sizes in ((), (4, 5)):
                for dim in range(len(other_sizes)):
                    src = make_arg(other_sizes, num_src, dim, src_contig)
                    idx = make_tensor((num_out,), device, dtype=torch.int64, low=0, high=num_src, noncontiguous=not idx_contig)
                    out = torch.index_select(src, dim, idx)
                    out2 = ref_index_select(src, dim, idx)
                    self.assertEqual(out, out2)

        for idx_type in (torch.int32, torch.int64):
            other_sizes = (3, 2)
            dim = 1
            src = make_arg(other_sizes, num_src, dim, True)
            idx = make_tensor((num_out,), device, dtype=idx_type, low=0, high=num_src, noncontiguous=False)
            out = torch.index_select(src, dim, idx)
            out2 = ref_index_select(src, dim, idx)
            self.assertEqual(out, out2)

        # Create the 4 possible combinations of scalar sizes for index / source
        scalars = ((make_tensor(size_s, device, dtype),
                    torch.zeros(size_i, dtype=torch.int64, device=device))
                   for size_s, size_i in product([(), (1,)], repeat=2))
        for source, idx in scalars:
            out = source.index_select(0, idx)
            self.assertEqual(out.item(), source.item())

    @dtypes(*get_all_dtypes())
    def test_take(self, device, dtype):
        idx_size = (4,)

        make_arg = partial(make_tensor, device=device, dtype=dtype)
        make_idx = partial(make_tensor, low=0, device=device, dtype=torch.int64)

        def ref_take(src, idx):
            if dtype == torch.bfloat16:
                src = src.half()
            src = src.cpu().numpy()
            idx = idx.cpu().numpy()
            out = torch.from_numpy(np.take(src, idx)).to(device=device, dtype=dtype)
            return out

        for src_contig, idx_contig, idx_reshape in product([True, False], repeat=3):
            for src_size in ((5,), (4, 5)):
                src = make_arg(src_size, noncontiguous=not src_contig)
                idx = make_idx(idx_size, high=src.numel(), noncontiguous=not idx_contig)
                if idx_reshape:
                    idx = idx.reshape(2, 2)
                out = torch.take(src, idx)
                out2 = ref_take(src, idx)
                self.assertEqual(out, out2)

        # Create the 4 possible combinations of scalar sizes for source / index
        for size_s, size_i in product([(), (1,)], repeat=2):
            source = make_arg(size_s)
            idx = make_idx(size_i, high=1)
            out = source.take(idx)
            self.assertEqual(out.item(), source.item())

    # The bool instance does not work on GPU. See
    # https://github.com/pytorch/pytorch/issues/54317
    @dtypes(*get_all_dtypes(include_bool=False))
    def test_put(self, device, dtype):
        src_size = (4,)

        make_arg = partial(make_tensor, device=device, dtype=dtype)
        make_idx = partial(make_tensor, low=0, device=device, dtype=torch.int64)

        def ref_put(dst, idx, src, accumulate):
            new_dst = dst.clone(memory_format=torch.contiguous_format).view(-1)
            new_idx = idx.contiguous().view(-1)
            new_src = src.contiguous().view(-1)
            method = new_dst.index_add_ if accumulate else new_dst.index_copy_
            return method(0, new_idx, new_src).view_as(dst)

        for dst_contig, src_contig, idx_contig, idx_reshape, accumulate in product([True, False], repeat=5):
            for dst_size in ((5,), (4, 5)):
                dst = make_arg(dst_size, noncontiguous=not dst_contig)
                src = make_arg(src_size, noncontiguous=not src_contig)

                # If accumulate=True, `put_` should be deterministic regardless of the inputs on CPU
                # On CUDA it may not be, but the test has enough tolerance to account for this
                if accumulate:
                    idx = make_idx(src_size, high=dst.numel())
                else:
                    idx = torch.randperm(dst.numel(), dtype=torch.int64, device=device)[:src_size[0]]
                if not idx_contig:
                    idx = torch.repeat_interleave(idx, 2, dim=-1)[..., ::2]
                if idx_reshape:
                    idx = idx.reshape(2, 2)
                out = torch.put(dst, idx, src, accumulate)
                # out-place
                reference = ref_put(dst, idx, src, accumulate)
                self.assertEqual(out, reference)

                # in-place
                dst.put_(idx, src, accumulate)
                self.assertEqual(dst, reference)


        # Create the 8 possible combinations of scalar sizes for target / index / source
        scalars = ((make_arg(size_t),
                    make_idx(size_i, high=1),
                    make_arg(size_s))
                   for size_t, size_i, size_s in product([(), (1,)], repeat=3))
        for (dest, idx, source), accumulate in product(scalars, [True, False]):
            dest_init = dest.clone()
            # out-place
            out = torch.put(dest, idx, source, accumulate=accumulate)
            # in-place
            dest1 = dest.clone()
            dest1.put_(idx, source, accumulate=accumulate)
            for d in [out, dest1]:
                if accumulate:
                    self.assertEqual(d.item(), (dest_init + source).item())
                else:
                    self.assertEqual(d.item(), source.item())

        # Empty case
        dest = make_arg((3, 2))
        reference = dest.clone()
        idx = make_idx((0,), high=1)
        source = make_arg((0,))
        for accumulate in [True, False]:
            out = torch.put(dest, idx, source, accumulate=accumulate)
            self.assertEqual(out, reference)
            dest.put_(idx, source, accumulate=accumulate)
            self.assertEqual(dest, reference)

    # The bool instance does not work on GPU. See
    # https://github.com/pytorch/pytorch/issues/54317
    @dtypes(*get_all_dtypes(include_bool=False))
    def test_put_accumulate(self, device, dtype):
        # Test for parallel adds with accumulate == True
        low_precision = dtype == torch.half or dtype == torch.bfloat16
        # Less numbers to avoid overflow with low_precision
        # Grainsize is 3000 for the for_loop to be parallized on CPU
        sizes = ((100,)) if low_precision else ((200,), (3002,))
        # Bfloat16 has a particularly bad performance here
        # This operation is nondeterministic on GPU, so we are generous with the rtol
        rtol, atol = (1e-1, 1e-2) if low_precision else (1e-3, 1e-4)

        make_arg = partial(make_tensor, low=-2, high=3, device=device, dtype=dtype)
        # Dump everything into the 0-th position
        make_idx = partial(torch.zeros, device=device, dtype=torch.int64)
        args = ((make_idx(size), make_arg(size)) for size in sizes)

        for idx, source in args:
            orig = make_arg((1,))
            out = orig.put(idx, source, accumulate=True)
            self.assertEqual(out, orig + source.sum(), rtol=rtol, atol=atol)

    def test_take_empty(self, device):
        for input_shape in [(0,), (0, 1, 2, 0), (1, 2, 3)]:
            for indices_shape in [(0,), (0, 1, 2, 0)]:
                input = torch.empty(input_shape, device=device)
                indices = torch.empty(indices_shape, dtype=torch.int64, device=device)
                self.assertEqual(indices, torch.take(input, indices), exact_dtype=False)

    def test_put_empty(self, device):
        for dst_shape in [(0,), (0, 1, 2, 0), (1, 2, 3)]:
            for indices_shape in [(0,), (0, 1, 2, 0)]:
                for accumulate in [False, True]:
                    dst = torch.randn(dst_shape, device=device)
                    indices = torch.empty(indices_shape, dtype=torch.int64, device=device)
                    src = torch.randn(indices_shape, device=device)
                    self.assertEqual(dst, dst.put_(indices, src, accumulate=accumulate))

    def scatter_allow_reduce(self, device, dtype, reduceop):
        device_type = torch.device(device).type
        return device_type != 'cuda' or (reduceop == 'multiply' and dtype.is_floating_point)

    # torch.{zeros, ones} do not support ComplexHalf (torch.complex32)
    # So, we are skipping it here.
    @dtypes(*(get_all_fp_dtypes(include_bfloat16=False, include_half=False) +
              get_all_complex_dtypes()))
    @dtypesIfCPU(*get_all_dtypes())
    @dtypesIfCUDA(*get_all_dtypes())
    def test_scatter_reduce_operations_to_large_input(self, device, dtype):
        index = torch.tensor([[1], [2]], device=device, dtype=torch.long)
        test_data = [
            (torch.zeros(4, 4, device=device, dtype=dtype),
             torch.ones(2, 2, device=device, dtype=dtype),
             torch.tensor([[0, 0, 0, 0],
                           [1, 0, 0, 0],
                           [1, 0, 0, 0],
                           [0, 0, 0, 0]],
                          device=device, dtype=dtype), "add"),
            (torch.tensor([2], device=device, dtype=dtype).repeat(4, 4),
             torch.tensor([6], device=device, dtype=dtype).repeat(2, 2),
             torch.tensor([[2, 2, 2, 2],
                           [12, 2, 2, 2],
                           [12, 2, 2, 2],
                           [2, 2, 2, 2]], device=device, dtype=dtype), "multiply"),
        ]

        for input, src, result, operation in test_data:
            if not self.scatter_allow_reduce(device, dtype, operation):
                continue
            input.scatter_(0, index, src, reduce=operation)
            self.assertEqual(input, result)

    # torch.{zeros, ones} do not support ComplexHalf (torch.complex32)
    # So, we are skipping it here.
    @dtypes(*(get_all_fp_dtypes(include_bfloat16=False, include_half=False) +
              get_all_complex_dtypes()))
    @dtypesIfCPU(*get_all_dtypes())
    @dtypesIfCUDA(*get_all_dtypes())
    def test_scatter_reduce_scalar(self, device, dtype):
        index = torch.tensor([[1], [2]], device=device, dtype=torch.long)
        test_data = [
            (torch.zeros(4, 4, device=device, dtype=dtype), 1,
             torch.tensor([[0, 0, 0, 0],
                           [1, 0, 0, 0],
                           [1, 0, 0, 0],
                           [0, 0, 0, 0]],
                          device=device, dtype=dtype), "add"),
            (torch.tensor([2], device=device, dtype=dtype).repeat(4, 4), 2,
             torch.tensor([[2, 2, 2, 2],
                           [4, 2, 2, 2],
                           [4, 2, 2, 2],
                           [2, 2, 2, 2]], device=device, dtype=dtype), "multiply"),
        ]

        for input, src, result, operation in test_data:
            if not self.scatter_allow_reduce(device, dtype, operation):
                continue
            input.scatter_(0, index, src, reduce=operation)
            self.assertEqual(input, result)

    # TODO: remove this after scatter_add_ is deprecated.
    def test_scatter_add_non_unique_index(self, device):
        height = 2
        width = 65536
        input = torch.ones(height, width, device=device)
        index = torch.zeros(height, width, dtype=torch.long, device=device)
        src = torch.ones(height, width, device=device)
        input.scatter_add_(0, index, src)

        self.assertEqual(input,
                         torch.tensor([[3], [1]], device=device,
                                      dtype=torch.float32).repeat(1, width))

    # torch.{zeros, ones} do not support ComplexHalf (torch.complex32)
    # So, we are skipping it here.
    @dtypes(*(get_all_fp_dtypes(include_bfloat16=False, include_half=False) +
              get_all_complex_dtypes()))
    @dtypesIfCPU(*get_all_dtypes())
    @dtypesIfCUDA(*get_all_dtypes())
    def test_scatter_reduce_non_unique_index(self, device, dtype):
        height = 2
        width = 2
        index = torch.zeros(height, width, dtype=torch.long, device=device)
        test_data = [
            (torch.ones(height, width, device=device, dtype=dtype),
             torch.ones(height, width, device=device, dtype=dtype),
             torch.tensor([[3], [1]], device=device, dtype=dtype).repeat(1, width), "add"),
            (torch.tensor([2], device=device, dtype=dtype).repeat(height, width),
             torch.tensor([2], device=device, dtype=dtype).repeat(height, width),
             torch.tensor([[8], [2]], device=device,
                          dtype=dtype).repeat(1, width), "multiply"),
        ]

        for input, src, result, operation in test_data:
            if not self.scatter_allow_reduce(device, dtype, operation):
                continue
            input.scatter_(0, index, src, reduce=operation)
            self.assertEqual(input, result, msg=f"result: {result} input: {input} method: {str(operation)}")

    # torch.{zeros, ones} do not support ComplexHalf (torch.complex32)
    # So, we are skipping it here.
    @onlyCUDA
    @dtypes(*(get_all_complex_dtypes() +
              get_all_int_dtypes()))
    def test_scatter_reduce_multiply_unsupported_dtypes(self, device, dtype):
        height = 2
        width = 2
        index = torch.zeros(height, width, dtype=torch.long, device=device)
        input = torch.ones(height, width, device=device, dtype=dtype)
        src = torch.ones(height, width, device=device, dtype=dtype)
        with self.assertRaises(RuntimeError):
            input.scatter_(0, index, src, reduce="multiply")

    def test_scatter_to_large_input(self, device):
        input = torch.zeros(4, 4, device=device)
        src = torch.ones(2, 2, device=device)
        index = torch.tensor([[1], [2]], device=device, dtype=torch.long)
        input.scatter_(0, index, src)
        self.assertEqual(input, torch.tensor([[0, 0, 0, 0],
                                              [1, 0, 0, 0],
                                              [1, 0, 0, 0],
                                              [0, 0, 0, 0]], device=device, dtype=torch.float32))

    def test_scatter_add_to_large_input(self, device):
        input = torch.zeros(4, 4, device=device)
        src = torch.ones(2, 2, device=device)
        index = torch.tensor([[1], [2]], device=device, dtype=torch.long)
        input.scatter_add_(0, index, src)
        self.assertEqual(input, torch.tensor([[0, 0, 0, 0],
                                              [1, 0, 0, 0],
                                              [1, 0, 0, 0],
                                              [0, 0, 0, 0]], device=device, dtype=torch.float32))

    def test_scatter_bool(self, device):
        x = torch.tensor([[True, True, True], [True, True, True]], device=device)
        res = torch.zeros(3, 3, dtype=torch.bool, device=device)
        res = res.scatter_(0, torch.tensor([[0, 1, 2], [0, 1, 2]], device=device), x)
        self.assertEqual(res, torch.tensor([[True, False, False],
                                            [False, True, False],
                                            [False, False, True]], device=device))

    def test_scatter_add_bool(self, device):
        x = torch.tensor([[True, True, True, True, True], [True, True, True, True, True]], device=device)
        res = torch.zeros(3, 5, dtype=torch.bool, device=device)
        res = res.scatter_add_(0, torch.tensor([[0, 1, 2, 0, 0], [2, 0, 0, 1, 2]], device=device), x)
        self.assertEqual(res, torch.tensor([[True, True, True, True, True],
                                            [False, True, False, True, False],
                                            [True, False, True, False, True]], device=device))

    @onlyNativeDeviceTypes
    @dtypes(*get_all_dtypes())
    def test_masked_scatter(self, device, dtype):
        dt = dtype
        with warnings.catch_warnings(record=True) as w:
            warnings.simplefilter("always")
            for maskType in [torch.uint8, torch.bool]:
                num_copy, num_dest = 3, 10
                dest = torch.tensor([1, 2, 3, 4, 5, 6, 7, 8, 9, 10], dtype=dt, device=device)
                dest2 = dest.clone()
                dest_ones = dest.clone()
                dest_ones_expected = dest.clone()
                src = torch.tensor([0, 0, 0, 0, 0, 0, 0, 0, 0, 0], dtype=dt, device=device)
                src_ones = torch.tensor([1, 1, 1, 1, 1, 1, 1, 1, 1, 1], dtype=dt, device=device)
                mask = torch.tensor((0, 0, 0, 0, 1, 0, 1, 0, 1, 0), dtype=maskType, device=device)

                if dt == torch.bool:
                    # torch.bool is a special case and is being tested
                    # in a separate test
                    return

                dest.masked_scatter_(mask, src)
                j = 0
                for i in range(num_dest):
                    if mask[i]:
                        dest2[i] = src[j]
                        dest_ones_expected[i] = src_ones[j]
                        j += 1
                self.assertEqual(dest, dest2, atol=0, rtol=0)

                dest_ones.masked_scatter_(mask, src_ones)
                self.assertEqual(dest_ones, dest_ones_expected, atol=0, rtol=0)

                # Bound checking in CUDA is done inside a kernel
                # in order to avoid synchronization, but this means
                # we can not clear the failures. So there is no way
                # to test it then recover.
                if self.device_type != 'cuda':
                    # make src smaller. this should fail
                    src = torch.zeros(num_copy - 1, dtype=dt, device=device)
                    with self.assertRaises(RuntimeError):
                        dest.masked_scatter_(mask, src)

                # empty tensor
                dest = torch.empty((5, 0, 5), dtype=dt, device=device)
                mask = torch.ones_like(dest, dtype=maskType, device=device)
                src = torch.empty((0,), dtype=dt, device=device)
                dest.masked_scatter_(mask, src)

                dest = torch.empty((5, 0, 5), dtype=dt, device=device)
                mask = torch.ones((5, 1, 5), dtype=maskType, device=device)
                src = torch.empty((0,), dtype=dt, device=device)
                dest.masked_scatter_(mask, src)

        if self.device_type != 'cuda':
            self.assertEqual(len(w), 5)
        else:
            self.assertEqual(len(w), 4)

        warn = 'masked_scatter_ received a mask with dtype torch.uint8,'
        for wi in w:
            self.assertEqual(str(wi.message)[0:55], str(warn))

    def test_masked_scatter_bool_tensor(self, device):
        src = torch.tensor([True, True, True], device=device)
        dst = torch.tensor([False, False, False], device=device)
        mask = torch.tensor([False, True, False], device=device)

        dst.masked_scatter_(mask, src)
        self.assertEqual(dst, torch.tensor([False, True, False], device=device))

        mask = torch.tensor([True, False, True], device=device)
        dst = dst.masked_scatter(mask, src)
        self.assertEqual(dst, torch.tensor([True, True, True], device=device))

    # refer https://github.com/pytorch/pytorch/issues/60190
    @skipIfRocm
    @onlyCUDA
    @largeTensorTest('30GB')
    def test_masked_scatter_large_tensor(self, device):
        t_cpu = torch.empty(2**31 + 1, dtype=torch.bool).random_()
        t = t_cpu.to(device)
        result_cpu = t_cpu.masked_scatter(t_cpu, t_cpu)
        result = t.masked_scatter(t, t)
        self.assertEqual(result, result_cpu)

    @dtypes(*get_all_dtypes())
    def test_masked_select(self, device, dtype):
        if device == 'cpu':
            warn = 'masked_select received a mask with dtype torch.uint8,'
        else:
            warn = 'indexing with dtype torch.uint8 is now deprecated, pl'
        for maskType in [torch.uint8, torch.bool]:
            num_src = 10
            src = torch.tensor([0, 0, 0, 0, 0, 0, 0, 0, 0, 0], dtype=dtype, device=device)
            mask = torch.randint(2, (num_src,), device=device, dtype=maskType)

            with warnings.catch_warnings(record=True) as w:
                dst = src.masked_select(mask)
                if maskType is torch.uint8:
                    self.assertEqual(len(w), 1)
                    self.assertEqual(str(w[0].message)[0:53], str(warn))
            dst2 = []
            for i in range(num_src):
                if mask[i]:
                    dst2 += [src[i]]
            self.assertEqual(dst, torch.tensor(dst2), atol=0, rtol=0)

            dst3 = torch.empty(0, device=device, dtype=dtype)
            torch.masked_select(src, mask, out=dst3)
            self.assertEqual(dst3, torch.tensor(dst2, dtype=dst3.dtype), atol=0, rtol=0)

        # Since half on CPU is not supported, need to skip the remaining test cases
        if dtype == torch.half and torch.device(device).type == 'cpu':
            return

        # Ensure that masks are expanded to match tensor properly
        a = torch.rand(100, 100, device=device).mul(100).to(dtype)
        mask_first_el_each_row = torch.zeros(100, device=device, dtype=torch.bool)
        mask_first_el_each_row[0] = True
        a_masked = a.masked_select(mask_first_el_each_row)
        self.assertEqual(a_masked, a[:, 0])

        mask_first_row = torch.zeros(100, 1, device=device, dtype=torch.bool)
        mask_first_row[0][0] = True
        a_masked = a.masked_select(mask_first_row)
        self.assertEqual(a_masked, a[0, :])

        # Ensure that tensor is expanded to match mask properly
        a = torch.rand(100, device=device).mul(100).to(dtype)
        mask_copy_3_times = torch.tensor([[True], [True], [False], [True]], device=device)
        a_masked = a.masked_select(mask_copy_3_times)
        self.assertEqual(a_masked, a.unsqueeze(0).expand(3, 100).flatten())

    def test_masked_select_discontiguous(self, device):
        for size in (10, 200):
            vals = torch.rand(size, size, device=device)
            mask = torch.full((size, size), False, dtype=torch.bool, device=device)
            mask[:, ::2] = True
            vals_list = (vals, vals.t())
            mask_list = (mask, mask.t())
            out_dc = torch.empty(size * size, device=device)[::2]
            for v, m in product(vals_list, mask_list):
                if m.is_contiguous():
                    expected = v[:, ::2].clone().reshape((-1, ))
                else:
                    expected = v[::2].clone().reshape((-1, ))
                out = torch.masked_select(v, m)
                self.assertEqual(out, expected, atol=0, rtol=0)
                torch.masked_select(v, m, out=out_dc)
                self.assertEqual(out_dc, expected, atol=0, rtol=0)

    @dtypes(*product(get_all_dtypes(), (torch.uint8, torch.bool)))
    def test_masked_fill(self, device, dtypes):
        dtype = dtypes[0]
        mask_dtype = dtypes[1]
        with warnings.catch_warnings(record=True) as w:
            warnings.simplefilter("always")

            num_dest = 10
            dst = torch.zeros(num_dest, dtype=dtype)
            mask = torch.randint(2, (num_dest,), dtype=mask_dtype)
            val = random.random()
            dst2 = dst.clone()

            dst.masked_fill_(mask, val)
            for i in range(num_dest):
                if mask[i]:
                    dst2[i] = val
            self.assertEqual(dst, dst2, atol=0, rtol=0)

            # test non-contiguous case
            dst = ((torch.randn(num_dest, num_dest, num_dest) * 10).to(dtype)).permute((2, 0, 1))
            dst2 = dst.contiguous()
            if dtype.is_complex:
                mask = dst.abs() > 0
            else:
                mask = dst > 0
            self.assertTrue(not dst.is_contiguous())
            self.assertTrue(dst2.is_contiguous())
            dst.masked_fill_(mask.to(mask_dtype), val)
            dst2.masked_fill_(mask.to(mask_dtype), val)
            self.assertEqual(dst, dst2, atol=0, rtol=0)

            if mask_dtype == torch.uint8:
                self.assertEqual(len(w), 3)

                warn = 'masked_fill_ received a mask with dtype torch.uint8,'
                for wi in w:
                    self.assertEqual(str(wi.message)[0:52], str(warn))
            else:
                self.assertEqual(len(w), 0)

    def test_masked_fill_bool_tensor(self, device):
        dst = torch.tensor([True, False, True], device=device)
        mask = torch.tensor([False, True, False], device=device)

        dst.masked_fill_(mask, True)
        self.assertEqual(dst, torch.tensor([True, True, True], device=device))

        dst = dst.masked_fill(mask, False)
        self.assertEqual(dst, torch.tensor([True, False, True], device=device))

    def test_tensor_shape_empty(self, device):
        x = torch.randn((0, 1, 3, 0), device=device)
        # flatten
        self.assertEqual((0,), torch.flatten(x, 0, 3).shape)
        self.assertEqual((0, 0), torch.flatten(x, 0, 2).shape)
        self.assertEqual((0, 3, 0), torch.flatten(x, 1, 2).shape)

        # squeeze, unsqueeze
        self.assertEqual((0, 1, 1, 3, 0), torch.unsqueeze(x, 1).shape)
        self.assertEqual((0, 3, 0), torch.squeeze(x, 1).shape)
        self.assertEqual((0, 3, 0), torch.squeeze(x).shape)

        # transpose, t
        self.assertEqual((0, 0, 3, 1), torch.transpose(x, 1, 3).shape)
        y = torch.randn((5, 0), device=device)
        self.assertEqual((0, 5), y.t().shape)

        # select
        self.assertEqual((0, 1, 0), torch.select(x, 2, 2).shape)

        # repeat, permute
        self.assertEqual((9, 0, 5, 6, 0), x.repeat(9, 7, 5, 2, 3).shape)
        self.assertEqual((3, 0, 0, 1), x.permute(2, 3, 0, 1).shape)

        # diagonal, diagflat
        self.assertEqual((0,), torch.diagonal(torch.randn((5, 0), device=device)).shape)
        self.assertEqual((0,), torch.diagonal(torch.randn((0, 5), device=device)).shape)
        # off the end offsets are valid
        self.assertEqual((0,), torch.diagonal(torch.randn((5, 0), device=device), offset=1).shape)
        self.assertEqual((0,), torch.diagonal(torch.randn((0, 5), device=device), offset=1).shape)
        # check non-zero sized offsets off the end
        self.assertEqual((5, 6, 0), torch.diagonal(torch.randn((3, 4, 5, 6), device=device), offset=45252).shape)
        self.assertEqual((5, 6, 0), torch.diagonal(torch.randn((3, 4, 5, 6), device=device), offset=-45252).shape)

        self.assertEqual((0, 0), torch.diagflat(torch.tensor([], device=device)).shape)
        self.assertEqual(torch.zeros(1, 1), torch.diagflat(torch.tensor([], device=device), offset=1))
        self.assertEqual((0, 0), torch.diagflat(torch.tensor([[]], device=device)).shape)
        self.assertEqual(torch.zeros(1, 1), torch.diagflat(torch.tensor([[]], device=device), offset=1))

        # stack, split, chunk
        self.assertEqual((4, 0, 1, 3, 0), torch.stack((x, x, x, x)).shape)
        self.assertEqual([(0, 1, 3, 0)],
                         [z.shape for z in torch.chunk(x, 1, dim=0)])

        self.assertEqual([(0, 1, 3, 0), ] * 3, [z.shape for z in torch.chunk(x, 3, dim=0)])
        self.assertEqual([(0, 1, 1, 0), ] * 3, [z.shape for z in torch.chunk(x, 3, dim=2)])

        # NOTE: split_with_sizes behaves differently than NumPy in that it
        # takes sizes rather than offsets
        self.assertEqual([(0, 1, 0, 0), (0, 1, 1, 0), (0, 1, 2, 0)],
                         [z.shape for z in torch.split(x, (0, 1, 2), dim=2)])

        self.assertRaises(RuntimeError, lambda: torch.split(x, 0, dim=1))
        # This is strange because the split size is larger than the dim size, but consistent with
        # how split handles that case generally (when no 0s are involved).
        self.assertEqual([(0, 1, 3, 0)], [z.shape for z in torch.split(x, 1, dim=0)])
        self.assertEqual([(0, 1, 3, 0)], [z.shape for z in torch.split(x, 0, dim=0)])

    # functions that operate over a dimension but don't reduce.
    def test_dim_function_empty(self, device):
        shape = (0, 1, 2, 0)
        x = torch.randn(shape, device=device)

        # size stride
        self.assertEqual(0, x.size(3))
        self.assertEqual(2, x.size(2))
        self.assertEqual(2, x.stride(0))
        self.assertEqual(1, x.stride(2))

        self.assertEqual(x, torch.nn.functional.glu(x, 0))
        self.assertEqual((0, 1, 1, 0), torch.nn.functional.glu(x, 2).shape)

        # softmax, logsoftmax
        self.assertEqual(x, torch.nn.functional.softmax(x, 0))
        self.assertEqual(x, torch.nn.functional.softmax(x, 2))
        self.assertEqual(x, torch.nn.functional.softmax(x, 3))

        self.assertEqual(x, torch.nn.functional.log_softmax(x, 0))
        self.assertEqual(x, torch.nn.functional.log_softmax(x, 2))
        self.assertEqual(x, torch.nn.functional.log_softmax(x, 3))

        # cumsum, cumprod, cummax, cummin
        self.assertEqual(shape, torch.cumsum(x, 0).shape)
        self.assertEqual(shape, torch.cumsum(x, 2).shape)
        self.assertEqual(shape, torch.cumprod(x, 0).shape)
        self.assertEqual(shape, torch.cumprod(x, 2).shape)
        self.assertEqual(shape, torch.cummax(x, 0)[0].shape)
        self.assertEqual(shape, torch.cummax(x, 2)[0].shape)
        self.assertEqual(shape, torch.cummin(x, 0)[0].shape)
        self.assertEqual(shape, torch.cummin(x, 2)[0].shape)
        self.assertEqual(shape, torch.logcumsumexp(x, 0).shape)
        self.assertEqual(shape, torch.logcumsumexp(x, 2).shape)

        # flip
        self.assertEqual(x, x.flip(0))
        self.assertEqual(x, x.flip(2))

        # roll
        self.assertEqual(x, x.roll(0, 1).roll(0, -1))
        self.assertEqual(x, x.roll(1, x.size(1)))
        self.assertEqual(x, x.roll(1))
        self.assertEqual(x, x.roll((1, 1), (3, 1)))

        # unbind
        self.assertEqual((), x.unbind(0))
        self.assertEqual((torch.empty((0, 1, 0), device=device), torch.empty((0, 1, 0), device=device)),
                         x.unbind(2))

        # cross
        y = torch.randn((0, 1, 3, 0), device=device)
        self.assertEqual(y.shape, torch.cross(y, y).shape)

        # renorm
        self.assertEqual(shape, torch.renorm(x, 1, 0, 5).shape)
        self.assertEqual(shape, torch.renorm(x, 1, 2, 5).shape)

        # sort
        self.assertEqual([shape, shape], [z.shape for z in torch.sort(x, dim=0)])
        self.assertEqual([shape, shape], [z.shape for z in torch.sort(x, dim=2)])

        # topk
        self.assertEqual([shape, shape], [z.shape for z in torch.topk(x, 0, dim=0)])
        self.assertEqual([(0, 1, 1, 0), (0, 1, 1, 0)], [z.shape for z in torch.topk(x, 1, dim=2)])

        y = torch.randn((2, 3, 4), device=device)
        self.assertEqual([(2, 3, 0), (2, 3, 0)], [z.shape for z in torch.topk(y, 0)])

        # gather
        self.assertEqual(shape, torch.gather(x, 0, torch.empty(shape, dtype=torch.int64, device=device)).shape)
        self.assertEqual(shape, torch.gather(x, 2, torch.empty(shape, dtype=torch.int64, device=device)).shape)
        larger_shape = torch.empty((0, 1, 3, 0), dtype=torch.int64, device=device)
        self.assertEqual(larger_shape.shape, torch.gather(x, 2, larger_shape).shape)
        smaller_shape = torch.empty((0, 1, 0, 0), dtype=torch.int64, device=device)
        self.assertEqual(smaller_shape.shape, torch.gather(x, 2, smaller_shape).shape)
        y = torch.randn((2, 3, 4), device=device)
        self.assertEqual((0, 3, 4),
                         torch.gather(y, 0, torch.empty((0, 3, 4), dtype=torch.int64, device=device)).shape)

        # scatter, scatter_add
        for dim in [0, 2]:
            y = torch.randn(shape, device=device)
            y_src = torch.randn(shape, device=device)
            ind = torch.empty(shape, dtype=torch.int64, device=device)
            self.assertEqual(shape, y.scatter_(dim, ind, y_src).shape)
            self.assertEqual(shape, y.scatter_add_(dim, ind, y_src).shape)

        z = torch.randn((2, 3, 4), device=device)
        z_src = torch.randn((2, 3, 4), device=device)
        self.assertEqual(z, z.scatter_(2, torch.empty((2, 3, 0), dtype=torch.int64, device=device), z_src))
        self.assertEqual(z, z.scatter_add_(2, torch.empty((2, 3, 0), dtype=torch.int64, device=device), z_src))

        # index_fill, index_copy, index_add
        c = x.clone()
        c_clone = c.clone()
        ind_empty = torch.tensor([], dtype=torch.int64, device=device)
        ind_01 = torch.tensor([0, 1], dtype=torch.int64, device=device)
        self.assertEqual(c_clone, c.index_fill_(0, ind_empty, -1))
        self.assertEqual(c_clone, c.index_fill_(2, ind_empty, -1))
        self.assertEqual(c_clone, c.index_fill_(2, torch.tensor([0, 1], dtype=torch.int64, device=device), -1))
        self.assertEqual(c_clone, c.index_copy_(0, ind_empty, torch.empty((0, 1, 2, 0), device=device)))
        self.assertEqual(c_clone, c.index_copy_(2, ind_empty, torch.empty((0, 1, 0, 0), device=device)))
        self.assertEqual(c_clone, c.index_copy_(2, ind_01, torch.empty((0, 1, 2, 0), device=device)))
        self.assertEqual(c_clone, c.index_add_(0, ind_empty, torch.empty((0, 1, 2, 0), device=device)))
        self.assertEqual(c_clone, c.index_add_(2, ind_empty, torch.empty((0, 1, 0, 0), device=device)))
        self.assertEqual(c_clone, c.index_add_(2, ind_01, torch.empty((0, 1, 2, 0), device=device)))

        c = torch.randn((0, 1, 2), device=device)
        c_clone = c.clone()
        self.assertEqual(c_clone, c.index_fill_(0, ind_empty, -1))
        self.assertEqual(c_clone, c.index_copy_(0, ind_empty, torch.empty((0, 1, 2), device=device)))
        self.assertEqual(c_clone, c.index_add_(0, ind_empty, torch.empty((0, 1, 2), device=device)))
        self.assertEqual(c_clone, c.index_fill_(0, ind_empty, -1))
        self.assertEqual(c_clone, c.index_copy_(0, ind_empty, torch.empty((0, 1, 2), device=device)))
        self.assertEqual(c_clone, c.index_add_(0, ind_empty, torch.empty((0, 1, 2), device=device)))

        # index fill/copy/add non-empty
        z = torch.randn((2, 3, 4), device=device)
        self.assertEqual(z, z.index_fill_(0, ind_empty, -1))
        z = torch.randn((2, 3, 4), device=device)
        self.assertEqual(z, z.index_copy_(0, ind_empty, torch.empty((0, 3, 4), device=device)))
        z = torch.randn((2, 3, 4), device=device)
        self.assertEqual(z, z.index_add_(0, ind_empty, torch.empty((0, 3, 4), device=device)))

        # index_select
        self.assertEqual(x, x.index_select(0, ind_empty))
        self.assertEqual((0, 1, 0, 0), x.index_select(2, ind_empty).shape)
        self.assertEqual(x, x.index_select(2, ind_01))
        z = torch.randn((2, 3, 4), device=device)  # non-empty
        self.assertEqual((0, 3, 4), z.index_select(0, ind_empty).shape)
        c = torch.randn((0, 1, 2), device=device)
        self.assertEqual(c, c.index_select(0, ind_empty))
        c = torch.randn((0, 1, 2), device=device)
        self.assertEqual(c, c.index_select(0, ind_empty))

    def _brute_pdist(self, inp, p=2):
        """Computes the same as torch.pdist using primitives"""
        n = inp.shape[-2]
        k = n * (n - 1) // 2
        if k == 0:
            # torch complains about empty indices
            return torch.empty(inp.shape[:-2] + (0,), dtype=inp.dtype, device=inp.device)
        square = torch.norm(inp[..., None, :] - inp[..., None, :, :], p=p, dim=-1)
        unroll = square.view(square.shape[:-2] + (n * n,))
        inds = torch.ones(k, dtype=torch.int)
        inds[torch.arange(n - 1, 1, -1, dtype=torch.int).cumsum(0)] += torch.arange(2, n, dtype=torch.int)
        return unroll[..., inds.cumsum(0)]

    def _pdist_single(self, shape, device, p, dtype, trans, grad_check=False):
        x = torch.randn(shape, dtype=dtype, device=device)
        if trans:
            x.transpose_(-2, -1)
        if grad_check:
            x.requires_grad_()
            y = x.detach().clone().requires_grad_()
        else:
            y = x
        actual = torch.pdist(x, p=p)
        expected = self._brute_pdist(y, p=p)
        self.assertEqual(expected.shape, actual.shape)
        self.assertEqual(expected, actual)
        if grad_check and expected.size() != torch.Size([0]):
            g0 = torch.rand_like(actual)
            actual.backward(g0)
            expected.backward(g0)
            self.assertEqual(x.grad, y.grad)

    @slowTest
    def test_pdist_norm_forward(self, device):
        for shape in [(4, 5), (3, 2), (2, 1), (1500, 1)]:
            for p in [0, 1, 2, 3, 1.5, 2.5, float('inf')]:
                for trans in [False, True]:
                    for dtype in [torch.float32, torch.float64]:
                        self._pdist_single(shape, device, p, dtype, trans, grad_check=False)

        # do a simplified comparison with big inputs, see:
        # https://github.com/pytorch/pytorch/issues/15511
        for dtype in [torch.float32, torch.float64]:
            self._pdist_single((1000, 2), device, 2, dtype, trans=False, grad_check=False)

    @slowTest
    def test_pdist_norm_backward(self, device):
        for shape in [(4, 5), (3, 2), (2, 1), (1500, 1)]:
            for p in [0, 1, 2, 3, 1.5, 2.5, float('inf')]:
                for trans in [False, True]:
                    self._pdist_single(shape, device, p, torch.float64, trans, grad_check=True)

    @unittest.skipIf(IS_FBCODE and IS_REMOTE_GPU, "sandcastle OOM with current tpx gpu/re configuration")
    @skipIfRocm
    def test_pdist_norm_large(self, device):
        # use dim0>=46342 for forward, see:
        # https://github.com/pytorch/pytorch/issues/30583
        # Compare output using GPU with the CPU implementation, as brute_pdist uses too much memory
        if 'cuda' in device:
            x = torch.randn(50000, 1, dtype=torch.float32)
            expected_cpu = torch.pdist(x, p=2)
            actual_gpu = torch.pdist(x.to(device), p=2)
            self.assertEqual(expected_cpu, actual_gpu.cpu())

    @onlyNativeDeviceTypes
    @dtypesIfCUDA(*set(get_all_math_dtypes('cuda')))
    @dtypes(*set(get_all_math_dtypes('cpu')))
    def test_addcdiv(self, device, dtype):
        # Returns floating or integral scalar corresponding to dtype
        def _number(floating, integer, dtype):
            if dtype in [torch.half, torch.float, torch.double, torch.bfloat16]:
                return floating
            elif dtype in [torch.cfloat, torch.cdouble]:
                return floating * (1 + 1j)
            else:
                return integer

        def non_zero_rand(size, dtype, device):
            if dtype.is_floating_point or dtype.is_complex:
                a = torch.rand(size=size, dtype=dtype, device=device)
            elif dtype == torch.uint8:
                a = torch.randint(1, 5, size=size, dtype=dtype, device=device)
            else:
                a = torch.randint(-5, 5, size=size, dtype=dtype, device=device)
            return a + (a == 0).to(dtype)

        def _test_addcdiv():
            a = non_zero_rand((2, 2), dtype=dtype, device=device)
            b = non_zero_rand((2, 2), dtype=dtype, device=device)
            c = non_zero_rand((2, 2), dtype=dtype, device=device)
            alpha = _number(0.5, 3, dtype)

            expected = a + (alpha * b) / c
            actual = torch.addcdiv(a, b, c, value=alpha)
            self.assertEqual(expected, actual)

            with self.assertWarnsOnceRegex(
                    UserWarning, "This overload of addcdiv is deprecated"):
                self.assertEqual(actual, torch.addcdiv(a, alpha, b, c))

        if not (dtype.is_floating_point or dtype.is_complex):
            # Integer division with addcdiv is prohibited
            with self.assertRaises(RuntimeError):
                _test_addcdiv()
        else:
            _test_addcdiv()

        if self.device_type == 'cuda' and dtype == torch.half:
            a = torch.tensor([60000.0], device=device, dtype=dtype)
            b = torch.tensor([60000.0], device=device, dtype=dtype)
            c = torch.tensor([1.0], device=device, dtype=dtype)
            out = torch.addcmul(a, b, c, value=-2)
            self.assertTrue(not (out.isnan() or out.isinf()))

    def test_nullary_op_mem_overlap(self, device):
        ops = (
            ("random_", ()),
            ("uniform_", ()),
            ("cauchy_", ()),
            ("log_normal_", ()),
            ("exponential_", ()),
            ("geometric_", (0.5,)),
            ("normal_", ()),
        )

        x = torch.rand((1, 3)).expand((3, 3))
        for op, args in ops:
            with self.assertRaisesRegex(RuntimeError, 'unsupported operation'):
                getattr(x, op)(*args)

    @dtypes(torch.double)
    def test_ternary_op_mem_overlap(self, device, dtype):
        ops = [
            ("addcmul", True, True, 'cpu'),
            ("addcmul", True, True, 'cuda'),
            ("addcdiv", True, True, 'cpu'),
            ("addcdiv", True, True, 'cuda'),
            ("lerp", True, True, 'cpu'),
            ("lerp", True, True, 'cuda')
        ]

        for (fn, has_input_output_mem_overlap_check,
             has_internal_mem_overlap_check, dev) in ops:
            if dev != device:
                continue
            out_op = getattr(torch, fn)
            inplace_op = getattr(torch.Tensor, fn + '_')
            self.check_internal_mem_overlap(
                inplace_op, 3, dtype, device,
                expected_failure=not has_internal_mem_overlap_check)
            self.ternary_check_input_output_mem_overlap(out_op, dev,
                                                        expected_failure=not has_input_output_mem_overlap_check)

    @expectedFailureMeta  # RuntimeError not raised
    @dtypes(torch.double)
    @onlyNativeDeviceTypes
    def test_copy_mem_overlap(self, device, dtype):
        self.check_internal_mem_overlap(
            torch.Tensor.copy_, num_inputs=2, dtype=dtype, device=device)
        sz = 9
        doubles = torch.randn(2 * sz, dtype=dtype, device=device)
        self.unary_check_input_output_mem_overlap(
            doubles, sz, lambda input, out: out.copy_(input))

    @onlyNativeDeviceTypes
    def test_index_add_mem_overlap(self, device):
        x = torch.rand((1,), device=device).expand((6,))
        y = torch.rand((6,), device=device)
        ind = torch.tensor([2, 1, 0], device=device)
        value = torch.rand((3,), device=device)
        with self.assertRaisesRegex(RuntimeError, 'unsupported operation'):
            x.index_add_(0, ind, value)
        with self.assertRaisesRegex(RuntimeError, 'unsupported operation'):
            y.index_add_(0, ind, y[:3])
        with self.assertRaisesRegex(RuntimeError, 'unsupported operation'):
            ind.index_add_(0, ind, ind.clone())
        with self.assertRaisesRegex(RuntimeError, 'unsupported operation'):
            ind.index_add_(0, ind.clone(), ind)

    @onlyNativeDeviceTypes
    def test_index_copy_mem_overlap(self, device):
        x = torch.rand((1,), device=device).expand((6,))
        y = torch.rand((6,), device=device)
        ind = torch.tensor([2, 1, 0], device=device)
        value = torch.rand((3,), device=device)
        with self.assertRaisesRegex(RuntimeError, 'unsupported operation'):
            x.index_copy_(0, ind, value)
        with self.assertRaisesRegex(RuntimeError, 'unsupported operation'):
            y.index_copy_(0, ind, y[:3])
        with self.assertRaisesRegex(RuntimeError, 'unsupported operation'):
            ind.index_copy_(0, ind, ind.clone())
        with self.assertRaisesRegex(RuntimeError, 'unsupported operation'):
            ind.index_copy_(0, ind.clone(), ind)

    @expectedFailureMeta  # Warning not triggered
    @onlyNativeDeviceTypes
    def test_index_fill_mem_overlap(self, device):
        x = torch.rand((1,), device=device).expand((6,))
        y = torch.rand((6,), device=device)
        ind = torch.tensor([2, 1, 0], device=device)
        value = torch.rand((3,), device=device)

        with self.assertWarnsRegex(UserWarning, "index_fill_ on expanded tensors"):
            x.index_fill_(0, ind, 1.0)
        with self.assertRaisesRegex(RuntimeError, 'unsupported operation'):
            ind.index_fill_(0, ind, 0)

    @expectedFailureMeta  # RuntimeError not raised
    @onlyNativeDeviceTypes
    def test_shift_mem_overlap(self, device):
        x = torch.rand(3, device=device)
        with self.assertRaisesRegex(RuntimeError, 'unsupported operation'):
            x[:-1] <<= x[1:]
        with self.assertRaisesRegex(RuntimeError, 'unsupported operation'):
            x[:-1] >>= x[1:]

    @expectedFailureMeta  # RuntimeError not raised
    @onlyNativeDeviceTypes
    def test_bernoulli_mem_overlap(self, device):
        x = torch.rand((1,), device=device).expand((6,))

        with self.assertRaisesRegex(RuntimeError, 'unsupported operation'):
            x.bernoulli_()
        with self.assertRaisesRegex(RuntimeError, 'unsupported operation'):
            x.bernoulli_(p=0.1)
        p = torch.rand(6, device=device)
        with self.assertRaisesRegex(RuntimeError, 'unsupported operation'):
            x.bernoulli_(p=p)
        with self.assertRaisesRegex(RuntimeError, 'unsupported operation'):
            torch.bernoulli(torch.rand_like(x), out=x)

    @expectedFailureMeta  # RuntimeError not raised
    @onlyNativeDeviceTypes
    def test_put_mem_overlap(self, device):
        x = torch.rand((1,), device=device).expand((6,))
        y = torch.rand((6,), device=device)
        ind = torch.tensor([2, 1, 0], device=device)
        value = torch.rand((3,), device=device)
        with self.assertRaisesRegex(RuntimeError, 'unsupported operation'):
            x.put_(ind, value)
        with self.assertRaisesRegex(RuntimeError, 'unsupported operation'):
            y.put_(ind[0], y[0])
        with self.assertRaisesRegex(RuntimeError, 'unsupported operation'):
            ind.put_(ind, ind)
        with self.assertRaisesRegex(RuntimeError, 'unsupported operation'):
            y.put_(ind, y[:3])
        with self.assertRaisesRegex(RuntimeError, 'unsupported operation'):
            ind.put_(ind, ind.clone())
        with self.assertRaisesRegex(RuntimeError, 'unsupported operation'):
            ind.put_(ind.clone(), ind)

    @expectedFailureMeta  # UserWarning not triggered
    @onlyNativeDeviceTypes
    def test_index_put_mem_overlap(self, device):
        x = torch.rand((1,), device=device).expand((6,))
        y = torch.rand((6,), device=device)
        ind = torch.tensor([2, 1, 0], device=device)
        value = torch.rand((3,), device=device)
        with self.assertWarnsRegex(UserWarning, 'expanded tensors'):
            x.index_put_((ind,), value)
        with self.assertRaisesRegex(RuntimeError, 'unsupported operation'):
            y.index_put_((ind,), y[0])
        with self.assertRaisesRegex(RuntimeError, 'unsupported operation'):
            ind.index_put_((ind,), ind)
        with self.assertRaisesRegex(RuntimeError, 'unsupported operation'):
            y.index_put_((ind,), y[:3])
        with self.assertRaisesRegex(RuntimeError, 'unsupported operation'):
            ind.index_put_((ind,), ind.clone())
        with self.assertRaisesRegex(RuntimeError, 'unsupported operation'):
            ind.index_put_((ind.clone(),), ind)

    @expectedFailureMeta  # UserWarning not triggered
    @onlyNativeDeviceTypes
    def test_masked_fill_mem_overlap(self, device):
        x = torch.rand((1,), device=device).expand((6,))
        mask = torch.tensor([True, False, True, True, False, False], device=device)
        with self.assertWarnsRegex(UserWarning, 'expanded tensors'):
            x.masked_fill_(mask, 0.)

        fill_val = torch.tensor(0., device=device)
        with self.assertWarnsRegex(UserWarning, 'expanded tensors'):
            x.masked_fill_(mask, fill_val)

        with self.assertRaisesRegex(RuntimeError, 'unsupported operation'):
            mask[1:].masked_fill_(mask[:-1], False)

    @onlyNativeDeviceTypes
    def test_masked_select_mem_overlap(self, device):
        x = torch.rand((1,), device=device).expand((3,))
        y = torch.rand((6,), device=device)
        mask = torch.tensor([True, False, True, True, False, False], device=device)
        with self.assertRaisesRegex(RuntimeError, 'unsupported operation'):
            torch.masked_select(y, mask, out=x)
        with self.assertRaisesRegex(RuntimeError, 'unsupported operation'):
            torch.masked_select(y, mask, out=y)
        with self.assertRaisesRegex(RuntimeError, 'unsupported operation'):
            torch.masked_select(mask.clone(), mask, out=mask)

    @expectedFailureMeta  # RuntimeError not raised
    @onlyNativeDeviceTypes
    def test_masked_scatter_mem_overlap(self, device):
        x = torch.rand((1,), device=device).expand((6,))
        src = torch.rand((3,), device=device)
        mask = torch.tensor([True, False, True, True, False, False], device=device)

        with self.assertRaisesRegex(RuntimeError, 'unsupported operation'):
            x.masked_scatter_(mask, src)

    @onlyNativeDeviceTypes
    def test_index_select_mem_overlap(self, device):
        x = torch.rand((1, 6), device=device).expand((2, 6))
        y = torch.rand((3, 6), device=device)
        ind = torch.tensor([0, 1], dtype=torch.int64, device=device)
        with self.assertRaisesRegex(RuntimeError, 'unsupported operation'):
            torch.index_select(y, 1, ind, out=x)

    @onlyNativeDeviceTypes
    def test_scatter_mem_overlap(self, device):
        x = torch.rand((1,), device=device).expand((6,))
        src = torch.rand((3,), device=device)
        ind = torch.tensor([2, 1, 0], device=device, dtype=torch.int64)

        with self.assertRaisesRegex(RuntimeError, 'unsupported operation'):
            x.scatter_(0, ind, src)
        with self.assertRaisesRegex(RuntimeError, 'unsupported operation'):
            src.scatter_(0, ind, src)
        with self.assertRaisesRegex(RuntimeError, 'unsupported operation'):
            ind.scatter_(0, ind, ind.clone())

    @onlyNativeDeviceTypes
    def test_gather_mem_overlap(self, device):
        x = torch.rand((1,), device=device).expand((3,))
        src = torch.rand((6,), device=device)
        ind = torch.tensor([2, 1, 0], device=device, dtype=torch.int64)
        with self.assertRaisesRegex(RuntimeError, 'unsupported operation'):
            torch.gather(src, 0, ind, out=x)
        with self.assertRaisesRegex(RuntimeError, 'unsupported operation'):
            torch.gather(src, 0, ind, out=src)
        with self.assertRaisesRegex(RuntimeError, 'unsupported operation'):
            torch.gather(ind.clone(), 0, ind[1:], out=ind[:1])

    @onlyNativeDeviceTypes
    def test_take_mem_overlap(self, device):
        x = torch.rand((1,), device=device).expand((3,))
        src = torch.rand((6,), device=device)
        ind = torch.tensor([2, 1, 0], device=device, dtype=torch.int64)
        with self.assertRaisesRegex(RuntimeError, 'unsupported operation'):
            torch.take(src, ind, out=x)
        with self.assertRaisesRegex(RuntimeError, 'unsupported operation'):
            torch.take(src, ind, out=src)
        with self.assertRaisesRegex(RuntimeError, 'unsupported operation'):
            torch.take(ind.clone(), ind[1:], out=ind[:-1])


    @onlyCUDA
    def test_multinomial_device_constrain(self, device):
        x = torch.empty(0, device="cpu")
        y = torch.empty(0, device=device)
        self.assertRaisesRegex(
            RuntimeError, "Expected all tensors to be on the same device",
            lambda: torch.multinomial(x, 2, out=y))

    @deviceCountAtLeast(2)
    @onlyCUDA
    def test_multinomial_gpu_device_constrain(self, devices):
        x = torch.empty(0, device=devices[0])
        y = torch.empty(0, device=devices[1])
        self.assertRaisesRegex(
            RuntimeError, "Expected all tensors to be on the same device",
            lambda: torch.multinomial(x, 2, out=y))

    @deviceCountAtLeast(2)
    @onlyCUDA
    def test_device_guard(self, devices):
        # verify that all operators with `device_guard: False` behave properly with multiple devices.
        # TODO: if we had operator introspection we could figure out this set of operators automatically...
        x = torch.randn((1, 2, 3), device=devices[1])
        y = torch.zeros((1, 3, 2), device=devices[1])
        scalar = torch.tensor(5, device=devices[1])

        # property ops
        torch.cudnn_is_acceptable(x)
        x.is_distributed()
        x.is_floating_point()
        x.is_complex()
        x.is_same_size(y)
        x.is_signed()
        x.size(0)
        x.stride(0)
        x.numel()
        x.is_set_to(y)
        x.data_ptr()
        scalar.is_nonzero()

        # sparse property ops
        y[0][1] = 5
        y_sparse = y.to_sparse()
        y_sparse.sparse_dim()
        y_sparse._dimI()
        y_sparse.dense_dim()
        y_sparse._dimV()
        y_sparse._nnz()
        y_sparse.is_coalesced()
        y_sparse._indices()
        y_sparse._values()
        y_sparse.indices()
        y_sparse.values()

        # in-place ops
        def inplace():
            return torch.randn((1, 2, 3), device=devices[1])
        inplace().as_strided_(y.size(), y.stride())
        inplace().resize_(y.size())
        inplace().squeeze_()
        inplace().squeeze_(0)
        inplace().unsqueeze_(2)
        inplace().transpose_(1, 2)
        inplace().squeeze_().t_()
        inplace().set_(x.storage())
        inplace().set_(x.storage(), x.storage_offset(), x.size(), x.stride())
        inplace().set_(x)
        inplace().set_()
        y_sparse._coalesced_(True)

        # shape modification
        x.as_strided(y.size(), y.stride())
        x.expand((5, 2, 3))
        x.expand_as(x)
        x.sum_to_size((1,))
        torch.broadcast_tensors(x , x)
        x.reshape((1, 3, 2))
        x.reshape_as(y)
        x.squeeze()
        x.squeeze(0)
        x.squeeze().t()
        x.transpose(1, 2)
        x.unsqueeze(2)
        x.view((1, 3, 2))
        x.view_as(y)

        # chunk, split, etc.
        x.chunk(2, dim=1)
        x.split(1, dim=2)
        x.split_with_sizes([1, 2], dim=2)
        x.unfold(dimension=2, size=1, step=1)

        x.narrow(1, 1, 1)
        x.select(1, 1)
        torch.isnan(x)

        torch.empty((1, 3, 2), out=y)
        torch.empty_like(x)
        torch.empty_like(x, dtype=torch.int64)

        # to
        x.to(x)
        x.to(y)
        x.to(x, copy=True)

    def test_is_signed(self, device):
        self.assertEqual(torch.IntTensor(5).to(device).is_signed(), True)
        self.assertEqual(torch.ByteTensor(5).to(device).is_signed(), False)
        self.assertEqual(torch.CharTensor(5).to(device).is_signed(), True)
        self.assertEqual(torch.FloatTensor(5).to(device).is_signed(), True)
        self.assertEqual(torch.HalfTensor(10).to(device).is_signed(), True)

    # Note - reports a leak of 512 bytes on CUDA device 1
    @deviceCountAtLeast(2)
    @skipCUDAMemoryLeakCheckIf(True)
    @onlyCUDA
    def test_tensor_set_errors_multigpu(self, devices):
        f_cuda0 = torch.randn((2, 3), dtype=torch.float32, device=devices[0])
        f_cuda1 = torch.randn((2, 3), dtype=torch.float32, device=devices[1])

        self.assertRaises(RuntimeError, lambda: f_cuda0.set_(f_cuda1.storage()))
        self.assertRaises(RuntimeError,
                          lambda: f_cuda0.set_(f_cuda1.storage(), 0, f_cuda1.size(), f_cuda1.stride()))
        self.assertRaises(RuntimeError, lambda: f_cuda0.set_(f_cuda1))

    @onlyCUDA
    def test_half_tensor(self, device):
        x = torch.randn(5, 5).half()
        self.assertEqual(x.to(device), x)

        xc = x.to(device)
        with tempfile.NamedTemporaryFile() as f:
            torch.save(xc, f)
            f.seek(0)
            xc2 = torch.load(f)
            self.assertIsInstance(xc2, type(xc))
            self.assertEqual(xc.float(), xc2.float())

    @onlyCUDA
    @deviceCountAtLeast(1)  # Note: Tests works with one but prefers more devices
    def test_serialization(self, devices):
        def _test_serialization(filecontext_lambda):
            t0 = torch.cuda.FloatTensor(5).fill_(1)
            with torch.cuda.device(devices[-1]):
                tn = torch.cuda.FloatTensor(3).fill_(2)
            torch.cuda.set_device(devices[0])
            b = (t0, tn)
            with filecontext_lambda() as f:
                torch.save(b, f)
                f.seek(0)
                c = torch.load(f)
                self.assertEqual(b, c, atol=0, rtol=0)
                u0, un = c
                self.assertEqual(str(u0.device), devices[0])
                self.assertEqual(str(un.device), devices[-1])

        _test_serialization(tempfile.NamedTemporaryFile)
        _test_serialization(BytesIOContext)

    def test_memory_format_preserved_after_permute(self, device):
        x = torch.randn(4, 3, 8, 8, device=device)
        nhwc = x.contiguous(memory_format=torch.channels_last)
        y = nhwc.permute(0, 1, 3, 2).permute(0, 1, 3, 2)
        self.assertTrue(y.is_contiguous(memory_format=torch.channels_last))

        x = torch.randn(4, 3, 8, 8, 8, device=device)
        ndhwc = x.contiguous(memory_format=torch.channels_last_3d)
        y = ndhwc.permute(0, 1, 4, 3, 2).permute(0, 1, 4, 3, 2)
        self.assertTrue(y.is_contiguous(memory_format=torch.channels_last_3d))

    def test_memory_format_propagation_rules(self, device):

        contiguous = torch.rand(10, 3, 5, 5, device=device)
        cl = torch.rand(10, 3, 5, 5, device=device).contiguous(memory_format=torch.channels_last)
        ambiguous = torch.rand(10, 3, 1, 1, device=device).contiguous(memory_format=torch.channels_last)
        self.assertTrue(ambiguous.is_contiguous(memory_format=torch.channels_last))
        self.assertTrue(ambiguous.is_contiguous(memory_format=torch.contiguous_format))
        bias = torch.rand(1, 1, 1, 1, device=device).contiguous(memory_format=torch.channels_last)

        def _test_propagation_rules(self, contiguous, cl, ambiguous, bias):
            options = ((ambiguous, contiguous, torch.contiguous_format),
                       (ambiguous, cl, torch.channels_last),
                       (contiguous, ambiguous, torch.contiguous_format),
                       (contiguous, cl, torch.contiguous_format),
                       (cl, ambiguous, torch.channels_last),
                       (cl, contiguous, torch.channels_last),
                       (bias, cl, torch.channels_last),
                       (cl, bias, torch.channels_last),)

            for a, b, mf in options:
                result = a + b
                self.assertTrue(result.is_contiguous(memory_format=mf))

        _test_propagation_rules(self, contiguous, cl, ambiguous, bias)

        cl = cl.to(memory_format=torch.channels_last)
        ambiguous = ambiguous.to(memory_format=torch.channels_last)
        bias = bias.to(memory_format=torch.channels_last)

        _test_propagation_rules(self, contiguous, cl, ambiguous, bias)

        # test cases when strides matter in ambiguous tensors
        for mf in (torch.channels_last, torch.contiguous_format):
            ambiguous = torch.rand(10, 3, 1, 1, device=device).to(memory_format=mf)
            bias = torch.rand(3, 1, 1, device=device)
            result = ambiguous + bias
            self.assertEqual(ambiguous.stride(), result.stride())
            result = bias + ambiguous
            self.assertEqual(ambiguous.stride(), result.stride())
            result = ambiguous * 5
            self.assertEqual(ambiguous.stride(), result.stride())

    def test_memory_format_empty_like(self, device):
        def test_helper(x, memory_format):
            xc = x.contiguous(memory_format=memory_format)

            like = torch.empty_like(xc, memory_format=torch.preserve_format)
            self.assertFalse(like.is_contiguous())
            self.assertTrue(like.is_contiguous(memory_format=memory_format))

            like_x = torch.empty_like(x, memory_format=torch.preserve_format)
            self.assertTrue(like_x.is_contiguous())
            self.assertFalse(like_x.is_contiguous(memory_format=memory_format))

            like = torch.empty_like(x, memory_format=memory_format)
            self.assertFalse(like.is_contiguous())
            self.assertTrue(like.is_contiguous(memory_format=memory_format))

            like = torch.empty_like(xc, memory_format=torch.contiguous_format)
            self.assertTrue(like.is_contiguous())
            self.assertFalse(like.is_contiguous(memory_format=memory_format))

            like = torch.empty_like(xc)
            self.assertFalse(like.is_contiguous())
            self.assertTrue(like.is_contiguous(memory_format=memory_format))

            sparse = x.to_sparse()
            with self.assertRaises(RuntimeError):
                z = torch.empty_like(sparse, memory_format=torch.preserve_format)

        test_helper(torch.randn(4, 3, 8, 8, device=device), torch.channels_last)
        test_helper(torch.randn(4, 3, 8, 8, 8, device=device), torch.channels_last_3d)

    def test_memory_format_consistency(self, device):
        x = torch.randn(10, 3, 1, 1, device=device)
        x_rep = x.as_strided(x.size(), x.stride())
        self.assertEqual(x.size(), x_rep.size())
        self.assertEqual(x.stride(), x_rep.stride())
        self.assertEqual(x.is_contiguous(), x_rep.is_contiguous())
        self.assertEqual(x.is_contiguous(memory_format=torch.channels_last), x_rep.is_contiguous(memory_format=torch.channels_last))
        self.assertEqual(
            x.is_contiguous(memory_format=torch.channels_last_3d), x_rep.is_contiguous(memory_format=torch.channels_last_3d))

    def test_memory_format_operators(self, device):
        def _chunk_op(x, y):
            x1, x2 = x.chunk(2, dim=1)
            return x1 + x2

        def _unsqueeze_op_add(x, y):
            return x[0].unsqueeze(0) + 3

        def _unsqueeze_op_clone(x, y):
            return x[0].unsqueeze(0).clone()

        def _test_helper(x, y, bias, memory_format):
            return_contig_fns = [
                lambda x, y: y + x,
                lambda x, y: y * x,
                lambda x, y: y.addcdiv(x, y, value=2),
                lambda x, y: y.addcmul(x, y, value=2),
            ]
            bias_fns = [
                lambda x, b: x + b,
                lambda x, b: b + x,
            ]
            fns = [
                lambda x, y: x.clone(),
                lambda x, y: x + 3,
                lambda x, y: 3 * x,
                lambda x, y: x + y,
                lambda x, y: x * y,
                lambda x, y: abs(x),
                lambda x, y: x.abs(),
                lambda x, y: x.abs_(),
                lambda x, y: x.acos(),
                lambda x, y: x.acos_(),
                lambda x, y: x.add(y, alpha=3),
                lambda x, y: x.add_(y, alpha=3),
                lambda x, y: x.addcdiv(y, y, value=2),
                lambda x, y: x.addcdiv_(y, y, value=2),
                lambda x, y: x.addcmul(y, y, value=2),
                lambda x, y: x.addcmul_(y, y, value=2),
                lambda x, y: x.acosh(),
                lambda x, y: x.acosh_(),
                lambda x, y: x.asinh(),
                lambda x, y: x.asinh_(),
                lambda x, y: x.atanh(),
                lambda x, y: x.atanh_(),
                lambda x, y: x.asin(),
                lambda x, y: x.asin_(),
                lambda x, y: x.atan(),
                lambda x, y: x.atan2(y),
                lambda x, y: x.atan2_(y),
                lambda x, y: x.ceil(),
                lambda x, y: x.ceil_(),
                lambda x, y: x.clamp(-1, 1),
                lambda x, y: x.cos(),
                lambda x, y: x.cosh(),
                lambda x, y: x.div(0.5),
                lambda x, y: x.div_(0.5),
                lambda x, y: x.div(y),
                lambda x, y: x.div_(y),
                lambda x, y: x.digamma(),
                lambda x, y: x.digamma_(),
                lambda x, y: x.erf(),
                lambda x, y: x.erfc(),
                lambda x, y: x.erfinv(),
                lambda x, y: x.erfinv_(),
                lambda x, y: x.exp(),
                lambda x, y: x.expm1(),
                lambda x, y: x.expm1_(),
                lambda x, y: x.floor(),
                lambda x, y: x.floor_(),
                lambda x, y: x.fmod(2),
                lambda x, y: x.frac(),
                lambda x, y: x.hypot(y),
                lambda x, y: x.hypot_(y),
                lambda x, y: x.i0(),
                lambda x, y: x.i0_(),
                lambda x, y: x.lerp(y, 0.5),
                lambda x, y: x.log(),
                lambda x, y: x.log_(),
                lambda x, y: x.log10(),
                lambda x, y: x.log10_(),
                lambda x, y: x.log1p(),
                lambda x, y: x.log1p_(),
                lambda x, y: x.log2(),
                lambda x, y: x.log2_(),
                lambda x, y: x.mul(3),
                lambda x, y: x.mul_(3),
                lambda x, y: x.neg(),
                lambda x, y: x.neg_(),
                lambda x, y: x.pow(3),
                lambda x, y: x.pow_(3),
                lambda x, y: x.pow(0.0),
                lambda x, y: x.pow(1.0),
                lambda x, y: x.reciprocal(),
                lambda x, y: x.remainder(2),
                lambda x, y: x.round(),
                lambda x, y: x.round_(),
                lambda x, y: x.rsqrt(),
                lambda x, y: x.rsqrt_(),
                lambda x, y: x.sigmoid(),
                lambda x, y: x.sigmoid_(),
                lambda x, y: x.logit(),
                lambda x, y: x.logit_(),
                lambda x, y: x.logit(1e-6),
                lambda x, y: x.logit_(1e-6),
                lambda x, y: x.sign(),
                lambda x, y: x.sign_(),
                lambda x, y: x.sgn(),
                lambda x, y: x.sgn_(),
                lambda x, y: x.sin(),
                lambda x, y: x.sin_(),
                lambda x, y: x.sinh(),
                lambda x, y: x.sinh_(),
                lambda x, y: x.sqrt(),
                lambda x, y: x.sqrt_(),
                lambda x, y: x.tan(),
                lambda x, y: x.tanh(),
                lambda x, y: x.trunc(),
                lambda x, y: x.trunc_(),
                _chunk_op,
                _unsqueeze_op_add,
                _unsqueeze_op_clone,
            ]
            for fn in fns:
                x_c = x.contiguous()
                y_c = y.contiguous()
                result_c = fn(x_c, y_c)
                result = fn(x, y)
                self.assertEqual(result, result_c)
                self.assertTrue(
                    result.is_contiguous(memory_format=memory_format),
                    "result of the '{}' is not in '{}' format".format(inspect.getsource(fn).strip(), memory_format))

            for fn in bias_fns:
                x_c = x.contiguous()
                b_c = bias.contiguous()
                result_c = fn(x_c, b_c)
                result = fn(x, bias)
                self.assertEqual(result, result_c)
                self.assertTrue(
                    result.is_contiguous(memory_format=memory_format),
                    "result of the '{}' is not in '{}' format".format(inspect.getsource(fn).strip(), memory_format))

            for fn in return_contig_fns:
                x_c = x.contiguous()
                y_c = y.contiguous()
                result_c = fn(x_c, y_c)
                result = fn(x, y)
                self.assertEqual(result, result_c)
                self.assertTrue(
                    result.is_contiguous(memory_format=torch.contiguous_format),
                    "result of the '{}' is not in '{}' format".format(inspect.getsource(fn).strip(), torch.contiguous_format))

        _test_helper(
            torch.randn((4, 3, 8, 8), device=device).contiguous(memory_format=torch.channels_last),
            abs(torch.randn((4, 3, 8, 8), device=device)) + 1,
            torch.randn((1, 3, 1, 1), device=device).contiguous(memory_format=torch.channels_last),
            torch.channels_last)
        _test_helper(
            torch.randn((4, 3, 8, 8, 8), device=device).contiguous(memory_format=torch.channels_last_3d),
            abs(torch.randn((4, 3, 8, 8, 8), device=device)) + 1,
            torch.randn((1, 3, 1, 1, 1), device=device).contiguous(memory_format=torch.channels_last_3d),
            torch.channels_last_3d)

    def test_strides_propagation(self, device):

        def _test_helper(x, op, unary=False):
            def compare_strides(s1, s2, div):
                sdiv = [s // div for s in s1]
                self.assertEqual(sdiv, s2)

            dim = x.dim()
            # we produce memory dense outputs, so when input is strided on the last dimension
            # we need to divide by that dimension stride to compare input and result strides
            div = x.stride(-1)
            for p in permutations(range(dim)):
                xp = x.permute(p)
                if not unary:
                    y = torch.randn(xp.size(-1), device=x.device, dtype=x.dtype)
                    for inputs in ((xp, xp), (xp, y), (y, xp)):
                        res = op(*inputs)
                        compare_strides(xp.stride(), res.stride(), div)
                        self.assertEqual(xp.size(), res.size())
                        out = torch.empty(0, device=xp.device, dtype=res.dtype)
                        res = op(*inputs, out=out)
                        compare_strides(xp.stride(), res.stride(), div)
                        self.assertEqual(xp.size(), res.size())
                else:
                    res = op(xp)
                    compare_strides(xp.stride(), res.stride(), div)
                    self.assertEqual(xp.size(), res.size())
                    out = torch.empty(0, device=xp.device, dtype=res.dtype)
                    res = op(xp, out=out)
                    compare_strides(xp.stride(), res.stride(), div)
                    self.assertEqual(xp.size(), res.size())

        # torch.eq by default calls TensorIterator with defined output, torch.add with undefined
        binary_ops = (torch.eq, torch.add)
        unary_ops = (torch.exp,)
        # memory dense, sliced and ambiguous sliced (ambiguous dense loses permutation information)
        xs = (torch.randn(2, 3, 4, device=device), torch.randn(2, 3, 8, device=device)[:, :, ::2],
              torch.randn(1, 1, 4, 12, device=device)[:, :, :, ::2])
        for op in binary_ops:
            for x in xs:
                _test_helper(x, op)
        for op in unary_ops:
            for x in xs:
                _test_helper(x, op, unary=True)

    @skipMeta
    @onlyNativeDeviceTypes
    @dtypes(*get_all_dtypes(include_bool=False))
    def test_dlpack_capsule_conversion(self, device, dtype):
        # DLpack does not explicitly support bool (xref dmlc/dlpack#75)
        x = make_tensor((5,), device, dtype)
        z = from_dlpack(to_dlpack(x))
        self.assertEqual(z, x)

    @skipMeta
    @onlyNativeDeviceTypes
    @dtypes(*get_all_dtypes(include_bool=False))
    def test_dlpack_protocol_conversion(self, device, dtype):
        x = make_tensor((5,), device, dtype)
        z = from_dlpack(x)
        self.assertEqual(z, x)

    @skipMeta
    @onlyNativeDeviceTypes
    def test_dlpack_shared_storage(self, device):
        x = make_tensor((5,), device, torch.float64)
        z = from_dlpack(to_dlpack(x))
        z[0] = z[0] + 20.0
        self.assertEqual(z, x)

    @skipMeta
    @onlyCUDA
    @dtypes(*get_all_dtypes(include_bool=False))
    def test_dlpack_conversion_with_streams(self, device, dtype):
        # Create a stream where the tensor will reside
        stream = torch.cuda.Stream()
        with torch.cuda.stream(stream):
            # Do an operation in the actual stream
            x = make_tensor((5,), device, dtype) + 1
        # DLPack protocol helps establish a correct stream order
        # (hence data dependency) at the exchange boundary.
        # DLPack manages this synchronization for us, so we don't need to
        # explicitly wait until x is populated
        stream = torch.cuda.Stream()
        with torch.cuda.stream(stream):
            z = from_dlpack(x)
        stream.synchronize()
        self.assertEqual(z, x)

    @skipMeta
    @onlyCUDA
    @dtypes(*get_all_dtypes(include_bool=False))
    def test_dlpack_conversion_with_diff_streams(self, device, dtype):
        from torch._C import _from_dlpack
        stream_a = torch.cuda.Stream()
        stream_b = torch.cuda.Stream()
        # DLPack protocol helps establish a correct stream order
        # (hence data dependency) at the exchange boundary.
        # the `tensor.__dlpack__` method will insert a synchronization event
        # in the current stream to make sure that it was correctly populated.
        with torch.cuda.stream(stream_a):
            x = make_tensor((5,), device, dtype) + 1
            z = _from_dlpack(x.__dlpack__(stream_b.cuda_stream))
            stream_a.synchronize()
        stream_b.synchronize()
        self.assertEqual(z, x)

    @skipMeta
    @onlyCUDA
    def test_dlpack_default_stream(self, device):
        class DLPackTensor:
            def __init__(self, tensor):
                self.tensor = tensor

            def __dlpack_device__(self):
                return self.tensor.__dlpack_device__()

            def __dlpack__(self, stream=None):
                if torch.version.hip is None:
                    assert stream == 1
                else:
                    assert stream == 0
                capsule = self.tensor.__dlpack__(stream)
                converted = True
                return capsule

        # CUDA-based tests runs on non-default streams
        with torch.cuda.stream(torch.cuda.default_stream()):
            x = DLPackTensor(make_tensor((5,), device, torch.float32))
            from_dlpack(x)

    @skipMeta
    @onlyNativeDeviceTypes
    @dtypes(*get_all_dtypes(include_bool=False))
    def test_dlpack_tensor_invalid_stream(self, device, dtype):
        with self.assertRaises(TypeError):
            x = make_tensor((5,), device, dtype)
            x.__dlpack__(stream=object())

    @skipMeta
    def test_dlpack_error_on_bool_tensor(self):
        x = torch.tensor([True], dtype=torch.bool)
        with self.assertRaises(RuntimeError):
            to_dlpack(x)

    # TODO: increase tests once NumPy supports the `__dlpack__` protocol

    @skipMeta
    def test_dlpack_export_requires_grad(self):
        x = torch.zeros(10, dtype=torch.float32, requires_grad=True)
        with self.assertRaisesRegex(RuntimeError, r"require gradient"):
            x.__dlpack__()

    @skipMeta
    def test_dlpack_export_is_conj(self):
        x = torch.tensor([-1 + 1j, -2 + 2j, 3 - 3j])
        y = torch.conj(x)
        with self.assertRaisesRegex(RuntimeError, r"conjugate bit"):
            y.__dlpack__()

    @skipMeta
    def test_dlpack_export_non_strided(self):
        x = torch.sparse_coo_tensor([[0]], [1], size=(1,))
        y = torch.conj(x)
        with self.assertRaisesRegex(RuntimeError, r"strided"):
            y.__dlpack__()

    @onlyCUDA
    @unittest.skipIf(PYTORCH_CUDA_MEMCHECK, "is_pinned uses failure to detect pointer property")
    def test_pin_memory_from_constructor(self, device):
        def _get_like(t, **kwargs):
            return [
                torch.rand_like(t, **kwargs),
                torch.randn_like(t, **kwargs),
                torch.empty_like(t, **kwargs),
                torch.full_like(t, 4, **kwargs),
                torch.zeros_like(t, **kwargs),
                torch.ones_like(t, **kwargs),
            ]

        def _get_tensors(**kwargs):
            return [
                torch.tensor([10, 11], **kwargs),
                torch.randn(3, 5, **kwargs),
                torch.rand(3, **kwargs),
                # torch.randint(3, 5, **kwargs), // unsupported
                torch.zeros(3, **kwargs),
                torch.randperm(3, **kwargs),
                torch.empty(6, **kwargs),
                torch.ones(6, **kwargs),
                torch.eye(6, **kwargs),
                torch.arange(3, 5, **kwargs)]

        pinned_tensors = _get_tensors(pin_memory=True) + _get_like(torch.empty(5, dtype=torch.float64), pin_memory=True)
        for x in pinned_tensors:
            self.assertTrue(x.is_pinned())

        tensors = _get_tensors() + _get_like(torch.empty(5, dtype=torch.float64, pin_memory=True))
        for x in tensors:
            self.assertFalse(x.is_pinned())

    def test_storage_device(self, device):
        x = torch.tensor([], device=device)
        self.assertEqual(x.dtype, x.storage().dtype)

    @deviceCountAtLeast(2)
    @onlyCUDA
    def test_storage_multigpu(self, devices):
        for device in devices:
            x = torch.tensor([], device=device)
            self.assertEqual(x.dtype, x.storage().dtype)

    @dtypesIfCUDA(torch.float, torch.double, torch.half)
    @dtypes(torch.float, torch.double)
    def test_multinomial(self, device, dtype):
        def make_prob_dist(shape, is_contiguous):
            if is_contiguous:
                if dtype == torch.half:
                    return torch.zeros(shape, device=device).uniform_().to(dtype=torch.half)
                return torch.zeros(shape, device=device, dtype=dtype).uniform_()
            elif len(shape) == 1:
                if dtype == torch.half:
                    return torch.zeros((shape + [5]), device=device).uniform_().to(dtype=torch.half)[:, 2]
                return torch.zeros((shape + [5]), device=device, dtype=dtype).uniform_()[:, 2]
            else:
                # num dim = 2
                new_shape = [2, shape[1], 7, 1, shape[0], 1, 10]
                if dtype == torch.half:
                    prob_dist = torch.zeros(new_shape, device=device).uniform_().to(dtype=torch.half)
                else:
                    prob_dist = torch.zeros(new_shape, device=device, dtype=dtype).uniform_()
                prob_dist = prob_dist.transpose(1, 4)
                prob_dist = prob_dist[1, :, 5, 0, :, 0, 4]
                assert not prob_dist.is_contiguous()  # sanity check
                return prob_dist

        for is_contiguous in (True, False):
            # with replacement
            n_row = 3
            for n_col in range(4, 5 + 1):
                prob_dist = make_prob_dist([n_row, n_col], is_contiguous)
                # indices that shouldn't be sampled (<0 means none)
                zero_prob_indices = torch.LongTensor(n_row).random_(-2, n_col).tolist()
                for i, j in enumerate(zero_prob_indices):
                    if j >= 0:
                        prob_dist[i, j] = 0
                n_sample = n_col * 3
                sample_indices = torch.multinomial(prob_dist, n_sample, True)
                self.assertEqual(prob_dist.dim(), 2)
                self.assertEqual(sample_indices.size(1), n_sample)
                for i in range(n_row):
                    zero_prob_idx = zero_prob_indices[i]
                    if zero_prob_idx < 0:
                        continue
                    for j in range(n_sample):
                        self.assertNotEqual(sample_indices[i, j], zero_prob_idx,
                                            msg="sampled an index with zero probability")

            # without replacement
            n_row = 3
            for n_col in range(2, 10 + 1, 2):
                prob_dist = make_prob_dist([n_row, n_col], is_contiguous)
                # indices that shouldn't be sampled (<0 means none)
                zero_prob_indices = torch.LongTensor(n_row).random_(-1, n_col).tolist()
                for i, j in enumerate(zero_prob_indices):
                    if j >= 0:
                        prob_dist[i, j] = 0
                n_sample = max(1, n_col - 2)
                sample_indices = torch.multinomial(prob_dist, n_sample, False)
                self.assertEqual(prob_dist.dim(), 2)
                self.assertEqual(sample_indices.size(1), n_sample)
                for i in range(n_row):
                    row_samples = {}
                    zero_prob_idx = zero_prob_indices[i]
                    for j in range(n_sample):
                        sample_idx = sample_indices[i, j]
                        if zero_prob_idx >= 0:
                            self.assertNotEqual(sample_idx, zero_prob_idx,
                                                msg="sampled an index with zero probability")
                        self.assertNotIn(sample_idx, row_samples, "sampled an index twice")
                        row_samples[sample_idx] = True

            # vector
            n_col = 4
            prob_dist = make_prob_dist([n_col], is_contiguous).fill_(1)
            zero_prob_idx = 1  # index that shouldn't be sampled
            prob_dist[zero_prob_idx] = 0
            n_sample = 20
            sample_indices = torch.multinomial(prob_dist, n_sample, True)
            for sample_index in sample_indices:
                self.assertNotEqual(sample_index, zero_prob_idx, msg="sampled an index with zero probability")
            s_dim = sample_indices.dim()
            self.assertEqual(sample_indices.dim(), 1, msg="wrong number of dimensions")
            self.assertEqual(prob_dist.dim(), 1, msg="wrong number of prob_dist dimensions")
            self.assertEqual(sample_indices.size(0), n_sample, msg="wrong number of samples")

        # CUDA misalignment issue (#46702)
        n_row, n_col = 2, 3
        prob_dist = make_prob_dist([n_row, n_col], True)
        n_sample = 1
        sample_indices = torch.multinomial(prob_dist, n_sample, True)
        self.assertEqual(sample_indices.dim(), 2, msg="wrong number of dimensions")
        self.assertEqual(sample_indices.size(1), n_sample, msg="wrong number of samples")

    @onlyCUDA
    @dtypes(torch.float, torch.double, torch.half)
    def test_multinomial_deterministic(self, device, dtype):
        gen = torch.Generator(device=device)

        trials = 5
        seed = 0
        prob_dist = torch.rand(10000, 1000, device=device, dtype=dtype)
        n_sample = 1

        for i in range(trials):
            gen.manual_seed(seed)
            samples_1 = torch.multinomial(prob_dist, n_sample, True, generator=gen)

            gen.manual_seed(seed)
            samples_2 = torch.multinomial(prob_dist, n_sample, True, generator=gen)

            self.assertEqual(samples_1, samples_2)
            self.assertEqual(samples_1.dim(), 2, msg="wrong number of dimensions")
            self.assertEqual(samples_1.size(1), n_sample, msg="wrong number of samples")


    @slowTest
    @dtypes(torch.float)
    def test_multinomial_rng_state_advance(self, device, dtype):
        corpus_size = 100000
        freqs = torch.ones(corpus_size, dtype=torch.float, device=device)
        n_sample = 100
        samples1 = torch.multinomial(freqs, n_sample, replacement=True)
        samples2 = torch.multinomial(freqs, n_sample, replacement=True)
        samples = torch.cat([samples1, samples2])
        # expect no more than 1 repeating elements generated in 2 attempts
        # the probability of at least element being repeated is surprisingly large, 18%
        self.assertLessEqual(2 * n_sample - samples.unique().size(0), 2)
        samples1 = torch.multinomial(freqs, n_sample, replacement=False)
        samples2 = torch.multinomial(freqs, n_sample, replacement=False)
        samples = torch.cat([samples1, samples2])
        # expect no more than 1 repeating elements generated in 2 attempts
        self.assertLessEqual(2 * n_sample - samples.unique().size(0), 1)

    def _test_memory_format_transformations(self, device, input_generator_fn, transformation_fn,
                                            memory_format, compare_data=True, default_is_preserve=False):

        assert(memory_format == torch.channels_last or memory_format == torch.channels_last_3d)

        # xc is a channels last tensor
        xc = input_generator_fn(device)
        # xc is not memory dense, but looks like channels last
        if memory_format == torch.channels_last:
            xc = xc[..., ::2, ::2]
        else:
            xc = xc[..., ::2, ::2, ::2]

        clone = transformation_fn(xc, memory_format=torch.preserve_format)
        self.assertFalse(clone.is_contiguous())
        self.assertTrue(clone.is_contiguous(memory_format=memory_format))
        self.assertFalse(xc.is_contiguous())
        self.assertFalse(xc.is_contiguous(memory_format=memory_format))
        if compare_data:
            self.assertEqual(xc, clone.to(xc))

        xc = input_generator_fn(device)
        clone = transformation_fn(xc, memory_format=torch.contiguous_format)
        self.assertTrue(clone.is_contiguous())
        self.assertFalse(clone.is_contiguous(memory_format=memory_format))
        if compare_data:
            self.assertEqual(xc, clone.to(xc))

        xc = input_generator_fn(device)
        clone = transformation_fn(xc)

        if default_is_preserve:
            self.assertFalse(clone.is_contiguous())
            self.assertTrue(clone.is_contiguous(memory_format=memory_format))
        else:
            self.assertTrue(clone.is_contiguous())
            self.assertFalse(clone.is_contiguous(memory_format=memory_format))
        if compare_data:
            self.assertEqual(xc, clone.to(xc))

        x = torch.randn((3, 4, 5, 6, 7, 8, 9), device=device)
        for _ in range(10):
            permutation = list(range(len(x.shape)))
            random.shuffle(permutation)
            x = x.permute(permutation)
            self.assertEqual(x.stride(), transformation_fn(x, memory_format=torch.preserve_format).stride())

    def test_memory_format_to(self, device):
        def get_generator(memory_format, shape):
            def input_generator_fn(device):
                return torch.randn(shape, device=device, dtype=torch.float32).contiguous(memory_format=memory_format)
            return input_generator_fn

        def transformation_fn(tensor, **kwargs):
            return tensor.to(dtype=torch.float64, **kwargs)

        formats_shapes = (
            (torch.channels_last, (4, 3, 8, 8)),
            (torch.channels_last_3d, (4, 3, 8, 8, 8)))

        for mf, shape in formats_shapes:
            self._test_memory_format_transformations(
                device, get_generator(mf, shape), transformation_fn, mf, default_is_preserve=True)

    def test_memory_format_type(self, device):
        def get_generator(memory_format, shape):
            def input_generator_fn(device):
                return torch.randn(shape, device=device, dtype=torch.float32).contiguous(memory_format=memory_format)
            return input_generator_fn

        def transformation_fn(tensor, **kwargs):
            return tensor.to(torch.float64, **kwargs)

        formats_shapes = (
            (torch.channels_last, (4, 3, 8, 8)),
            (torch.channels_last_3d, (4, 3, 8, 8, 8)))

        for mf, shape in formats_shapes:
            self._test_memory_format_transformations(
                device, get_generator(mf, shape), transformation_fn, mf, default_is_preserve=True)

    def test_memory_format_clone(self, device):
        def get_generator(memory_format, shape):
            def input_generator_fn(device):
                return torch.randn(shape, device=device, dtype=torch.float32).contiguous(memory_format=memory_format)
            return input_generator_fn

        def transformation_fn(tensor, **kwargs):
            return tensor.clone(**kwargs)

        formats_shapes = (
            (torch.channels_last, (4, 3, 8, 8)),
            (torch.channels_last_3d, (4, 3, 8, 8, 8)))

        for mf, shape in formats_shapes:
            self._test_memory_format_transformations(
                device, get_generator(mf, shape), transformation_fn, mf, True, default_is_preserve=True)

    def test_memory_format_factory_like_functions_preserve(self, device):
        def get_generator(memory_format, shape):
            def input_generator_fn(device):
                return torch.randn(shape, device=device, dtype=torch.float32).contiguous(memory_format=memory_format)
            return input_generator_fn

        transformation_fns = [
            lambda t, **kwargs: torch.zeros_like(t, **kwargs),
            lambda t, **kwargs: torch.ones_like(t, **kwargs),
            lambda t, **kwargs: torch.randint_like(t, 10, 100, **kwargs),
            lambda t, **kwargs: torch.randint_like(t, 100, **kwargs),
            lambda t, **kwargs: torch.randn_like(t, **kwargs),
            lambda t, **kwargs: torch.rand_like(t, **kwargs),
            lambda t, **kwargs: torch.full_like(t, 7, **kwargs),
            lambda t, **kwargs: torch.empty_like(t, **kwargs)]

        formats_shapes = (
            (torch.channels_last, (4, 3, 8, 8)),
            (torch.channels_last_3d, (4, 3, 8, 8, 8)))

        for mf, shape, in formats_shapes:
            for transformation_fn in transformation_fns:
                self._test_memory_format_transformations(
                    device, get_generator(mf, shape), transformation_fn, mf, compare_data=False, default_is_preserve=True)

    def test_memory_format_type_shortcuts(self, device):
        def get_generator(memory_format, shape, dtype):
            def input_generator_fn(device):
                return torch.randn(shape, device=device, dtype=dtype).clamp(0, 1) \
                    .round().contiguous(memory_format=memory_format)
            return input_generator_fn


        def get_fn(fn_name):
            def transformation_fn(tensor, **kwargs):
                fn = getattr(tensor, fn_name)
                return fn(**kwargs)
            return transformation_fn

        shortcuts = ['byte', 'char', 'double', 'bool', 'half', 'int', 'long', 'short']
        if device == 'cpu':
            shortcuts += ['bfloat16']

        formats_shapes = (
            (torch.channels_last, (4, 3, 8, 8)),
            (torch.channels_last_3d, (4, 3, 8, 8, 8)))

        for mf, shape in formats_shapes:
            for fn_name in shortcuts:
                self._test_memory_format_transformations(
                    device, get_generator(mf, shape, torch.float32), get_fn(fn_name), mf, default_is_preserve=True)

        # Test 'float' separately to avoid float->float no-op.
        for mf, shape in formats_shapes:
            self._test_memory_format_transformations(
                device, get_generator(mf, shape, torch.float64), get_fn('float'), mf, default_is_preserve=True)

    @onlyCUDA
    def test_memory_format_cpu_and_cuda_ops(self, device):
        def get_generator(memory_format, shape):
            def input_generator_fn(device):
                return torch.randn(shape, device=device, dtype=torch.float32).contiguous(memory_format=memory_format)
            return input_generator_fn

        def transformation_cpu_fn(tensor, **kwargs):
            return tensor.cpu(**kwargs)

        def transformation_cuda_fn(tensor, **kwargs):
            return tensor.cuda(**kwargs)

        formats_shapes = (
            (torch.channels_last, (4, 3, 8, 8)),
            (torch.channels_last_3d, (4, 3, 8, 8, 8)))

        for mf, shape in formats_shapes:
            self._test_memory_format_transformations(
                'cuda', get_generator(mf, shape), transformation_cpu_fn, mf, default_is_preserve=True)
            self._test_memory_format_transformations(
                'cpu', get_generator(mf, shape), transformation_cuda_fn, mf, default_is_preserve=True)

    @dtypes(torch.complex64, torch.complex128)
    def test_complex_unsupported(self, device, dtype):
        t = torch.tensor((1 + 1j), device=device, dtype=dtype)
        # Note: this is consistent with NumPy
        with self.assertRaises(RuntimeError):
            torch.floor(t)
        with self.assertRaises(RuntimeError):
            torch.ceil(t)
        with self.assertRaises(RuntimeError):
            torch.trunc(t)

        # Tests min and max variants with complex inputs
        # Note: whether PyTorch should support min and max on complex
        # tensors is an open question.
        # See https://github.com/pytorch/pytorch/issues/36374
        with self.assertRaisesRegex(RuntimeError, '(.*not support.*)|(.*not implemented.*)'):
            torch.min(t)
        with self.assertRaisesRegex(RuntimeError, '(.*not support.*)|(.*not implemented.*)'):
            t.min()
        with self.assertRaisesRegex(RuntimeError, '(.*not support.*)|(.*not implemented.*)'):
            torch.min(t, dim=0)
        with self.assertRaisesRegex(RuntimeError, '(.*not support.*)|(.*not implemented.*)'):
            torch.min(t, t)
        with self.assertRaisesRegex(RuntimeError, '(.*not support.*)|(.*not implemented.*)'):
            torch.min(t, t, out=t)

        with self.assertRaisesRegex(RuntimeError, '(.*not support.*)|(.*not implemented.*)'):
            torch.max(t)
        with self.assertRaisesRegex(RuntimeError, '(.*not support.*)|(.*not implemented.*)'):
            t.max()
        with self.assertRaisesRegex(RuntimeError, '(.*not support.*)|(.*not implemented.*)'):
            torch.max(t, dim=0)
        with self.assertRaisesRegex(RuntimeError, '(.*not support.*)|(.*not implemented.*)'):
            torch.max(t, t)
        with self.assertRaisesRegex(RuntimeError, '(.*not support.*)|(.*not implemented.*)'):
            torch.max(t, t, out=t)

        with self.assertRaisesRegex(RuntimeError, '(.*not support.*)|(.*not implemented.*)'):
            torch.amin(t)
        with self.assertRaisesRegex(RuntimeError, '(.*not support.*)|(.*not implemented.*)'):
            t.amin()
        with self.assertRaisesRegex(RuntimeError, '(.*not support.*)|(.*not implemented.*)'):
            torch.amin(t, dim=0)

        with self.assertRaisesRegex(RuntimeError, '(.*not support.*)|(.*not implemented.*)'):
            torch.amax(t)
        with self.assertRaisesRegex(RuntimeError, '(.*not support.*)|(.*not implemented.*)'):
            t.amax()
        with self.assertRaisesRegex(RuntimeError, '(.*not support.*)|(.*not implemented.*)'):
            torch.amax(t, dim=0)

        # Tests _aminmax() variants with complex inputs,
        # which are currently not supported due to min & max being unsupported
        # for complex inputs, as per https://github.com/pytorch/pytorch/issues/36374
        # Test with a single-element tensor t, as well as a multi-element tensor x
        with self.assertRaisesRegex(RuntimeError, '(.*not support.*)|(.*not implemented.*)'):
            min_val, max_val = torch._aminmax(t)
        with self.assertRaisesRegex(RuntimeError, '(.*not support.*)|(.*not implemented.*)'):
            min_val = torch._aminmax(t, dim=0)[0]
        with self.assertRaisesRegex(RuntimeError, '(.*not support.*)|(.*not implemented.*)'):
            max_val = torch._aminmax(t, dim=0)[1]
        # Test _aminmax() with a multi-element tensor
        x = torch.tensor([(1 + 1j), (2 + 3j)], device=device, dtype=dtype)
        with self.assertRaisesRegex(RuntimeError, '(.*not support.*)|(.*not implemented.*)'):
            min_val, max_val = torch._aminmax(x)
        with self.assertRaisesRegex(RuntimeError, '(.*not support.*)|(.*not implemented.*)'):
            min_val = torch._aminmax(x, dim=0)[0]
        with self.assertRaisesRegex(RuntimeError, '(.*not support.*)|(.*not implemented.*)'):
            max_val = torch._aminmax(x, dim=0)[1]

        # Tests clamp variants with complex inputs
        # Note: whether PyTorch should support clamp on complex
        # tensors is an open question.
        # See https://github.com/pytorch/pytorch/issues/33568
        min_val = 1 + 1j
        max_val = 4 + 4j
        out = torch.empty((0,), device=device, dtype=dtype)
        with self.assertRaisesRegex(RuntimeError, '(.*not support.*)|(.*not implemented.*)'):
            torch.clamp(t, min=min_val)
        with self.assertRaisesRegex(RuntimeError, '(.*not support.*)|(.*not implemented.*)'):
            torch.clamp(t, max=max_val)
        with self.assertRaisesRegex(RuntimeError, '(.*not support.*)|(.*not implemented.*)'):
            torch.clamp(t, min_val, max_val)
        with self.assertRaisesRegex(RuntimeError, '(.*not support.*)|(.*not implemented.*)'):
            torch.clamp(t, min=min_val, out=out)
        with self.assertRaisesRegex(RuntimeError, '(.*not support.*)|(.*not implemented.*)'):
            torch.clamp(t, max=max_val, out=out)
        with self.assertRaisesRegex(RuntimeError, '(.*not support.*)|(.*not implemented.*)'):
            torch.clamp(t, min_val, max_val, out=out)

    def test_pickle_gradscaler(self, device):
        # This test is not in test_cuda.py because it should pass in 3 cases:
        #  1. cuda is not available.
        #  2. cuda is available but device is not cuda.
        #  3. cuda is available and device is cuda.
        # In case 1, a and b disable themselves on construction and shouldn't try to pickle workhorse attributes.
        # In case 2, a and b are enabled.  Workhorse attributes participate in pickling, but none are lazy-inited
        # to cuda Tensors, because I don't want to do cuda things if device is not cuda.
        # In case 3, a and b are enabled and we may also try lazy-initing _scale to a cuda tensor.
        device = torch.device(device)
        try_lazy_inits = (True, False) if device.type == "cuda" else (False,)
        for lazy_init_scale in try_lazy_inits:
            a = torch.cuda.amp.GradScaler(init_scale=3., growth_factor=4., backoff_factor=.5, growth_interval=2)
            self.assertTrue(not a.is_enabled() if torch.cuda.amp.common.amp_definitely_not_available() else a.is_enabled())
            if lazy_init_scale:
                # Dummy a.scale() call lazy-inits a._scale Tensor.
                a.scale(torch.tensor([4.0], dtype=torch.float32, device=device))
                self.assertTrue(isinstance(a._scale, torch.cuda.FloatTensor))
            # The following three lines should work whether or not cuda is available.
            serialized = pickle.dumps(a)
            b = pickle.loads(serialized)
            self.assertEqual(b.is_enabled(), a.is_enabled())
            if a.is_enabled():
                self.assertEqual(b.get_scale(), 3.)
                self.assertEqual(b.get_growth_factor(), 4.)
                self.assertEqual(b.get_backoff_factor(), .5)
                self.assertEqual(b.get_growth_interval(), 2)
                self.assertEqual(b._init_growth_tracker, 0)
                # supplies a dummy key to test the defaultdict's default_factory
                self.assertEqual(b._per_optimizer_states["fdsa"],
                                 torch.cuda.amp.grad_scaler._refresh_per_optimizer_state())
                if lazy_init_scale:
                    self.assertEqual(b.scale(torch.tensor([4.0], dtype=torch.float32, device=device)), 12.0)

    def test_multinomial_invalid(self, device):
        def test(probs):
            with self.assertRaisesRegex(RuntimeError,
                                        'probability tensor contains either `inf`, `nan` or element < 0'):
                torch.multinomial(probs.to(device), 2)
                torch.cuda.synchronize()

        test(torch.tensor([1., -1., 1.]))
        test(torch.tensor([1., inf, 1.]))
        test(torch.tensor([1., -inf, 1.]))
        test(torch.tensor([1., 1., nan]))

    def test_multinomial_invalid_distribution(self, device):
        def test(probs, replacement):
            with self.assertRaisesRegex(RuntimeError,
                                        r"invalid multinomial distribution \(sum of probabilities <= 0\)"):
                torch.multinomial(probs, 2, replacement)
                torch.cuda.synchronize()

        x = torch.zeros(3, device=device)
        y = torch.zeros(3, 3, device=device)
        z = torch.zeros(3, 3, device=device)
        z[1, :] = 1

        test(x, False)
        test(y, False)
        test(z, False)

        # Verify only for CPU as replacement=True
        # throws device side assert triggered.
        if self.device_type == 'cpu':
            test(x, True)
            test(y, True)
            test(z, True)

    def _test_multinomial_empty(self, device, replacement, num_samples):
        probs = torch.ones(0, 3, device=device)
        expected = torch.empty(0, num_samples, dtype=torch.int64)
        out = torch.multinomial(probs, num_samples=num_samples, replacement=replacement)
        self.assertEqual(out, expected)

    def test_multinomial_empty_w_replacement(self, device):
        self._test_multinomial_empty(device, True, 1)
        self._test_multinomial_empty(device, True, 2)

    def test_multinomial_empty_wo_replacement(self, device):
        self._test_multinomial_empty(device, False, 1)
        self._test_multinomial_empty(device, False, 2)

    def _generate_input(self, shape, dtype, device, with_extremal):
        if shape == ():
            x = torch.tensor((), dtype=dtype, device=device)
        else:
            if dtype.is_floating_point or dtype.is_complex:
                # work around torch.randn not being implemented for bfloat16
                if dtype == torch.bfloat16:
                    x = torch.randn(*shape, device=device) * random.randint(30, 100)
                    x = x.to(torch.bfloat16)
                else:
                    x = torch.randn(*shape, dtype=dtype, device=device) * random.randint(30, 100)
                x[torch.randn(*shape) > 0.5] = 0
                if with_extremal and dtype.is_floating_point:
                    # Use extremal values
                    x[torch.randn(*shape) > 0.5] = float('nan')
                    x[torch.randn(*shape) > 0.5] = float('inf')
                    x[torch.randn(*shape) > 0.5] = float('-inf')
                elif with_extremal and dtype.is_complex:
                    x[torch.randn(*shape) > 0.5] = complex('nan')
                    x[torch.randn(*shape) > 0.5] = complex('inf')
                    x[torch.randn(*shape) > 0.5] = complex('-inf')
            elif dtype == torch.bool:
                x = torch.zeros(shape, dtype=dtype, device=device)
                x[torch.randn(*shape) > 0.5] = True
            else:
                x = torch.randint(15, 100, shape, dtype=dtype, device=device)

        return x

    def _test_where_scalar_template(self, device, dtype, exec_fn):
        for with_extremal in [True, False]:
            for ndims in range(0, 4):
                shape = self._rand_shape(ndims, min_size=5, max_size=10)
                for n in range(ndims + 1):
                    for c in combinations(list(range(ndims)), n):
                        for scalar_type in [int, float, complex]:
                            if dtype.is_complex:
                                condition = self._generate_input(shape, dtype, device, with_extremal).abs() > 0.5
                            else:
                                condition = self._generate_input(shape, dtype, device, with_extremal) > 0.5

                            x = self._generate_input(shape, dtype, device, with_extremal)

                            if not dtype.is_complex and scalar_type == complex:
                                continue

                            scalar_1 = scalar_type(random.random())

                            exec_fn(scalar_type, dtype, condition, x, scalar_1)

    # For current implementation,
    # below are the valid `TensorDtype` and `ScalarType` combinations.
    def _where_valid_scalar_tensor_combination(self, scalar_type, dtype):
        if (scalar_type == int and dtype == torch.long):
            return True
        elif (scalar_type == float and dtype == torch.double):
            return True
        elif (scalar_type == complex and dtype == torch.complex128):
            return True
        return False

    @onlyNativeDeviceTypes
    @dtypes(*(get_all_int_dtypes() + get_all_fp_dtypes() +
              get_all_complex_dtypes()))
    def test_where_scalar_invalid_combination_raises(self, device, dtype):

        def checkRaises(scalar_type, dtype, condition, x, scalar_1):
            if not self._where_valid_scalar_tensor_combination(scalar_type, dtype):
                # Note: This should fail once `where` supports type promotion.
                with self.assertRaisesRegex(RuntimeError, "expected scalar type"):
                    torch.where(condition, x, scalar_1)

        self._test_where_scalar_template(device, dtype, checkRaises)

    @skipCUDAVersionIn([(11, 2)])  # test fails for 11.2, see https://github.com/pytorch/pytorch/issues/51980
    @dtypes(*(get_all_int_dtypes() + get_all_fp_dtypes() +
              get_all_complex_dtypes()))
    def test_where_scalar_valid_combination(self, device, dtype):

        def checkResult(scalar_type, dtype, condition, x, scalar_1):
            if self._where_valid_scalar_tensor_combination(scalar_type, dtype):
                def x_like(scalar, without_dtype=False):
                    return torch.tensor(scalar, dtype=dtype, device=device).expand_as(x)

                # X = Tensor, Y = Scalar
                scalar_out = torch.where(condition, x, scalar_1)
                tensor_out = torch.where(condition, x, x_like(scalar_1))
                self.assertEqual(scalar_out, tensor_out)

                # X = Scalar, Y = Tensor
                scalar_out = torch.where(condition, scalar_1, x)
                tensor_out = torch.where(condition, x_like(scalar_1), x)
                self.assertEqual(scalar_out, tensor_out)

        self._test_where_scalar_template(device, dtype, checkResult)

    # As the test fails with Runtime Error not raised on XLA
    @onlyNativeDeviceTypes
    def test_where_scalar_scalar(self, device):
        # Scalar-Scalar Version
        height = 5
        width = 5
        default_dtype = torch.get_default_dtype()
        for test_default_dtype in [torch.float, torch.double]:
            torch.set_default_dtype(test_default_dtype)
            for scalar_type_1 in [int, float, complex]:
                for scalar_type_2 in [int, float, complex]:
                    x1 = scalar_type_1(random.random() * random.randint(10, 20))
                    x2 = scalar_type_2(random.random() * random.randint(20, 30))
                    condition = torch.randn(height, width, device=device) > 0.5
                    if scalar_type_1 != scalar_type_2:
                        self.assertRaisesRegex(RuntimeError, "expected scalar type", lambda: torch.where(condition, x1, x2))
                    else:
                        def get_dtype(scalar_type):
                            complex_dtype = torch.complex64 if torch.float == torch.get_default_dtype() else torch.complex128
                            type_map = {int: torch.long, float: torch.get_default_dtype(), complex: complex_dtype}
                            return type_map[scalar_type]
                        expected = torch.zeros((height, width), dtype=get_dtype(scalar_type_1))
                        expected[condition] = x1
                        expected[~condition] = x2
                        result = torch.where(condition, x1, x2)
                        self.assertEqual(expected, result)

        # Reset the original dtype
        torch.set_default_dtype(default_dtype)

    def test_hook_remove(self, device):
        # Reference: https://github.com/pytorch/pytorch/issues/58354
        def _test_helper(remove_hook):
            def install_hook(tensor):
                handle = None

                def hook(tensor):
                    if remove_hook:
                        handle.remove()
                    return torch.zeros_like(tensor)
                handle = tensor.register_hook(hook)

            t = torch.ones((1, 5), device=device, requires_grad=True)
            install_hook(t)

            # First call to backward
            t.mean().backward()
            self.assertEqual(t.grad, torch.zeros_like(t))

            # Second call to backward
            t.mean().backward()
            if remove_hook:
                # After removing the hook, make sure the usual gradient is returned
                self.assertEqual(t.grad, 0.2 * torch.ones_like(t))
            else:
                self.assertEqual(t.grad, torch.zeros_like(t))

        _test_helper(remove_hook=True)
        _test_helper(remove_hook=False)

    # This test should ideally be in test_testing.py,
    # but since pytorch/xla runs tests from test_torch.py, we have it here.
    @skipXLA
    def test_skip_xla(self, device):
        if self.device_type == 'xla':
            # Should not reach here!
            self.assertTrue(False)

    # This test should ideally be in test_testing.py,
    # but since pytorch/xla runs tests from test_torch.py, we have it here.
    @expectedFailureXLA
    def test_expected_failure_xla(self, device):
        if self.device_type == 'xla':
            self.assertTrue(False)

    # This test should ideally be in test_testing.py,
    # but since pytorch/xla runs tests from test_torch.py, we have it here.
    def test_assertRaisesRegex_ignore_msg_non_native_device(self, device):
        # Verify that self.assertRaisesRegex only checks the Error and ignores
        # message for non-native devices.
        x = torch.randn((10, 3), device=device)
        t = torch.empty(10, dtype=torch.int64, device=device).random_(0, 3)
        invalid_weight = torch.randn(4, device=device)
        msg = "weight tensor should be defined either for all 3 classes or no classes"

        # XLA raises RuntimeError with a different message.
        with self.assertRaisesRegex(RuntimeError, msg):
            torch.nn.functional.nll_loss(x, t, weight=invalid_weight)


# Tests that compare a device's computation with the (gold-standard) CPU's.
class TestDevicePrecision(TestCase):
    exact_dtype = True

    @onlyCUDA
    def test_index_add_bfloat16(self, device):
        inp_tensor = torch.randn(5, 3, device='cpu').bfloat16()
        t = torch.tensor([[1, 2, 3], [4, 5, 6], [7, 8, 9]], dtype=torch.bfloat16, device='cpu')
        index = torch.tensor([0, 4, 2], device='cpu')
        out_cpu = inp_tensor.index_add(0, index, t)

        inp_tensor = inp_tensor.to(device=device)
        t = t.to(device=device)
        index = index.to(device=device)
        out_gpu = inp_tensor.index_add(0, index, t)

        self.assertEqual(out_cpu, out_gpu, atol=1e-2, rtol=0)

    def test_device_serialization(self, device):
        x = torch.randn(4, 4, device=device)

        with tempfile.NamedTemporaryFile() as f:
            torch.save(x, f)
            f.seek(0)
            x_copy = torch.load(f)

        self.assertEqual(x_copy, x)
        self.assertIs(type(x_copy), type(x))
        self.assertEqual(x_copy.device, x.device)

    @deviceCountAtLeast(2)
    def test_multidevice_serialization(self, devices):
        x = [torch.randn(4, 4, device=devices[0]),
             torch.randn(4, 4, device=devices[1])]

        with tempfile.NamedTemporaryFile() as f:
            torch.save(x, f)
            f.seek(0)
            x_copy = torch.load(f)

        for original, cp in zip(x, x_copy):
            self.assertEqual(cp, original)
            self.assertIs(type(cp), type(original))
            self.assertEqual(cp.device, original.device)

    @deviceCountAtLeast(1)
    def test_copy_noncontig(self, devices):
        def do_test(d0, d1):
            x = torch.tensor([1.5, 2.5, 3.5, 4.5, 5.5, 6.5], device=d0)
            y = torch.tensor([0, 0, 0, 0, 0, 0], device=d1)
            self.assertNotEqual(x.dtype, y.dtype)

            y[::2].copy_(x[::2])
            self.assertEqual(y, [1, 0, 3, 0, 5, 0])

        do_test('cpu', devices[0])
        do_test(devices[0], 'cpu')

        if len(devices) > 1:
            do_test(devices[0], devices[1])

    @deviceCountAtLeast(2)
    def test_type_conversions_same_device(self, devices):
        x = torch.randn(5, 5, device=devices[1])
        self.assertEqual(x.int().device, torch.device(devices[1]))
        self.assertEqual(x.type(torch.int).device, torch.device(devices[1]))
        self.assertEqual(x.to(torch.int).device, torch.device(devices[1]))

    @dtypesIfCUDA(torch.half, torch.float, torch.double,
                  torch.int8, torch.short, torch.int, torch.long,
                  torch.uint8)
    @dtypes(torch.float, torch.double,
            torch.int8, torch.short, torch.int, torch.long,
            torch.uint8)
    def test_from_sequence(self, device, dtype):
        seq = [list(range(i * 4, i * 4 + 4)) for i in range(5)]
        reference = torch.arange(0, 20).resize_(5, 4)
        self.assertEqual(torch.tensor(seq, dtype=dtype, device=device), reference, exact_dtype=False)

    @deviceCountAtLeast(1)
    def test_advancedindex_mixed_cpu_devices(self, devices) -> None:
        def test(x: torch.Tensor, ia: torch.Tensor, ib: torch.Tensor) -> None:
            # test getitem
            self.assertEqual(x[:, ia, None, ib, 0].cpu(),
                             x.cpu()[:, ia.cpu(), None, ib.cpu(), 0])
            self.assertEqual(x[ia], x.cpu()[ia.cpu()])
            # test setitem
            x_clone1 = x.clone()
            x_clone2 = x.clone()
            first_shape = x[:, ia, None, ib, 0].shape
            second_shape = x[ia].shape
            x_clone1[:, ia, None, ib, 0] = torch.randn(first_shape).to(x_clone1)
            x_clone2[ia] = torch.randn(second_shape).to(x_clone2)

        cpu = torch.device('cpu')
        for device in devices:
            # Index cpu tensor with device tensor
            x = torch.randn(3, 4, 4, 4, 3)
            ia = torch.tensor([0, 2, 1]).to(device)
            ib = torch.tensor([0, 2, 1]).to(device)
            test(x, ia, ib)

            # Index device tensor with cpu tensor
            x = x.to(device)
            ia = ia.to(cpu)
            ib = ib.to(cpu)
            test(x, ia, ib)

            # Index cpu tensor with mixed cpu, device tensors
            x = x.to(cpu)
            ia = ia.to(cpu)
            ib = ib.to(device)
            test(x, ia, ib)

            # Index device tensor with mixed cpu, device tensors
            x = x.to(device)
            ia = ia.to(cpu)
            ib = ib.to(device)
            test(x, ia, ib)

            if len(devices) > 1:
                other_device = devices[0]
                if device == devices[0]:
                    other_device = devices[1]
                # Index device tensor with mixed cpu, device tensors on different devices
                x = x.to(device)
                ia = ia.to(cpu)
                ib = ib.to(other_device)
                test(x, ia, ib)

    def test_copy_broadcast(self, device) -> None:
        x = torch.randn(10, 5)
        y = torch.randn(5, device=device)
        x.copy_(y)
        self.assertEqual(x[3], y)

        x = torch.randn(10, 5, device=device)
        y = torch.randn(5)
        x.copy_(y)
        self.assertEqual(x[3], y)

    @dtypes(torch.int64, torch.float32, torch.float64)
    def test_clamp(self, device, dtype):
        test_args = [
            *product(
                [(100, 50), (10, 64), (97,)],  # shape
                (True, False),  # non-contiguous
            )
        ]

        for shape, noncontig in test_args:
            x = make_tensor(shape, device=device, dtype=dtype,
                            noncontiguous=noncontig)
            ub = make_tensor(shape, device=device, dtype=dtype,
                             noncontiguous=noncontig)
            lb = make_tensor(shape, device=device, dtype=dtype,
                             noncontiguous=noncontig)

            expect = x.max(lb).min(ub)
            actual = x.clamp(lb, ub)
            self.assertEqual(expect, actual)

            expect = np.clip(x.cpu().numpy(), lb.cpu().numpy(), ub.cpu().numpy())
            self.assertEqual(expect, actual)

            expect = x.max(lb)
            actual = x.clamp(min=lb)
            self.assertEqual(expect, actual)

            expect = x.min(ub)
            actual = x.clamp(max=ub)
            self.assertEqual(expect, actual)

            # Test broadcasting min & max
            expect = x.max(lb[0]).min(ub[..., :1])
            actual = x.clamp(lb[0], ub[..., :1])
            self.assertEqual(expect, actual)

            # Test broadcasting x
            expect = x[..., :1].max(lb).min(ub)
            actual = x[..., :1].clamp(lb, ub)
            self.assertEqual(expect, actual)


# we implemented custom deallocation for subclasses, so it behooves
# us to make sure all of these bits work.  We'll use __del__ to
# track if objects die or not
class Tracker:
    def __init__(self, marker):
        self.marker = marker

    @staticmethod
    def make():
        marker = [False]
        return marker, Tracker(marker)

    def __del__(self):
        self.marker[0] = True

@contextlib.contextmanager
def disable_gc():
    if gc.isenabled():
        try:
            gc.disable()
            yield
        finally:
            gc.enable()
    else:
        yield

class TestTorch(AbstractTestCases._TestTorchMixin):
    exact_dtype = True

    def test_tensor_ctor_scalar(self):
        x = torch.Tensor(torch.tensor(1.0))
        self.assertEqual(x, torch.tensor(1.0))

    def test_deepcopy_gradient(self):
        from copy import deepcopy
        a = torch.zeros(10)
        a.grad = torch.ones(10)
        self.assertEqual(a.grad, deepcopy(a).grad)
        s = torch.zeros(10).to_sparse()
        s.grad = torch.ones(10).to_sparse()
        self.assertEqual(s.grad, deepcopy(s).grad)

        # ensure sharing is not broken
        c = deepcopy([a, a.grad])
        self.assertTrue(c[0].grad is c[1])

    def test_tensor_base_init(self):
        # Direct construction not OK
        self.assertRaises(RuntimeError, lambda: torch._C._TensorBase())

        # But construction of subclass is OK
        class T(torch._C._TensorBase):
            pass

        T()

    def test_tensor_base_new(self):

        # OK to call super().__new__, see
        # https://github.com/pytorch/pytorch/issues/57421
        class TestTensor(torch._C._TensorBase):
            @staticmethod
            def __new__(cls, x, *args, **kwargs):
                return super().__new__(cls, x, *args, **kwargs)

        x = torch.ones(5)
        test_tensor = TestTensor(x)

    def test_pyobj_preserved(self):
        x = torch.empty(2)
        x.foo = 2  # put something on __dict__
        y = torch.empty(2)
        y.grad = x
        del x  # x is dead in Python
        self.assertEqual(y.grad.foo, 2)
        z = y.grad  # it's live
        del z  # it's dead again
        self.assertEqual(y.grad.foo, 2)

    def test_subclass_preserved(self):
        class MyTensor(torch.Tensor):
            pass

        x = MyTensor(torch.empty(2))
        y = torch.empty(2)
        y.grad = x
        del x  # x is dead in Python
        self.assertEqual(type(y.grad), MyTensor)
        z = y.grad  # it's live
        del z  # it's dead again
        self.assertEqual(type(y.grad), MyTensor)

    def test_tensor_slot_dealloc(self):

        class SlotTensor1(torch._C._TensorBase):
            __slots__ = ['slot1']

        class SlotTensor2(SlotTensor1):
            __slots__ = ['slot2']

        m1, t1 = Tracker.make()
        m2, t2 = Tracker.make()
        slot_tensor = SlotTensor2(torch.empty(2))
        slot_tensor.slot1 = t1
        slot_tensor.slot2 = t2
        del t1
        del t2
        self.assertFalse(m1[0])
        self.assertFalse(m2[0])
        del slot_tensor
        self.assertTrue(m1[0])
        self.assertTrue(m2[0])

    def test_tensor_dict_dealloc(self):
        m, t = Tracker.make()
        x = torch.empty(2)
        x.arf = t
        del t
        self.assertFalse(m[0])
        del x
        self.assertTrue(m[0])

    def test_tensor_finalizer_dealloc(self):
        m = [False]

        class FinalizerTensor(torch._C._TensorBase):
            def __del__(self):
                m[0] = True

        fin_tensor = FinalizerTensor(torch.empty(2))
        self.assertFalse(m[0])
        del fin_tensor
        self.assertTrue(m[0])

    def test_tensor_weakref_dealloc(self):

        x = torch.empty(2)
        m = [False]

        def cb(r):
            m[0] = True

        wref = weakref.ref(x, cb)
        del x
        self.assertTrue(m[0])
        self.assertEqual(wref(), None)

    def test_tensor_cycle_via_dict(self):
        m1, t1 = Tracker.make()
        x = torch.empty(2)
        x._tracker = t1
        del t1

        m2, t2 = Tracker.make()
        y = torch.empty(2)
        y._tracker = t2
        del t2

        x._loop = y
        y._loop = x

        # C++ reference should keep the cycle live!
        # This exercise THPVariable_subtype_traverse
        # NB: Because z.grad is a reference done entirely in C++, cycles
        # involving it directly are NOT broken by Python GC; you've
        # set up a good old C++ reference cycle which we cannot safely
        # break (because C++ references are allowed to be accessed
        # multithreaded-ly) (TODO: except maybe if you can prove that
        # only Python has access to the C++ object, in which case you can
        # also prove that no multithreaded access occurs)
        z = torch.empty(2)
        z.grad = x

        del x
        del y

        gc.collect()
        self.assertFalse(m1[0])
        self.assertFalse(m2[0])

        with disable_gc():
            del z
            self.assertFalse(m1[0])
            self.assertFalse(m2[0])

        gc.collect()
        self.assertTrue(m1[0])
        self.assertTrue(m2[0])

    def test_tensor_cycle_via_slots(self):
        m1 = [False]
        m2 = [False]

        class SlotTensor1(torch._C._TensorBase):
            __slots__ = ['slot1']

            def __del__(self):
                m1[0] = True

        class SlotTensor2(SlotTensor1):
            __slots__ = ['slot2']

            def __del__(self):
                m2[0] = True

        x = SlotTensor1(torch.empty(2))
        y = SlotTensor2(torch.empty(2))

        x.slot1 = y
        y.slot2 = x

        del x
        with disable_gc():
            del y
            self.assertFalse(m1[0])
            self.assertFalse(m2[0])

        gc.collect()
        self.assertTrue(m1[0])
        self.assertTrue(m2[0])

    def test_backward_hooks_traverse(self):
        m1, t1 = Tracker.make()
        m2, t2 = Tracker.make()
        x = torch.empty(2, requires_grad=True)
        x._tracker = t1
        y = torch.empty(2, requires_grad=True)
        y._tracker = t2
        del t1
        del t2

        # this hits a special setter, it's not just a __dict__ entry
        x._backward_hooks = y
        y._backward_hooks = x

        del x
        with disable_gc():
            del y
            self.assertFalse(m1[0])
            self.assertFalse(m2[0])

        gc.collect()

        self.assertTrue(m1[0])
        self.assertTrue(m2[0])

    def test_dead_weak_ref(self):
        x = torch.empty(2)
        w_x = weakref.ref(x)
        y = torch.empty(2)
        y.grad = x
        del x

        x = w_x()
        # Ideally, x would keep the tensor live.  But CPython doesn't
        # provide enough hooks to do this.  So it will go dead and x
        # will transmute into an undefined tensor.  Not great, but the
        # best we can do.
        del y

        self.assertRaises(RuntimeError, lambda: x.sigmoid())

    def test_resurrected_weak_ref(self):
        x = torch.empty(2)
        w_x = weakref.ref(x)
        y = torch.empty(2)
        y.grad = x
        del x

        x = w_x()
        # Use this to manually fix weak references after dereferencing them
        x._fix_weakref()
        del y
        x.sigmoid()

    @torch.inference_mode()
    def test_bmm_multithreaded(self):
        device = 'cpu'
        num_threads = torch.get_num_threads()

        torch.set_num_threads(4)
        batch_sizes = [1, 10]
        M, N, O = 23, 8, 12
        dtype = torch.float32
        numpy_dtype = dtype

        def invert_perm(p):
            d = {x: i for i, x in enumerate(p)}
            return (d[0], d[1], d[2])

        def generate_inputs(num_batches):
            # transposed tensors
            for perm1, perm2 in itertools.product(itertools.permutations((0, 1, 2)), repeat=2):
                b1 = make_tensor((num_batches, M, N), device, dtype, low=-1, high=1)
                b2 = make_tensor((num_batches, N, O), device, dtype, low=-1, high=1)
                b1 = b1.permute(perm1).contiguous().permute(invert_perm(perm1))
                b2 = b2.permute(perm2).contiguous().permute(invert_perm(perm2))
                yield b1, b2
            # broadcasting tensors
            for b1, b2, b3, b4, b5, b6 in itertools.product((True, False), repeat=6):
                shape1 = (num_batches if b1 else 1, M if b2 else 1, N if b3 else 1)
                shape2 = (num_batches if b4 else 1, N if b5 else 1, O if b6 else 1)
                b1 = make_tensor(shape1, device, dtype, low=-1, high=1).expand(num_batches, M, N)
                b2 = make_tensor(shape2, device, dtype, low=-1, high=1).expand(num_batches, N, O)
                yield b1, b2
            # zero-sized tensors
            for z1, z2, z3, z4 in itertools.product((True, False), repeat=4):
                shape1 = (num_batches if z1 else 0, M if z2 else 0, N if z3 else 0)
                shape2 = (num_batches if z1 else 0, N if z3 else 0, O if z4 else 0)
                b1 = torch.randn(shape1, dtype=dtype, device=device)
                b2 = torch.randn(shape2, dtype=dtype, device=device)
                yield b1, b2

        try:
            for num_batches in batch_sizes:
                for (b1, b2), perm3 in itertools.product(generate_inputs(num_batches), itertools.permutations((0, 1, 2))):
                    res1 = torch.bmm(b1, b2)
                    res2 = torch.full((num_batches, M, O), math.nan, dtype=dtype, device=device) \
                        .permute(perm3).contiguous().permute(invert_perm(perm3))
                    torch.bmm(b1, b2, out=res2)
                    expect = torch.from_numpy(
                        b1.to(numpy_dtype).cpu().numpy() @ b2.to(numpy_dtype).cpu().numpy()).to(device=device, dtype=dtype)
                    self.assertEqual(expect, res1)
                    self.assertEqual(expect, res2)
        finally:
            torch.set_num_threads(num_threads)

    def test_conj_neg_tolist(self):
        x = torch.randn(2, dtype=torch.cfloat)
        y1 = x.conj()
        y1_expect = x.conj_physical()
        y2 = y1.imag
        self.assertEqual(y1, y1_expect.tolist())
        self.assertEqual(y2, y1_expect.imag.tolist())

# TODO: these empy classes are temporarily instantiated for XLA compatibility
#   once XLA updates their test suite it should be removed
class TestViewOps(TestCase):
    pass

class TestTensorDeviceOps(TestCase):
    pass

# Generates tests
# Note: test generation must be done at file scope, not within main, or
# pytest will fail.
add_neg_dim_tests()
instantiate_device_type_tests(TestViewOps, globals())
instantiate_device_type_tests(TestVitalSignsCuda, globals())
instantiate_device_type_tests(TestTensorDeviceOps, globals())
instantiate_device_type_tests(TestTorchDeviceType, globals())
instantiate_device_type_tests(TestDevicePrecision, globals(), except_for='cpu')

if __name__ == '__main__':
    run_tests()<|MERGE_RESOLUTION|>--- conflicted
+++ resolved
@@ -1288,16 +1288,22 @@
             index = torch.randint(0, output_size, shape, dtype=torch.long, device=device)
             input = torch.randn(shape, dtype=dtype, device=device)
 
-<<<<<<< HEAD
             for reduce in reduces:
                 for dim in range(len(shape)):
-                    print(reduce, dim)
+                    # Result without `optional_out` kwarg
                     output = input.scatter_reduce(dim, index, reduce, output_size=output_size)
 
+                    # Check that output is of the correct size
                     output_shape = copy.copy(shape)
                     output_shape[dim] = output_size
                     self.assertEqual(output.shape, output_shape)
 
+                    # Result with a randomly initialized `optional_out` kwarg
+                    optional_out = torch.randn(output_shape, dtype=dtype, device=device)
+                    expected_optional = optional_out.clone()
+                    input.scatter_reduce(dim, index, reduce, output_size=output_size, optional_out=optional_out)
+
+                    # Fill expected with default values when `optional_out` is not passed
                     expected = torch.zeros(output_shape, dtype=dtype, device=device)
                     expected.fill_(fills[reduce])
                     counts = torch.zeros(output_shape, dtype=dtype, device=device)
@@ -1315,48 +1321,18 @@
                         op = fns[reduce]
                         if (reduce == "mean"):
                             op(expected[i, j, k], v, counts[i, j, k])
+                            op(expected_optional[i, j, k], v, counts[i, j, k])
                         else:
                             op(expected[i, j, k], v)
+                            op(expected_optional[i, j, k], v)
                         counts[i, j, k] += 1
 
+                    # expect untouched indices to be zeroed out when `optional_out` kwarg is not passed
                     if (reduce == "amin" or reduce == "amax"):
                         expected.masked_fill_(counts == 0, 0)
 
                     self.assertTrue(torch.allclose(output, expected))
-                    torch.scatter_reduce(input, dim, index, reduce, out=output)
-                    self.assertTrue(torch.allclose(output, expected))
-=======
-            for dim in range(len(shape)):
-                output = input.scatter_reduce(dim, index, "sum", output_size=output_size)
-
-                output_shape = copy.copy(shape)
-                output_shape[dim] = output_size
-                self.assertEqual(output.shape, output_shape)
-
-                optional_out = torch.randn(output_shape, dtype=dtype, device=device)
-                expected_optional = optional_out.clone()
-                input.scatter_reduce(dim, index, "sum", output_size=output_size, optional_out=optional_out)
-
-                expected = torch.zeros(output_shape, dtype=dtype, device=device)
-                for i, j, k in itertools.product(range(shape[0]), range(shape[1]), range(shape[2])):
-                    v = input[i, j, k]
-                    m = index[i, j, k]
-
-                    if dim == 0:
-                        i = m
-                    elif dim == 1:
-                        j = m
-                    else:
-                        k = m
-
-                    expected[i, j, k] += v
-                    expected_optional[i, j, k] += v
-
-
-                self.assertTrue(torch.allclose(output, expected))
-                self.assertTrue(torch.allclose(optional_out, expected_optional))
-
->>>>>>> d98828ef
+                    self.assertTrue(torch.allclose(optional_out, expected_optional))
 
             with self.assertRaisesRegex(RuntimeError, "Expected `dim` to be in range -3 to 2"):
                 torch.scatter_reduce(input, 4, index, "sum")
