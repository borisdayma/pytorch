--- conflicted
+++ resolved
@@ -671,17 +671,16 @@
         help="run all distributed tests",
     )
     parser.add_argument(
-<<<<<<< HEAD
         "--nccl",
         "--nccl",
         action="store_true",
         help="only use nccl process group when running distributed tests",
-=======
+    )
+    parser.add_argument(
         "--fx2trt-tests",
         "--fx2trt-tests",
         action="store_true",
         help="run all fx2trt tests",
->>>>>>> 32e0fddc
     )
     parser.add_argument(
         "-core",
