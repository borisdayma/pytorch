# Owner(s): ["oncall: distributed"]

import copy
import sys

import torch
import torch.distributed as dist
<<<<<<< HEAD
=======
from torch.distributed._sharded_tensor import (
    empty,
    shard_parameter,
)
from torch.distributed._sharding_spec import (
    ChunkShardingSpec,
    EnumerableShardingSpec,
    ShardMetadata
)
>>>>>>> 60324f68
from torch.distributed._sharded_optim import (
    ShardedOptimizer,
    named_params_with_sharded_tensor,
)
from torch.distributed._sharded_tensor import (
    shard_parameter,
    _collect_local_shard,
    _reshard_output,
)
from torch.testing._internal.common_distributed import (
    requires_nccl,
    skip_if_lt_x_gpu,
)
from torch.testing._internal.common_utils import (
    TEST_WITH_DEV_DBG_ASAN,
    run_tests,
)
from torch.testing._internal.distributed._sharded_tensor import (
    TEST_GPU_NUM,
    ShardedTensorTestBase,
    with_comms,
)
from torch.testing._internal.distributed._sharded_tensor._test_ops_common import (
    clone_module_parameter,
    generate_chunk_sharding_specs_for_test,
    generate_local_weight_sharding_params_for_test,
)

if TEST_WITH_DEV_DBG_ASAN:
    print(
        "Skip dev-asan as torch + multiprocessing spawn have known issues",
        file=sys.stderr,
    )
    sys.exit(0)


class TestShardedTensorOpsLinear(ShardedTensorTestBase):
    def _run_sharded_linear(self, spec, input_size, linear_size, sharded_dim):
        # Use same seed.
        torch.manual_seed(0)
        local_linear = torch.nn.Linear(*linear_size).cuda(self.rank)
        sharded_linear = torch.nn.Linear(*linear_size)

        # Copy the weights and bias from local linear
        sharded_linear.weight = clone_module_parameter(local_linear, "weight")
        sharded_linear.bias = clone_module_parameter(local_linear, "bias")

        # Shard the parameter.
        shard_parameter(sharded_linear, "weight", spec)

        # Run sharded computation
        torch.manual_seed(self.rank)  # inputs different on each rank
        inp = torch.rand(*input_size).cuda(self.rank)
        reshard_spec = copy.deepcopy(spec)
        reshard_spec.dim = 0
        sharded_linear = _collect_local_shard(
            _reshard_output(sharded_linear, reshard_spec)
        )
        sharded_output = sharded_linear(inp)

        # Run local computation
        local_output = local_linear(inp)

        # Verify
        self.assertEqual(local_output, sharded_output)

        # Validate for torch.nn.functional.linear version.
        local_output = torch.nn.functional.linear(
            inp, local_linear.weight, local_linear.bias
        )
        sharded_output = torch.nn.functional.linear(
            inp, sharded_linear.weight, sharded_linear.bias
        )
        sharded_output = sharded_output.reshard(reshard_spec).collect_local_shard()
        self.assertEqual(local_output, sharded_output)

        # Compute loss and run backward pass.
        local_output.sum().backward()
        sharded_output.sum().backward()
        local_grad = local_linear.weight.grad

        # Verify that both weight and bias in the sharded linear has non-None grad.
        sharded_weight = sharded_linear.weight.local_shards()[0].tensor
        self.assertNotEqual(sharded_linear.bias.grad, None)
        self.assertNotEqual(sharded_weight.grad, None)

        # Shard the local linear's weight grad so that we can compare.
        dist.all_reduce(local_grad)
        (start_pos, chunk_size) = generate_local_weight_sharding_params_for_test(
            local_linear.weight, sharded_dim, TEST_GPU_NUM, spec, self.rank
        )
        local_grad_narrowed = local_grad.narrow(sharded_dim, start_pos, chunk_size)
        local_bias_grad = local_linear.bias.grad
        dist.all_reduce(local_bias_grad)

        # Test backward gradient calculation.
        self.assertEqual(sharded_linear.bias.grad, local_bias_grad)
        self.assertEqual(sharded_weight.grad, local_grad_narrowed)

        # Test optimizer.
        previous = local_linear.weight.clone().detach()
        optim = torch.optim.SGD(local_linear.parameters(), lr=0.1)
        optim.step()
        self.assertNotEqual(previous, local_linear.weight)
        previous_sharded_weight = sharded_weight.clone()
        previous_sharded_bias = sharded_linear.bias.clone()
        sharded_optim = ShardedOptimizer(
            dict(named_params_with_sharded_tensor(sharded_linear)),
            torch.optim.SGD,
            lr=0.1,
        )
        sharded_optim.step()
        sharded_weight = sharded_linear.weight.local_shards()[0].tensor
        local_weight_narrowed = local_linear.weight.narrow(
            sharded_dim, start_pos, chunk_size
        )
        self.assertEqual(sharded_weight.size(), local_weight_narrowed.size())
        self.assertNotEqual(previous_sharded_weight, sharded_weight)
        self.assertEqual(sharded_weight, local_weight_narrowed)
        self.assertNotEqual(previous_sharded_bias, sharded_linear.bias)
        self.assertEqual(sharded_linear.bias, local_linear.bias)

    @with_comms(init_rpc=False)
    @skip_if_lt_x_gpu(TEST_GPU_NUM)
    @requires_nccl()
    def test_sharded_linear_colwise(self):
        for spec in generate_chunk_sharding_specs_for_test(0):
            self._run_sharded_linear(spec, [2, 17], [17, 12], 0)
            self._run_sharded_linear(spec, [8, 21], [21, 11], 0)
            self._run_sharded_linear(spec, [7, 23], [23, 13], 0)
            self._run_sharded_linear(spec, [4, 15], [15, 14], 0)

            # Test multiple input dims
            self._run_sharded_linear(spec, [10, 2, 17], [17, 12], 0)
            self._run_sharded_linear(spec, [13, 8, 21], [21, 11], 0)
            self._run_sharded_linear(spec, [27, 7, 23], [23, 13], 0)
            self._run_sharded_linear(spec, [100, 12, 4, 15], [15, 14], 0)

            # Test single input dim
            self._run_sharded_linear(spec, [17], [17, 12], 0)
            self._run_sharded_linear(spec, [21], [21, 11], 0)
            self._run_sharded_linear(spec, [23], [23, 13], 0)
            self._run_sharded_linear(spec, [15], [15, 14], 0)

    @with_comms(init_rpc=False)
    @skip_if_lt_x_gpu(TEST_GPU_NUM)
    @requires_nccl()
    def test_sharded_linear_rowwise(self):
        for spec in generate_chunk_sharding_specs_for_test(1):
            # Test even split.
            self._run_sharded_linear(spec, [8, 16], [16, 11], 1)

            # Test uneven split.
            self._run_sharded_linear(spec, [5, 19], [19, 11], 1)
            self._run_sharded_linear(spec, [10, 21], [21, 11], 1)

            # Test multiple input dims
            self._run_sharded_linear(spec, [13, 8, 16], [16, 11], 1)
            self._run_sharded_linear(spec, [10, 5, 19], [19, 11], 1)
            self._run_sharded_linear(spec, [12, 15, 10, 21], [21, 11], 1)

            # Test single input dim
            self._run_sharded_linear(spec, [16], [16, 11], 1)
            self._run_sharded_linear(spec, [19], [19, 11], 1)
            self._run_sharded_linear(spec, [21], [21, 11], 1)

    @with_comms(init_rpc=False)
    @skip_if_lt_x_gpu(TEST_GPU_NUM)
    @requires_nccl()
    def test_sharded_linear_errors(self):
        for spec in generate_chunk_sharding_specs_for_test(0):
            fc1 = torch.nn.Linear(10, 10).cuda(self.rank)
            shard_parameter(fc1, "bias", spec)
            with self.assertRaisesRegex(TypeError, 'input and bias need to be torch.Tensor'):
                fc1(torch.rand(10, 10).cuda(self.rank))

            fc2 = torch.nn.Linear(10, 10).cuda(self.rank)
            shard_parameter(fc2, "weight", spec)
            with self.assertRaisesRegex(ValueError, 'Input needs to have at least 1 dim'):
                fc2(torch.tensor(1).cuda(self.rank))

            fc3 = torch.nn.Linear(10, 10).cuda(self.rank)
            fc3.weight = torch.nn.Parameter(torch.rand(10, 10, 10).cuda(self.rank))
            shard_parameter(fc3, "weight", spec)
            with self.assertRaisesRegex(ValueError, 'Weight needs to have exactly 2 dims'):
                fc3(torch.rand(10, 10).cuda(self.rank))

            fc4 = torch.nn.Linear(10, 10).cuda(self.rank)
            fc4.bias = torch.nn.Parameter(torch.rand(10, 10).cuda(self.rank))
            shard_parameter(fc4, "weight", spec)
            with self.assertRaisesRegex(ValueError, 'Bias needs to have exactly 1 dim'):
                fc4(torch.rand(10, 10).cuda(self.rank))

            fc5 = torch.nn.Linear(7, 10).cuda(self.rank)
            shard_parameter(fc5, "weight", spec)
            with self.assertRaisesRegex(ValueError, 'Input dim: 13 does not match appropriate weight dim: 7'):
                fc5(torch.rand(20, 10, 13).cuda(self.rank))

            fc6 = torch.nn.Linear(10, 10).cuda(self.rank)
            del fc6.weight
            enumerable_spec = EnumerableShardingSpec([
                ShardMetadata(
                    shard_offsets=[0, 0],
                    shard_sizes=[5, 5],
                    placement="rank:0/cuda:0",
                ),
                ShardMetadata(
                    shard_offsets=[0, 5],
                    shard_sizes=[5, 5],
                    placement="rank:1/cuda:1",
                ),
                ShardMetadata(
                    shard_offsets=[5, 0],
                    shard_sizes=[5, 5],
                    placement="rank:2/cuda:2",
                ),
                ShardMetadata(
                    shard_offsets=[5, 5],
                    shard_sizes=[5, 5],
                    placement="rank:3/cuda:3",
                )
            ])

            fc6.weight = empty(enumerable_spec, 10, 10)
            with self.assertRaisesRegex(ValueError, 'Only ChunkShardingSpec supported for ShardedTensor ops!'):
                fc6(torch.rand(10, 10).cuda(self.rank))

            fc7 = torch.nn.Linear(10, 80).cuda(self.rank)
            multiple_local_shard_spec = ChunkShardingSpec(
                dim=0,
                placements=[
                    "rank:0/cuda:0",
                    "rank:0/cuda:0",
                    "rank:1/cuda:1",
                    "rank:1/cuda:1",
                    "rank:2/cuda:2",
                    "rank:2/cuda:2",
                    "rank:3/cuda:3",
                    "rank:3/cuda:3",
                ],
            )
            del fc7.weight
            fc7.weight = empty(multiple_local_shard_spec, 80, 10)
            with self.assertRaisesRegex(ValueError, 'Only one local shard supported!'):
                fc7(torch.rand(10, 10).cuda(self.rank))


if __name__ == "__main__":
    run_tests()<|MERGE_RESOLUTION|>--- conflicted
+++ resolved
@@ -5,26 +5,20 @@
 
 import torch
 import torch.distributed as dist
-<<<<<<< HEAD
-=======
 from torch.distributed._sharded_tensor import (
     empty,
     shard_parameter,
+    _collect_local_shard,
+    _reshard_output,
 )
 from torch.distributed._sharding_spec import (
     ChunkShardingSpec,
     EnumerableShardingSpec,
-    ShardMetadata
-)
->>>>>>> 60324f68
+    ShardMetadata,
+)
 from torch.distributed._sharded_optim import (
     ShardedOptimizer,
     named_params_with_sharded_tensor,
-)
-from torch.distributed._sharded_tensor import (
-    shard_parameter,
-    _collect_local_shard,
-    _reshard_output,
 )
 from torch.testing._internal.common_distributed import (
     requires_nccl,
@@ -54,7 +48,9 @@
 
 
 class TestShardedTensorOpsLinear(ShardedTensorTestBase):
-    def _run_sharded_linear(self, spec, input_size, linear_size, sharded_dim):
+    def _run_sharded_linear(
+        self, spec, input_size, linear_size, sharded_dim, unstack_output=False,
+    ):
         # Use same seed.
         torch.manual_seed(0)
         local_linear = torch.nn.Linear(*linear_size).cuda(self.rank)
@@ -76,6 +72,8 @@
             _reshard_output(sharded_linear, reshard_spec)
         )
         sharded_output = sharded_linear(inp)
+        if unstack_output:
+            sharded_output = torch.cat(torch.unbind(sharded_output))
 
         # Run local computation
         local_output = local_linear(inp)
@@ -91,6 +89,8 @@
             inp, sharded_linear.weight, sharded_linear.bias
         )
         sharded_output = sharded_output.reshard(reshard_spec).collect_local_shard()
+        if unstack_output:
+            sharded_output = torch.cat(torch.unbind(sharded_output))
         self.assertEqual(local_output, sharded_output)
 
         # Compute loss and run backward pass.
@@ -156,10 +156,10 @@
             self._run_sharded_linear(spec, [100, 12, 4, 15], [15, 14], 0)
 
             # Test single input dim
-            self._run_sharded_linear(spec, [17], [17, 12], 0)
-            self._run_sharded_linear(spec, [21], [21, 11], 0)
-            self._run_sharded_linear(spec, [23], [23, 13], 0)
-            self._run_sharded_linear(spec, [15], [15, 14], 0)
+            self._run_sharded_linear(spec, [17], [17, 12], 0, True)
+            self._run_sharded_linear(spec, [21], [21, 11], 0, True)
+            self._run_sharded_linear(spec, [23], [23, 13], 0, True)
+            self._run_sharded_linear(spec, [15], [15, 14], 0, True)
 
     @with_comms(init_rpc=False)
     @skip_if_lt_x_gpu(TEST_GPU_NUM)
@@ -190,7 +190,7 @@
         for spec in generate_chunk_sharding_specs_for_test(0):
             fc1 = torch.nn.Linear(10, 10).cuda(self.rank)
             shard_parameter(fc1, "bias", spec)
-            with self.assertRaisesRegex(TypeError, 'input and bias need to be torch.Tensor'):
+            with self.assertRaisesRegex(TypeError, 'bias needs to be torch.Tensor'):
                 fc1(torch.rand(10, 10).cuda(self.rank))
 
             fc2 = torch.nn.Linear(10, 10).cuda(self.rank)
