import copy
import math
import os
import random
import signal
import sys
import tempfile
import threading
import time
from contextlib import contextmanager
from datetime import timedelta
from itertools import product
from unittest import mock

import torch
import torch.distributed as c10d

if not c10d.is_available():
    print("c10d not available, skipping tests", file=sys.stderr)
    sys.exit(0)

import test_c10d_common
import torch.distributed as dist
import torch.distributed.algorithms.ddp_comm_hooks.default_hooks as default
import torch.distributed.algorithms.ddp_comm_hooks.powerSGD_hook as powerSGD
import torch.nn.functional as F
import torch.testing._internal.common_utils as common
from test_c10d_common import gpus_for_rank, DoubleGpuNet, ConvNet, ModuleForDdpCommHook
from torch import nn
from torch.nn.parallel import DistributedDataParallel
from torch.testing._internal.common_distributed import (
    MultiProcessTestCase,
    requires_nccl,
    requires_nccl_version,
    skip_if_lt_x_gpu,
    get_timeout,
    skip_if_rocm,
    with_dist_debug_levels,
    with_nccl_blocking_wait,
)
from torch.testing._internal.common_utils import (
    IS_WINDOWS,
    TestCase,
    run_tests,
    retry_on_connect_failures,
    TEST_WITH_ASAN,
    TEST_WITH_TSAN,
    sandcastle_skip,
    sandcastle_skip_if,
)
from torch.utils.checkpoint import checkpoint

if not IS_WINDOWS:
    from torch.distributed.optim.functional_sgd import _FunctionalSGD
    from torch.distributed.optim.functional_adam import _FunctionalAdam
    _SUPPORTED_OPTIM_MAPPING = {
        _FunctionalSGD: torch.optim.SGD,
        _FunctionalAdam: torch.optim.Adam
    }

if TEST_WITH_TSAN:
    print(
        "Skip as TSAN is not fork-safe since we're forking in a multi-threaded environment",
        file=sys.stderr,
    )
    sys.exit(0)

if TEST_WITH_ASAN:
    print(
        "Skip ASAN as torch + multiprocessing spawn have known issues", file=sys.stderr
    )
    sys.exit(0)


class RendezvousEnvTest(TestCase):
    @retry_on_connect_failures
    @requires_nccl()
    @sandcastle_skip_if(
        torch.cuda.device_count() == 0, "No GPUs available, skipping test"
    )
    def test_common_errors(self):
        vars = {
            "WORLD_SIZE": "1",
            "RANK": "0",
            "MASTER_ADDR": "127.0.0.1",
            "MASTER_PORT": str(common.find_free_port()),
        }

        class Env(object):
            def __init__(self, vars):
                self.env_patcher = mock.patch.dict(os.environ, vars, clear=True)

            def __enter__(self):
                self.env_patcher.start()

            def __exit__(self, type, value, traceback):
                self.env_patcher.stop()

        def without(d, key):
            d = d.copy()
            d.pop(key)
            return d

        def withouts(d, keys):
            d = d.copy()
            for key in keys:
                d.pop(key)
            return d

        with Env(without(vars, "WORLD_SIZE")):
            self.assertEqual(None, os.environ.get("WORLD_SIZE"))
            with self.assertRaisesRegex(ValueError, "WORLD_SIZE expected"):
                gen = c10d.rendezvous("env://")
                next(gen)
            c10d.init_process_group(backend="nccl", world_size=1)
            self.assertEqual(c10d.get_rank(), 0)
            self.assertEqual(c10d.get_world_size(), 1)
            c10d.destroy_process_group()

        with Env(without(vars, "RANK")):
            self.assertEqual(None, os.environ.get("RANK"))
            with self.assertRaisesRegex(ValueError, "RANK expected"):
                gen = c10d.rendezvous("env://")
                next(gen)
            c10d.init_process_group(backend="nccl", rank=0)
            self.assertEqual(c10d.get_rank(), 0)
            self.assertEqual(c10d.get_world_size(), 1)
            c10d.destroy_process_group()

        with Env(withouts(vars, ["RANK", "WORLD_SIZE"])):
            self.assertEqual(None, os.environ.get("RANK"))
            self.assertEqual(None, os.environ.get("WORLD_SIZE"))
            c10d.init_process_group(backend="nccl", rank=0, world_size=1)
            self.assertEqual(c10d.get_rank(), 0)
            self.assertEqual(c10d.get_world_size(), 1)
            c10d.destroy_process_group()

        with Env(vars):
            c10d.init_process_group(backend="nccl")
            self.assertEqual(c10d.get_rank(), 0)
            self.assertEqual(c10d.get_world_size(), 1)
            c10d.destroy_process_group()

        with Env(without(vars, "MASTER_ADDR")):
            self.assertEqual(None, os.environ.get("MASTER_ADDR"))
            with self.assertRaisesRegex(ValueError, "MASTER_ADDR expected"):
                gen = c10d.rendezvous("env://")
                next(gen)

        with Env(without(vars, "MASTER_PORT")):
            self.assertEqual(None, os.environ.get("MASTER_PORT"))
            with self.assertRaisesRegex(ValueError, "MASTER_PORT expected"):
                gen = c10d.rendezvous("env://")
                next(gen)

        with Env(without(vars, "WORLD_SIZE")):
            self.assertEqual(None, os.environ.get("WORLD_SIZE"))
            gen = c10d.rendezvous("env://?world_size={}".format(1))
            _, _, size = next(gen)
            self.assertEqual(size, 1)

        with Env(without(vars, "RANK")):
            self.assertEqual(None, os.environ.get("RANK"))
            gen = c10d.rendezvous("env://?rank={}".format(0))
            _, rank, _ = next(gen)
            self.assertEqual(rank, 0)

        with Env(withouts(vars, ["RANK", "WORLD_SIZE"])):
            self.assertEqual(None, os.environ.get("RANK"))
            self.assertEqual(None, os.environ.get("WORLD_SIZE"))
            gen = c10d.rendezvous("env://?rank={}&world_size={}".format(0, 1))
            _, rank, size = next(gen)
            self.assertEqual(rank, 0)
            self.assertEqual(size, 1)


class TimeoutTest(test_c10d_common.AbstractTimeoutTest, TestCase):
    @requires_nccl()
    @retry_on_connect_failures
    @sandcastle_skip_if(
        torch.cuda.device_count() == 0, "No GPUs available, skipping test"
    )
    def test_default_store_timeout_nccl(self):
        self._test_default_store_timeout("nccl")


class ProcessGroupNCCLNoGPUTest(TestCase):
    MAIN_PROCESS_RANK = 0

    def setUp(self):
        self.rank = self.MAIN_PROCESS_RANK
        self.world_size = 1
        self.file = tempfile.NamedTemporaryFile(delete=False)

    def tearDown(self):
        pass

    @requires_nccl()
    @sandcastle_skip_if(
        torch.cuda.device_count() > 0, "GPUs are available, skipping test"
    )
    def test_init_no_gpus(self):
        store = c10d.FileStore(self.file.name, self.world_size)
        with self.assertRaisesRegex(
            RuntimeError, "ProcessGroupNCCL is only supported with GPUs, no GPUs found!"
        ):
            c10d.ProcessGroupNCCL(store, self.rank, self.world_size)


class ProcessGroupNCCLTest(TestCase):
    MAIN_PROCESS_RANK = 0

    def setUp(self):
        self.rank = self.MAIN_PROCESS_RANK
        self.world_size = 1
        self.file = tempfile.NamedTemporaryFile(delete=False)

        # NCCL_BLOCKING_WAIT overrides NCCL_ASYNC_ERROR_HANDLING hence tests
        # that use NCCL_BLOCKING_WAIT will test it as expected.
        os.environ["NCCL_ASYNC_ERROR_HANDLING"] = "1"
        self.num_gpus = torch.cuda.device_count()

    def tearDown(self):
        pass

    @requires_nccl()
    @sandcastle_skip_if(torch.cuda.device_count() < 2, "NCCL test requires 2+ GPUs")
    def test_empty_tensors(self):
        store = c10d.FileStore(self.file.name, self.world_size)
        pg = c10d.ProcessGroupNCCL(store, self.rank, self.world_size)

        xs = [torch.cuda.FloatTensor([])]
        pg.broadcast(xs).wait()
        self.assertEqual(0, xs[0].numel())

        pg.allreduce(xs).wait()
        self.assertEqual(0, xs[0].numel())

        pg.reduce(xs).wait()
        self.assertEqual(0, xs[0].numel())

        ys = [[torch.cuda.FloatTensor([]) for _ in range(self.world_size)]]
        pg.allgather(ys, xs).wait()
        for y in ys[0]:
            self.assertEqual(0, y.numel())

        ys = [torch.cuda.FloatTensor([])]
        xs = [[torch.cuda.FloatTensor([]) for _ in range(self.world_size)]]
        pg.reduce_scatter(ys, xs).wait()
        self.assertEqual(0, ys[0].numel())

    @requires_nccl()
    @sandcastle_skip_if(torch.cuda.device_count() < 2, "NCCL test requires 2+ GPUs")
    def test_broadcast_ops(self):
        store = c10d.FileStore(self.file.name, self.world_size)
        pg = c10d.ProcessGroupNCCL(store, self.rank, self.world_size)

        def broadcast(xs, rootRank, rootTensor):
            opts = c10d.BroadcastOptions()
            opts.rootRank = rootRank
            opts.rootTensor = rootTensor
            work = pg.broadcast(xs, opts)
            work.wait()

        # for every root tensor
        for rt in range(self.num_gpus):
            tensors = []
            for i in range(self.num_gpus):
                tensors.append(torch.tensor([i]).cuda(i))

            broadcast(tensors, self.rank, rt)

            for i in range(self.num_gpus):
                self.assertEqual(tensors[i], tensors[rt])

    @requires_nccl()
    @sandcastle_skip_if(torch.cuda.device_count() < 2, "NCCL test requires 2+ GPUs")
    def test_allreduce_ops(self):
        store = c10d.FileStore(self.file.name, self.world_size)
        pg = c10d.ProcessGroupNCCL(store, self.rank, self.world_size)

        def allreduce(tensors, op):
            opts = c10d.AllreduceOptions()
            opts.reduceOp = op
            work = pg.allreduce(tensors, opts)
            work.wait()

        # Sum
        tensors = []
        for i in range(self.num_gpus):
            tensors.append(torch.tensor([i + 1]).cuda(i))

        allreduce(tensors, c10d.ReduceOp.SUM)

        for i in range(self.num_gpus):
            # TODO(#38095): Replace assertEqualIgnoreType. See issue #38095
            self.assertEqualIgnoreType(
                torch.tensor([float(self.num_gpus * (self.num_gpus + 1) / 2)]),
                tensors[i],
            )

        # Product
        tensors = []
        for i in range(self.num_gpus):
            tensors.append(torch.tensor([i + 1]).cuda(i))

        allreduce(tensors, c10d.ReduceOp.PRODUCT)

        for i in range(self.num_gpus):
            # TODO(#38095): Replace assertEqualIgnoreType. See issue #38095
            self.assertEqualIgnoreType(
                torch.tensor([float(math.factorial(self.num_gpus))]), tensors[i]
            )

        # Min
        tensors = []
        for i in range(self.num_gpus):
            tensors.append(torch.tensor([i + 1]).cuda(i))

        allreduce(tensors, c10d.ReduceOp.MIN)

        for i in range(self.num_gpus):
            # TODO(#38095): Replace assertEqualIgnoreType. See issue #38095
            self.assertEqualIgnoreType(torch.tensor([1.0]), tensors[i])

        # Max
        tensors = []
        for i in range(self.num_gpus):
            tensors.append(torch.tensor([i + 1]).cuda(i))

        allreduce(tensors, c10d.ReduceOp.MAX)

        for i in range(self.num_gpus):
            self.assertEqual(torch.tensor([self.num_gpus]), tensors[i])

        for op in (c10d.ReduceOp.BAND, c10d.ReduceOp.BOR, c10d.ReduceOp.BXOR):
            with self.assertRaisesRegex(
                RuntimeError, "Cannot use " + str(op) + " with NCCL"
            ):
                allreduce(tensors, op)

    @requires_nccl()
    @sandcastle_skip_if(torch.cuda.device_count() < 2, "NCCL test requires 2+ GPUs")
    def test_reduce_ops(self):
        store = c10d.FileStore(self.file.name, self.world_size)
        pg = c10d.ProcessGroupNCCL(store, self.rank, self.world_size)

        def reduce(xs, rootRank, rootTensor, op=None):
            opts = c10d.ReduceOptions()
            opts.rootRank = rootRank
            opts.rootTensor = rootTensor
            if op:
                opts.reduceOp = op
            work = pg.reduce(xs, opts)
            work.wait()

        # for every root tensor
        for rt in range(self.num_gpus):
            tensors = []
            for i in range(self.num_gpus):
                tensors.append(torch.tensor([i + 1]).cuda(i))

            reduce(tensors, self.rank, rt)

            # TODO(#38095): Replace assertEqualIgnoreType. See issue #38095
            self.assertEqualIgnoreType(
                torch.tensor([float(self.num_gpus * (self.num_gpus + 1) / 2)]),
                tensors[rt],
            )

            for op in (c10d.ReduceOp.BAND, c10d.ReduceOp.BOR, c10d.ReduceOp.BXOR):
                with self.assertRaisesRegex(
                    RuntimeError, "Cannot use " + str(op) + " with NCCL"
                ):
                    reduce(tensors, self.rank, rt, op)

    @requires_nccl()
    @sandcastle_skip_if(torch.cuda.device_count() < 2, "NCCL test requires 2+ GPUs")
    def test_allgather_ops(self):
        store = c10d.FileStore(self.file.name, self.world_size)
        pg = c10d.ProcessGroupNCCL(store, self.rank, self.world_size)

        def allgather(output_ts, input_ts):
            work = pg.allgather(output_ts, input_ts)
            work.wait()

        tensors = []
        output_ts = [[] for _ in range(self.num_gpus)]

        for idx, ls in enumerate(output_ts):
            for _ in range(self.world_size * self.num_gpus):
                ls.append(torch.tensor([0]).cuda(idx))

        for i in range(self.num_gpus):
            tensors.append(torch.tensor([i]).cuda(i))

        allgather(output_ts, tensors)

        # Verification
        for device_ts in output_ts:
            for s_idx, t in enumerate(device_ts):
                self.assertEqual(torch.tensor([s_idx]), t)

    @requires_nccl()
    @sandcastle_skip_if(torch.cuda.device_count() < 2, "NCCL test requires 2+ GPUs")
    def test_allgather_base_ops(self):
        store = c10d.FileStore(self.file.name, self.world_size)
        pg = c10d.ProcessGroupNCCL(store, self.rank, self.world_size)

        def allgather_base(output_t, input_t):
            work = pg._allgather_base(output_t, input_t)
            work.wait()

        device_id = self.rank % self.num_gpus
        # allgather_base is GPU number agnostic.
        # Each rank contribute one tensor regardless of GPU counts
        tensor = torch.tensor([self.rank]).cuda(device_id)
        output_t = torch.empty((self.world_size), dtype=tensor.dtype).cuda(device_id)

        allgather_base(output_t, tensor)

        # Verification
        self.assertEqual(torch.arange(self.world_size), output_t)

    @requires_nccl()
    @sandcastle_skip_if(torch.cuda.device_count() < 2, "NCCL test requires 2+ GPUs")
    def test_allgather_base_basics(self):
        store = c10d.FileStore(self.file.name, self.world_size)
        pg = c10d.ProcessGroupNCCL(store, self.rank, self.world_size)

        def allgather_base(output_t, input_t):
            work = pg._allgather_base(output_t, input_t)
            work.wait()

        device_id = self.rank % self.num_gpus
        # anticpate an error
        with self.assertRaisesRegex(
            RuntimeError,
            "output tensor size must be equal to world_size times input tensor size",
        ):
            tensor = torch.tensor([self.rank]).cuda(device_id)
            output_t = torch.empty((self.world_size + 1), dtype=tensor.dtype).cuda(
                device_id
            )
            # fails the check because output_t is not correctly sized
            allgather_base(output_t, tensor)

        # anticpate an error
        with self.assertRaisesRegex(
            RuntimeError, "output tensor must have the same type as input tensor"
        ):
            tensor = torch.tensor([self.rank], dtype=torch.float).cuda(device_id)
            output_t = torch.empty((self.world_size + 1), dtype=torch.long).cuda(
                device_id
            )
            # fails the check because the dtype is different
            allgather_base(output_t, tensor)

    @requires_nccl()
<<<<<<< HEAD
    def test_gather_ops(self):
        store = c10d.FileStore(self.file.name, self.world_size)
        pg = c10d.ProcessGroupNCCL(store, self.rank, self.world_size)

        def gather(output_t, input_t, rootRank):
            opts = c10d.GatherOptions()
            opts.rootRank = rootRank
            if rootRank == self.rank:
                work = pg.gather(output_t, input_t, opts)
            else:
                work = pg.gather([], input_t, opts)
            work.wait()

        # init input
        tensors = []
        for i in range(self.num_gpus):
            tensors.append(torch.tensor([self.rank]).cuda(i))

        # init golden output
        golden_ts = [[] for _ in range(self.num_gpus)]
        for idx, ls in enumerate(golden_ts):
            for _ in range(self.num_gpus):
                ls.append(torch.tensor([idx]).cuda(idx))

        # init output
        output_ts = [[] for _ in range(self.num_gpus)]
        for idx, ls in enumerate(output_ts):
            for _ in range(self.world_size * self.num_gpus):
                ls.append(torch.tensor([0]).cuda(idx))

        gather(output_ts, tensors, self.rank)

        # Verification
        for idx, _ls in enumerate(output_ts):
            if idx == self.rank:
                self.assertEqual(output_ts[idx], golden_ts[idx])
            else:
                for i in range(self.num_gpus):
                    self.assertEqual(output_ts[idx][i], 0)

    @requires_nccl()
    def test_gather_stress(self):
        store = c10d.FileStore(self.file.name, self.world_size)
        pg = c10d.ProcessGroupNCCL(store, self.rank, self.world_size)

        def gather(output_t, input_t, rootRank):
            opts = c10d.GatherOptions()
            opts.rootRank = rootRank
            if rootRank == self.rank:
                work = pg.gather(output_t, input_t, opts)
            else:
                work = pg.gather([], input_t, opts)
            work.wait()

        stress_length = 1000

        # init input
        tensors = []
        for i in range(stress_length):
            tensors.append([])
            for j in range(self.num_gpus):
                tensors[i].append(torch.tensor([i + self.rank]).cuda(j))

        # init golden output
        golden_ts = []
        for i in range(stress_length):
            golden_ts.append([[] for _ in range(self.num_gpus)])
            for idx, ls in enumerate(golden_ts[i]):
                for _ in range(self.num_gpus):
                    ls.append(torch.tensor([i + idx]).cuda(idx))

        # init output
        output_ts = []
        for i in range(stress_length):
            output_ts.append([[] for _ in range(self.num_gpus)])
            for idx, ls in enumerate(output_ts[i]):
                for _ in range(self.world_size * self.num_gpus):
                    ls.append(torch.tensor([0]).cuda(idx))

        for i in range(stress_length):
            gather(output_ts[i], tensors[i], self.rank)

        # Verification
        for i in range(stress_length):
            for idx, _ls in enumerate(output_ts[i]):
                if idx == self.rank:
                    self.assertEqual(output_ts[i][idx], golden_ts[i][idx])
                else:
                    for j in range(self.num_gpus):
                        self.assertEqual(output_ts[i][idx][j], 0)

    @requires_nccl()
    def test_gather_checks(self):
        store = c10d.FileStore(self.file.name, self.world_size)
        pg = c10d.ProcessGroupNCCL(store, self.rank, self.world_size)

        # init input
        tensors = []
        for i in range(self.num_gpus):
            tensors.append(torch.tensor([self.rank]).cuda(i))

        # init output
        output_ts = [[] for _ in range(self.num_gpus)]
        for idx, ls in enumerate(output_ts):
            for _ in range(self.world_size * self.num_gpus):
                ls.append(torch.tensor([0]).cuda(idx))

        with self.assertRaisesRegex(RuntimeError, "invalid argument"):
            opts = c10d.GatherOptions()
            opts.rootRank = -1
            pg.gather(output_ts, tensors, opts)

        with self.assertRaisesRegex(TypeError, "incompatible function arguments"):
            pg.gather(output_ts, tensors, 0)

        with self.assertRaisesRegex(RuntimeError, "invalid argument"):
            opts = c10d.GatherOptions()
            opts.rootRank = -1
            pg.gather(output_ts, tensors, opts)

        with self.assertRaisesRegex(
            RuntimeError, "Tensor list must be nonempty"
        ):
            opts = c10d.GatherOptions()
            opts.rootRank = 0
            pg.gather(output_ts, [], opts)

        with self.assertRaisesRegex(
            RuntimeError, "All tensor operands to scatter/gather must have the same number of elements"
        ):
            # init input
            tensors2 = []
            for i in range(self.num_gpus):
                tensors2.append(torch.tensor([self.rank, self.rank]).cuda(i))

            opts = c10d.GatherOptions()
            opts.rootRank = 0
            pg.gather(output_ts, tensors2, opts)

        with self.assertRaisesRegex(
            RuntimeError, "Tensor list mustn't be larger than the number of available GPUs"
        ):
            # init input
            tensors3 = []
            for i in range(self.num_gpus):
                tensors3.append(torch.tensor([self.rank]).cuda(i))
                tensors3.append(torch.tensor([self.rank]).cuda(i))

            opts = c10d.GatherOptions()
            opts.rootRank = 0
            pg.gather(output_ts, tensors3, opts)

        with self.assertRaisesRegex(
            RuntimeError, "Tensor list operands to scatter/gather must have the same length"
        ):
            opts = c10d.GatherOptions()
            opts.rootRank = 0
            pg.gather([], tensors, opts)

        with self.assertRaisesRegex(
            RuntimeError, "All tensor operands to scatter/gather must have the same number of elements"
        ):
            # init output
            output_ts2 = [[] for _ in range(self.num_gpus)]
            for idx, ls in enumerate(output_ts2):
                for _ in range(self.world_size * self.num_gpus):
                    ls.append(torch.tensor([0, 0]).cuda(idx))

            opts = c10d.GatherOptions()
            opts.rootRank = 0
            pg.gather(output_ts2, tensors, opts)

        with self.assertRaisesRegex(
            RuntimeError, "Tensor list input to scatter/gather must match number of collective participants"
        ):
            # init output
            output_ts3 = [[] for _ in range(self.num_gpus)]
            for idx, ls in enumerate(output_ts3):
                for _ in range(self.world_size * self.num_gpus):
                    ls.append(torch.tensor([0]).cuda(idx))
                    ls.append(torch.tensor([0]).cuda(idx))

            opts = c10d.GatherOptions()
            opts.rootRank = 0
            pg.gather(output_ts3, tensors, opts)

    @requires_nccl()
=======
    @sandcastle_skip_if(torch.cuda.device_count() < 2, "NCCL test requires 2+ GPUs")
>>>>>>> 96f7ba58
    def test_reduce_scatter_base_basics(self):
        store = c10d.FileStore(self.file.name, self.world_size)
        pg = c10d.ProcessGroupNCCL(store, self.rank, self.world_size)

        def reduce_scatter_base(output_t, input_t):
            work = pg._reduce_scatter_base(output_t, input_t)
            work.wait()

        device_id = self.rank % self.num_gpus
        # anticpate an error
        with self.assertRaisesRegex(
            RuntimeError,
            "input tensor must be the same size as output size times world size",
        ):
            input_t = torch.tensor([self.rank]).cuda(device_id)
            output_t = torch.empty((self.world_size + 1), dtype=input_t.dtype).cuda(
                device_id
            )
            # fails the check because output_t is not correctly sized
            reduce_scatter_base(output_t, input_t)

        # anticpate an error
        with self.assertRaisesRegex(
            RuntimeError, "input tensor must be the same type as the outut tensor."
        ):
            tensor = torch.tensor([self.rank], dtype=torch.float).cuda(device_id)
            output_t = torch.empty((self.world_size + 1), dtype=torch.long).cuda(
                device_id
            )
            # fails the check because the dtype is different
            reduce_scatter_base(output_t, tensor)

    @requires_nccl()
    @sandcastle_skip_if(torch.cuda.device_count() < 2, "NCCL test requires 2+ GPUs")
    def test_reduce_scatter_ops(self):
        store = c10d.FileStore(self.file.name, self.world_size)
        pg = c10d.ProcessGroupNCCL(store, self.rank, self.world_size)

        def reduce_scatter(outputs, input_lists, op):
            opts = c10d.ReduceScatterOptions()
            opts.reduceOp = op
            work = pg.reduce_scatter(outputs, input_lists, opts)
            work.wait()

        virtual_rank = self.rank * self.world_size
        virtual_world_size = self.num_gpus * self.world_size

        output = [torch.tensor([0]).cuda(i) for i in range(self.num_gpus)]

        #           0                   1                   2
        #   0   [0..11]             [1..12]
        #   1   [3..14]
        #   2
        #   3

        # Sum
        tensor_lists = [
            [
                torch.tensor([self.rank * self.num_gpus + i + j]).cuda(i)
                for j in range(virtual_world_size)
            ]
            for i in range(self.num_gpus)
        ]

        reduce_scatter(output, tensor_lists, c10d.ReduceOp.SUM)

        for i in range(self.num_gpus):
            expected = torch.tensor(
                [
                    float(self.num_gpus * (self.num_gpus - 1) / 2)
                    + (virtual_rank + i) * virtual_world_size
                ]
            )
            # TODO(#38095): Replace assertEqualIgnoreType. See issue #38095
            self.assertEqualIgnoreType(expected, output[i])

        # Min
        reduce_scatter(output, tensor_lists, c10d.ReduceOp.MIN)

        for i in range(self.num_gpus):
            expected = torch.tensor([self.rank * self.world_size + i])
            self.assertEqual(expected, output[i])

        # Max
        reduce_scatter(output, tensor_lists, c10d.ReduceOp.MAX)

        for i in range(self.num_gpus):
            expected = torch.tensor(
                [self.rank * self.world_size + i + virtual_world_size - 1]
            )
            self.assertEqual(expected, output[i])

        # Product
        tensor_lists = [
            [
                torch.tensor(
                    [(self.rank * self.num_gpus + i + j) % virtual_world_size + 1]
                ).cuda(i)
                for j in range(virtual_world_size)
            ]
            for i in range(self.num_gpus)
        ]

        reduce_scatter(output, tensor_lists, c10d.ReduceOp.PRODUCT)

        for i in range(self.num_gpus):
            expected = torch.tensor([float(math.factorial(virtual_world_size))])
            # TODO(#38095): Replace assertEqualIgnoreType. See issue #38095
            self.assertEqualIgnoreType(expected, output[i])

    @requires_nccl()
    @sandcastle_skip_if(torch.cuda.device_count() < 2, "NCCL test requires 2+ GPUs")
    def test_reduce_scatter_base_ops(self):
        store = c10d.FileStore(self.file.name, self.world_size)
        pg = c10d.ProcessGroupNCCL(store, self.rank, self.world_size)

        def reduce_scatter_base(output_t, input_t):
            work = pg._reduce_scatter_base(output_t, input_t)
            work.wait()

        device_id = self.rank % self.num_gpus
        # reduce_scatter_base is GPU number agnostic.
        # Each rank contribute one tensor regardless of GPU counts
        output_t = torch.empty([1]).cuda(device_id)
        tensor = torch.arange(self.world_size, dtype=output_t.dtype).cuda(device_id)

        reduce_scatter_base(output_t, tensor)

        # Verification
        self.assertEqual(output_t[0], self.rank * self.world_size)

    @requires_nccl()
    @sandcastle_skip_if(torch.cuda.device_count() < 2, "NCCL test requires 2+ GPUs")
    def test_barrier(self):
        store = c10d.FileStore(self.file.name, self.world_size)
        pg = c10d.ProcessGroupNCCL(store, self.rank, self.world_size)

        def allreduce(tensors):
            opts = c10d.AllreduceOptions()
            work = pg.allreduce(tensors, opts)
            return work

        # Making the collective to operate on
        # 1, 2, 3, 4, .... self.num_gpus GPUs
        tensors_list = [[] for _ in range(2, self.num_gpus + 1)]
        for i in range(2, self.num_gpus + 1):
            for j in range(i):
                tensors_list[i - 2].append(torch.tensor([j + 1]).cuda(j))

        works = []
        for tensors in tensors_list:
            work = allreduce(tensors)
            works.append(work)

        # Barrier will ensure that all previous work is completed
        pg.barrier().wait()

        for i in range(2, self.num_gpus + 1):
            for j in range(i):
                # TODO(#38095): Replace assertEqualIgnoreType. See issue #38095
                self.assertEqualIgnoreType(
                    torch.tensor([float(i * (i + 1) / 2)]), tensors_list[i - 2][j]
                )


class DistributedDataParallelTest(
    test_c10d_common.AbstractDistributedDataParallelTest, MultiProcessTestCase
):
    def setUp(self):
        super(DistributedDataParallelTest, self).setUp()
        # NCCL_BLOCKING_WAIT overrides NCCL_ASYNC_ERROR_HANDLING hence tests
        # that use NCCL_BLOCKING_WAIT will test it as expected.
        os.environ["NCCL_ASYNC_ERROR_HANDLING"] = "1"
        self._spawn_processes()

    def _test_nccl_backend(
        self, devices, device_ids, multi_device=False, gradient_as_bucket_view=False
    ):
        store = c10d.FileStore(self.file_name, self.world_size)
        process_group = c10d.ProcessGroupNCCL(store, self.rank, self.world_size)
        self._test_ddp_with_process_group(
            process_group, devices, device_ids, multi_device, gradient_as_bucket_view
        )

    @requires_nccl()
    @skip_if_lt_x_gpu(2)
    def test_nccl_backend_multi_device_ids_not_allowed(self):
        int_devices = list(range(torch.cuda.device_count()))
        devices = [torch.device("cuda:" + str(i)) for i in int_devices]
        with self.assertRaisesRegex(
            ValueError, "device_ids can only be None or contain a single element."
        ):
            self._test_nccl_backend(devices, int_devices)

    @requires_nccl()
    @skip_if_lt_x_gpu(2)
    def test_nccl_backend_single_device_module_device_ids_None(self):
        self._test_nccl_backend(None, None)

    @requires_nccl()
    @skip_if_lt_x_gpu(2)
    def test_nccl_backend_single_device_module_empty_device_ids(self):
        # This tests the backward compatibility of accepting an empty list as `device_ids`,
        # although we no longer document this in favor of the default value of `None`,
        # which is consistent with multi-device modules and CPU modules.
        self._test_nccl_backend(None, [])

    @requires_nccl()
    @skip_if_lt_x_gpu(4)
    def test_nccl_backend_multi_device_module_device_ids_None(self):
        int_devices = gpus_for_rank(self.world_size)[self.rank][:2]
        devices = [torch.device("cuda:" + str(i)) for i in int_devices]
        self._test_nccl_backend(devices, None, multi_device=True)

    @requires_nccl()
    @skip_if_lt_x_gpu(2)
    def test_nccl_backend_1gpu_module_device_ids_integer_list(self):
        int_devices = gpus_for_rank(self.world_size)[self.rank][:1]
        devices = [torch.device("cuda:" + str(i)) for i in int_devices]
        self._test_nccl_backend(devices, int_devices)

    @requires_nccl()
    @skip_if_lt_x_gpu(2)
    def test_nccl_backend_1gpu_module_device_ids_torch_device_list(self):
        int_devices = gpus_for_rank(self.world_size)[self.rank][:1]
        devices = [torch.device("cuda:" + str(i)) for i in int_devices]
        self._test_nccl_backend(devices, devices)

    @requires_nccl()
    @skip_if_lt_x_gpu(4)
    def test_nccl_backend_2gpu_module(self):
        int_devices = gpus_for_rank(self.world_size)[self.rank][:2]
        devices = [torch.device("cuda:" + str(i)) for i in int_devices]
        self._test_nccl_backend(devices, None, multi_device=True)

    @requires_nccl()
    @skip_if_lt_x_gpu(8)
    def test_nccl_backend_4gpu_module(self):
        int_devices = gpus_for_rank(self.world_size)[self.rank][:4]
        devices = [torch.device("cuda:" + str(i)) for i in int_devices]
        self._test_nccl_backend(devices, None, multi_device=True)

    @requires_nccl()
    @skip_if_lt_x_gpu(4)
    def test_ddp_multi_device_module_config(self):
        gpus = gpus_for_rank(self.world_size)[self.rank]

        self.assertTrue(len(gpus) >= 2, "expecting at least 2 gpus per process")

        store = c10d.FileStore(self.file_name, self.world_size)
        process_group = c10d.ProcessGroupNCCL(store, self.rank, self.world_size)

        gpus = gpus[:2]
        model = DoubleGpuNet(gpus)

        with self.assertRaisesRegex(
            ValueError,
            "DistributedDataParallel device_ids and output_device arguments only work with "
            "single-device/multiple-device GPU modules or CPU modules",
        ):
            ddp_model = DistributedDataParallel(
                model, output_device=gpus[1], process_group=process_group
            )

        with self.assertRaisesRegex(
            ValueError, "device_ids can only be None or contain a single element."
        ):
            ddp_model = DistributedDataParallel(
                model, device_ids=gpus, process_group=process_group
            )

        with self.assertRaisesRegex(
            ValueError, "input module must be on the same type of devices"
        ):
            model.fc1 = model.fc1.cpu()
            ddp_model = DistributedDataParallel(model, process_group=process_group)

        model = model.cpu()
        with self.assertRaisesRegex(
            ValueError, "device_ids can only be None or contain a single element."
        ):
            ddp_model = DistributedDataParallel(
                model, device_ids=gpus, process_group=process_group
            )

    def _test_fp16(self, gradient_as_bucket_view=False):
        store = c10d.FileStore(self.file_name, self.world_size)
        process_group = c10d.ProcessGroupNCCL(store, self.rank, self.world_size)

        gpus = gpus_for_rank(self.world_size)[self.rank]
        model = nn.Linear(1, 1, bias=False).cuda(gpus[0]).half()
        nn.init.constant_(model.weight, 1)
        ddp_model = DistributedDataParallel(
            model,
            device_ids=[gpus[0]],
            process_group=process_group,
            bucket_cap_mb=0.001,
            gradient_as_bucket_view=gradient_as_bucket_view,
        )

        # Input 2**15, so that the gradients will overflow with a
        # world_size of 2, unless we normalize the gradient by the
        # world_size before the reduction
        input = torch.tensor([[2 ** 15]]).cuda(gpus[0]).half()

        # Step model
        ddp_model.train()
        output = ddp_model(input)
        loss = output.sum()
        loss.backward()

        self.assertFalse(any(torch.isinf(p.grad).any() for p in ddp_model.parameters()))

    @requires_nccl()
    @skip_if_lt_x_gpu(2)
    def test_fp16(self):
        self._test_fp16()

    @requires_nccl()
    @skip_if_lt_x_gpu(2)
    def test_fp16_grad_is_view(self):
        self._test_fp16(gradient_as_bucket_view=True)

    def _test_arbitrary_forward_return_value(self, gradient_as_bucket_view=False):
        """
        Note: this test can be sped up by only running it on a CPU module
        once DistributedDataParallel supports them.
        """
        store = c10d.FileStore(self.file_name, self.world_size)
        process_group = c10d.ProcessGroupNCCL(store, self.rank, self.world_size)

        class ForwardReturnValueModule(nn.Module):
            def __init__(self):
                super(ForwardReturnValueModule, self).__init__()
                self.fc1 = nn.Linear(2, 10, bias=False)
                self.fc2 = nn.Linear(10, 4, bias=False)
                self.fc3 = nn.Linear(4, 4, bias=False)
                self.relu = nn.ReLU()

            def forward(self, x, fn):
                x = self.relu(self.fc1(x))
                x = self.relu(self.fc2(x))
                # The first softmax does NOT include fc3 in its autograd graph
                # whereas the second softmax DOES. If we pass only the first
                # tensor we see in the output to the reducer, it marks the
                # gradient for fc3 as ready (because it doesn't show up). If
                # downstream uses of this return value choose to differentiate
                # against the second output tensor, it would still receive a
                # gradient and a callback for this tensor, resulting in a crash.
                return fn(
                    F.softmax(x, dim=1),
                    F.softmax(self.fc3(x), dim=1),
                )

        device_id = gpus_for_rank(self.world_size)[self.rank][0]
        model = DistributedDataParallel(
            ForwardReturnValueModule().float().to(device_id),
            device_ids=[device_id],
            process_group=process_group,
            gradient_as_bucket_view=gradient_as_bucket_view,
        )

        batch_size = 4
        criterion = nn.CrossEntropyLoss()
        input = torch.rand([batch_size, 2], dtype=torch.float)
        target = torch.LongTensor([random.randrange(4) for _ in range(batch_size)]).to(
            device_id
        )

        # Always run "backward" to ensure the reducer is called by autograd.
        # If we don't correctly capture the output tensors from the return value,
        # the reducer won't see a hook for the unused parameter, and throw an error.
        # The correct capture is what we're testing in this function.
        def test(box, unbox):
            output = model(input, fn=box)
            loss = criterion(unbox(output), target)
            loss.backward()

        # Test with identity return value
        test(
            box=lambda x, y: (x, y),
            unbox=lambda obj: obj[1],
        )

        # Test with list return value
        test(
            box=lambda x, y: ["foo", x, "bar", y],
            unbox=lambda obj: obj[3],
        )

        # Test with tuple return value
        test(
            box=lambda x, y: ("foo", x, "bar", y),
            unbox=lambda obj: obj[3],
        )

        # Test with dict return value
        test(
            box=lambda x, y: {"foo": "bar", "a": x, "b": y},
            unbox=lambda obj: obj["b"],
        )

        # Test with list with dict return value
        test(
            box=lambda x, y: ["foo", "bar", {"a": x, "b": y}],
            unbox=lambda obj: obj[2]["b"],
        )

        # Test with dict with list return value
        test(
            box=lambda x, y: {"foo": "bar", "list": [0, x, 1, y]},
            unbox=lambda obj: obj["list"][3],
        )

    @requires_nccl()
    @skip_if_lt_x_gpu(2)
    def test_arbitrary_forward_return_value(self):
        self._test_arbitrary_forward_return_value()

    @requires_nccl()
    @skip_if_lt_x_gpu(2)
    def test_arbitrary_forward_return_value_grad_is_view(self):
        self._test_arbitrary_forward_return_value(gradient_as_bucket_view=True)

    @requires_nccl()
    @skip_if_lt_x_gpu(2)
    def test_ddp_with_lazy_parameters(self):
        store = c10d.FileStore(self.file_name, self.world_size)
        process_group = c10d.ProcessGroupNCCL(store, self.rank, self.world_size)
        with self.assertRaisesRegex(
            RuntimeError, "Modules with uninitialized parameters"
        ):
            DistributedDataParallel(
                torch.nn.LazyLinear(10), process_group=process_group
            )

    def _test_find_unused_parameters_kwarg(self, gradient_as_bucket_view=False):
        """
        Note: this test can be sped up by only running it on a CPU module
        once DistributedDataParallel supports them.
        """
        torch.cuda.set_device(self.rank)
        dist.init_process_group(
            backend="nccl",
            world_size=self.world_size,
            rank=self.rank,
            init_method=f"file://{self.file_name}",
        )
        process_group = c10d.distributed_c10d._get_default_group()

        class FindUnusedParametersModule(nn.Module):
            def __init__(self):
                super(FindUnusedParametersModule, self).__init__()
                self.fc1 = nn.Linear(2, 10, bias=False)
                self.fc2 = nn.Linear(10, 4, bias=False)
                self.fc3 = nn.Linear(4, 4, bias=False)
                self.relu = nn.ReLU()

            def forward(self, x):
                x = self.relu(self.fc1(x))
                x = self.relu(self.fc2(x))
                # Return the fc3 module so that the caller can invoke it
                # outside of the forward function. While this is bad practice,
                # we can use it to trigger a reducer error.
                return (F.softmax(x, dim=1), self.fc3)

        device_id = gpus_for_rank(self.world_size)[self.rank][0]
        batch_size = 4
        criterion = nn.CrossEntropyLoss()
        input = torch.rand([batch_size, 2], dtype=torch.float)
        target = torch.LongTensor([random.randrange(4) for _ in range(batch_size)]).to(
            device_id
        )

        ddp_model = None

        def test_find_unused_parameters(
            find_unused_parameters, test_default=False, gradient_as_bucket_view=False
        ):
            if test_default:
                model = DistributedDataParallel(
                    FindUnusedParametersModule().float().to(device_id),
                    device_ids=[device_id],
                    process_group=process_group,
                    gradient_as_bucket_view=gradient_as_bucket_view,
                )
            else:
                model = DistributedDataParallel(
                    FindUnusedParametersModule().float().to(device_id),
                    device_ids=[device_id],
                    process_group=process_group,
                    find_unused_parameters=find_unused_parameters,
                    gradient_as_bucket_view=gradient_as_bucket_view,
                )
            nonlocal ddp_model
            ddp_model = model

            output, fc3 = model(input)
            output = fc3(output)
            loss = criterion(output, target)
            loss.backward()

        # First test that finding unused params under these conditions is to
        # trigger an error when `backward` is called (because fc3 is an unused
        # parameter and will therefore be marked ready twice).
        try:
            test_find_unused_parameters(
                True, gradient_as_bucket_view=gradient_as_bucket_view
            )
        except Exception as ex:
            self.assertTrue(
                str(ex).startswith(
                    "Expected to mark a variable ready only once.",
                )
            )
            unused_index = 2
            unused_index_str = f"Parameter at index {unused_index}"
            model = ddp_model.module
            for module_name, module in model.named_modules():
                if module == model.fc3:
                    for parameter_name, _ in module.named_parameters(recurse=False):
                        unused_fqn = f"{module_name}.{parameter_name}"
                        # Only one such parameter in model.fc3, since bias=False
                        break

            if dist._get_debug_mode() != dist._DistributedDebugLevel.OFF:
                unused_index_str += f" with name {unused_fqn}"

            self.assertTrue(unused_index_str in str(ex))
        else:
            self.fail("Expected exception")

        dist.barrier(process_group)

        # Then test that the default behavior can be overridden by setting
        # `find_unused_parameters=False`.
        try:
            test_find_unused_parameters(
                False, gradient_as_bucket_view=gradient_as_bucket_view
            )
        except Exception as ex:
            self.fail("Unexpected exception: %s" % ex)

        # Test find_unused_parameters defaults to False
        try:
            test_find_unused_parameters(
                True, test_default=True, gradient_as_bucket_view=gradient_as_bucket_view
            )
        except Exception as ex:
            self.fail("Unexpected exception: %s" % ex)

    # TODO: Combine the following tests once https://github.com/pytorch/pytorch/issues/55967
    # is resolved.
    @requires_nccl()
    @skip_if_lt_x_gpu(2)
    @with_dist_debug_levels(levels=["DETAIL"])
    def test_find_unused_parameters_kwarg_debug_detail(self):
        self._test_find_unused_parameters_kwarg()

    @requires_nccl()
    @skip_if_lt_x_gpu(2)
    @with_dist_debug_levels(levels=["INFO"])
    def test_find_unused_parameters_kwarg_debug_info(self):
        self._test_find_unused_parameters_kwarg()

    @requires_nccl()
    @skip_if_lt_x_gpu(2)
    @with_dist_debug_levels(levels=["OFF"])
    def test_find_unused_parameters_kwarg_debug_off(self):
        self._test_find_unused_parameters_kwarg()

    @requires_nccl()
    @skip_if_lt_x_gpu(2)
    @with_dist_debug_levels(levels=["DETAIL"])
    def test_find_unused_parameters_kwarg_grad_is_view_debug_detail(self):
        self._test_find_unused_parameters_kwarg(gradient_as_bucket_view=True)

    @requires_nccl()
    @skip_if_lt_x_gpu(2)
    @with_dist_debug_levels(levels=["INFO"])
    def test_find_unused_parameters_kwarg_grad_is_view_debug_info(self):
        self._test_find_unused_parameters_kwarg(gradient_as_bucket_view=True)

    @requires_nccl()
    @skip_if_lt_x_gpu(2)
    @with_dist_debug_levels(levels=["OFF"])
    def test_find_unused_parameters_kwarg_grad_is_view_debug_off(self):
        self._test_find_unused_parameters_kwarg(gradient_as_bucket_view=True)

    def _test_multiple_outputs_multiple_backward(self, gradient_as_bucket_view=False):
        """
        Note: this test can be sped up by only running it on a CPU module
        once DistributedDataParallel supports them.
        """
        store = c10d.FileStore(self.file_name, self.world_size)
        process_group = c10d.ProcessGroupNCCL(store, self.rank, self.world_size)

        class MultipleOutputModule(nn.Module):
            def __init__(self):
                super(MultipleOutputModule, self).__init__()

                def define_module():
                    return nn.Sequential(
                        nn.Linear(2, 10, bias=False),
                        nn.ReLU(),
                        nn.Linear(10, 4, bias=False),
                        nn.ReLU(),
                    )

                self.module0 = define_module()
                self.module1 = define_module()

            def forward(self, x):
                return (
                    F.softmax(self.module0(x), dim=1),
                    F.softmax(self.module1(x), dim=1),
                )

        device_id = gpus_for_rank(self.world_size)[self.rank][0]
        model = DistributedDataParallel(
            MultipleOutputModule().float().to(device_id),
            device_ids=[device_id],
            process_group=process_group,
            gradient_as_bucket_view=gradient_as_bucket_view,
        )

        batch_size = 4
        criterion = nn.CrossEntropyLoss()
        input = torch.rand([batch_size, 2], dtype=torch.float)
        target = torch.LongTensor([random.randrange(4) for _ in range(batch_size)]).to(
            device_id
        )

        # Compute loss and gradients for both outputs
        output1, output2 = model(input)
        loss1 = criterion(output1, target)
        loss1.backward()
        loss2 = criterion(output2, target)
        loss2.backward()

    @requires_nccl()
    @skip_if_lt_x_gpu(2)
    def test_multiple_outputs_multiple_backward(self):
        self._test_multiple_outputs_multiple_backward()

    @requires_nccl()
    @skip_if_lt_x_gpu(2)
    def test_multiple_outputs_multiple_backward_grad_is_view(self):
        self._test_multiple_outputs_multiple_backward(gradient_as_bucket_view=True)

    @requires_nccl()
    @skip_if_lt_x_gpu(2)
    def test_no_grad(self):
        """
        Note: this test can be sped up by only running it on a CPU module
        once DistributedDataParallel supports them.
        """
        store = c10d.FileStore(self.file_name, self.world_size)
        process_group = c10d.ProcessGroupNCCL(store, self.rank, self.world_size)

        class NoGradModule(nn.Module):
            def __init__(self):
                super(NoGradModule, self).__init__()
                self.fc1 = nn.Linear(2, 10, bias=False)
                self.fc2 = nn.Linear(10, 4, bias=False)
                self.relu = nn.ReLU()

            def forward(self, x):
                x = self.relu(self.fc1(x))
                x = self.relu(self.fc2(x))
                return F.softmax(x, dim=1)

        device_id = gpus_for_rank(self.world_size)[self.rank][0]
        model = DistributedDataParallel(
            NoGradModule().float().to(device_id),
            device_ids=[device_id],
            process_group=process_group,
        )

        batch_size = 4
        input = torch.rand([batch_size, 2], dtype=torch.float)

        def check_no_grads():
            for p in model.parameters():
                self.assertTrue(p.requires_grad)
                self.assertIsNone(p.grad)

        # After initialization, no parameter has their gradient set.
        check_no_grads()

        # Run `forward` function with torch.no_grad()
        with torch.no_grad():
            output = model(input)
            self.assertTrue(isinstance(output, torch.Tensor))

        # No parameter should have their gradient set.
        check_no_grads()

    def _test_accumulate_gradients_module(self, gradient_as_bucket_view=False):
        # This is NOT the recommended way to implement accumulating grads, but
        # we would like to make sure DDP does not mess up with the underlying
        # module.
        int_devices = gpus_for_rank(self.world_size)[self.rank][:1]
        devices = [torch.device("cuda:" + str(i)) for i in int_devices]
        store = c10d.FileStore(self.file_name, self.world_size)
        process_group = c10d.ProcessGroupNCCL(store, self.rank, self.world_size)
        global_batch_size = self.world_size

        model, ddp_model, input, target = self._prepare_single_device_module(
            process_group, devices, devices, global_batch_size, gradient_as_bucket_view
        )

        def step_model(model, input, target):
            model.train()
            output = model(input)
            loss = F.mse_loss(output, target.to(output.device))
            loss.backward()

        # ensure accumulate grads works with no_grad
        with torch.no_grad():
            ddp_model.train()
            ddp_model.module(input)

        # Check two model parameters over 4 iterations.
        # Use 4 iterations because we alternate between reducing and
        # not reducing and want to make sure we switch both ways.
        for iteration in range(4):
            step_model(model, input, target)

            if iteration % 2 == 0:
                # Skip gradients sync without calling prepare_for_backward
                step_model(
                    ddp_model.module,
                    input[self.rank : (self.rank + 1)],
                    target[self.rank : (self.rank + 1)],
                )
                for i, j in zip(model.parameters(), ddp_model.parameters()):
                    self.assertNotEqual(i.grad, j.grad)
            else:
                step_model(
                    ddp_model,
                    input[self.rank : (self.rank + 1)],
                    target[self.rank : (self.rank + 1)],
                )
                for i, j in zip(model.parameters(), ddp_model.parameters()):
                    # TODO(#38095): Replace assertEqualIgnoreType. See issue #38095
                    self.assertEqualIgnoreType(i.grad, j.grad, rtol=1.3e-06, atol=5e-5)

            # Shuffle the input so that DDP input is different
            torch.manual_seed(1337 + iteration)
            input = input[torch.randperm(global_batch_size)]

    @requires_nccl()
    @skip_if_lt_x_gpu(2)
    def test_accumulate_gradients_module(self):
        self._test_accumulate_gradients_module()

    @requires_nccl()
    @skip_if_lt_x_gpu(2)
    def test_accumulate_gradients_module_with_grad_is_view(self):
        self._test_accumulate_gradients_module(gradient_as_bucket_view=True)

    @requires_nccl()
    @skip_if_lt_x_gpu(2)
    def test_failure_recovery(self):
        store = c10d.FileStore(self.file_name, self.world_size)
        process_group = c10d.ProcessGroupNCCL(store, self.rank, self.world_size)

        # need to create a separate file for the recovered FileStore, because
        # the original one will be deleted when destructing the first FileStore.
        recovery_filename = self.file_name + "_recovery"

        if self.rank == 0:
            # the file will be deleted by the recovered FileStore
            open(recovery_filename, "w").close()

        # not necessary to run barrier here, as DDP will synchronize

        class TestModel(nn.Module):
            def __init__(self):
                super(TestModel, self).__init__()
                self.fc1 = nn.Linear(2, 10, bias=False)
                self.fc2 = nn.Linear(10, 4, bias=False)
                self.relu = nn.ReLU()

            def forward(self, x):
                x = self.relu(self.fc1(x))
                x = self.relu(self.fc2(x))
                return F.softmax(x, dim=1)

        device_id = gpus_for_rank(self.world_size)[self.rank][0]
        model = TestModel().float().to(device_id)
        ddp = DistributedDataParallel(
            model,
            device_ids=[device_id],
            process_group=process_group,
        )

        batch_size = 4
        criterion = nn.CrossEntropyLoss()
        input = torch.rand([batch_size, 2], dtype=torch.float)
        target = torch.LongTensor([random.randrange(4) for _ in range(batch_size)]).to(
            device_id
        )

        for _ in range(6):
            output = ddp(input)
            loss = criterion(output, target)
            loss.backward()

        del ddp
        del process_group
        del store  # this will delete self.file_name

        store = c10d.FileStore(recovery_filename, self.world_size)
        process_group = c10d.ProcessGroupNCCL(store, self.rank, self.world_size)
        ddp = DistributedDataParallel(
            model,
            device_ids=[device_id],
            process_group=process_group,
        )

        input = torch.rand([batch_size, 2], dtype=torch.float)
        target = torch.LongTensor([random.randrange(4) for _ in range(batch_size)]).to(
            device_id
        )
        for _ in range(6):
            output = ddp(input)
            loss = criterion(output, target)
            loss.backward()

    @requires_nccl()
    @skip_if_lt_x_gpu(2)
    def test_pass_default_pg(self):
        dist.init_process_group(
            "nccl",
            init_method=f"file://{self.file_name}",
            world_size=self.world_size,
            rank=self.rank,
        )

        default_pg = c10d.distributed_c10d._get_default_group()
        dist.destroy_process_group(default_pg)
        self.assertFalse(dist.is_initialized())

    def _test_grad_layout(self, replica_devices, layer_devs, local_batch_size):
        store = c10d.FileStore(self.file_name, self.world_size)
        process_group = c10d.ProcessGroupNCCL(store, self.rank, self.world_size)

        global_batch_size = local_batch_size * self.world_size

        # Carry out some trials with small buckets and some with big buckets.
        bucketsizes = (0.000001, 25)
        # Tuples of lists.  Each list describes per-layer characteristics for one trial.
        layer_formats = (
            [torch.contiguous_format] * 4,
            [torch.channels_last] * 2 + [torch.contiguous_format] * 2,
            [torch.channels_last] * 4,
        )
        layer_dtypes = (
            [torch.float] * 4,
            [torch.float] * 2 + [torch.half] * 2,
            [torch.half] * 4,
        )

        input_dev = layer_devs[0] if isinstance(layer_devs, list) else layer_devs
        target_dev = layer_devs[-1] if isinstance(layer_devs, list) else layer_devs
        input = torch.randn(
            (global_batch_size, 8, 8, 8), device=input_dev, dtype=torch.float
        )
        target = torch.randn(
            (global_batch_size, 8, 4, 4), device=target_dev, dtype=torch.float
        )
        local_batch_start = self.rank * local_batch_size
        local_batch_end = (self.rank + 1) * local_batch_size

        # Reducer.cpp sneakily creates one "initial bucket" that ignores the "bucket_cap_mb"
        # argument.  The following makes sure the initial bucket also complies.
        @contextmanager
        def first_bucket_size(ddp_bucket_mb):
            old_DEFAULT_FIRST_BUCKET_BYTES = dist._DEFAULT_FIRST_BUCKET_BYTES
            dist._DEFAULT_FIRST_BUCKET_BYTES = int(ddp_bucket_mb * 1.0e6)
            try:
                yield
            finally:
                dist._DEFAULT_FIRST_BUCKET_BYTES = old_DEFAULT_FIRST_BUCKET_BYTES

        with torch.backends.cudnn.flags(
            enabled=True, deterministic=True, benchmark=False
        ):
            for formats, dtypes, bucketsize in product(
                layer_formats, layer_dtypes, bucketsizes
            ):
                with first_bucket_size(bucketsize):
                    model_msg = (
                        "rank = {} formats = {} dtypes = {} bucketsize = {} ".format(
                            self.rank, formats, dtypes, bucketsize
                        )
                    )
                    try:
                        m = ConvNet(layer_devs, formats, dtypes)
                        m_ddp = DistributedDataParallel(
                            copy.deepcopy(m),
                            device_ids=replica_devices,
                            process_group=process_group,
                            bucket_cap_mb=bucketsize,
                        )
                        opt = torch.optim.SGD(m.parameters(), lr=0.1)
                        opt_ddp = torch.optim.SGD(m_ddp.parameters(), lr=0.1)
                        has_half = any(p.dtype is torch.half for p in m.parameters())
                        tol = 1.0e-3 if has_half else 1.0e-5
                    except BaseException:
                        # Prints case-specific debugging info to narrow down failing case.
                        print(
                            "Caught exception during model creation for " + model_msg,
                            flush=True,
                        )
                        raise
                    # 3 iters:  First iter creates grads, second iter retests after rebucketing,
                    # third iter tries zeroed grads.
                    for it in range(3):
                        iter_msg = "iter = {} ".format(it) + model_msg
                        named_msg = iter_msg
                        try:
                            F.mse_loss(m(input).float(), target).backward()
                            F.mse_loss(
                                m_ddp(input[local_batch_start:local_batch_end]).float(),
                                target[local_batch_start:local_batch_end],
                            ).backward()
                            for i, ((layer_name, m_child), m_ddp_child) in enumerate(
                                zip(m.named_children(), m_ddp.module.children())
                            ):
                                named_msg = layer_name + ".weight" + " " + iter_msg
                                self.assertTrue(
                                    m_child.weight.grad.is_contiguous(
                                        memory_format=formats[i]
                                    ),
                                    named_msg,
                                )
                                self.assertTrue(
                                    m_ddp_child.weight.grad.is_contiguous(
                                        memory_format=formats[i]
                                    ),
                                    named_msg,
                                )
                                for j, ((param_name, p), p_ddp) in enumerate(
                                    zip(
                                        m_child.named_parameters(),
                                        m_ddp_child.parameters(),
                                    )
                                ):
                                    named_msg = (
                                        layer_name + "." + param_name + " " + iter_msg
                                    )
                                    self.assertEqual(
                                        p.grad, p_ddp.grad, rtol=tol, atol=tol
                                    )
                            opt.step()
                            opt_ddp.step()
                            if it == 0:
                                for p, p_ddp in zip(m.parameters(), m_ddp.parameters()):
                                    p.grad = None
                                    p_ddp.grad = None
                            else:
                                m.zero_grad()
                                m_ddp.zero_grad()
                        except BaseException:
                            # Makes sure we still get info if an error occurred somewhere other than the asserts.
                            print(
                                "Caught exception during iterations at " + named_msg,
                                flush=True,
                            )
                            raise

    @requires_nccl()
    @skip_if_lt_x_gpu(2)
    @skip_if_rocm
    def test_grad_layout_1devicemodule_1replicaperprocess(self):
        dev0 = torch.device("cuda:" + str(gpus_for_rank(self.world_size)[self.rank][0]))
        # Tells DDP to use just one device.
        replica_devices = [dev0]
        # Tells _test_grad_layout to construct ConvNet with all layers on this process's first assigned device.
        layer_devs = dev0
        local_batch_size = 8
        self._test_grad_layout(replica_devices, layer_devs, local_batch_size)

    @requires_nccl()
    @skip_if_lt_x_gpu(4)
    @skip_if_rocm
    def test_grad_layout_2devicemodule(self):
        int_devices = gpus_for_rank(self.world_size)[self.rank][:2]
        dev0 = torch.device("cuda:" + str(int_devices[0]))
        dev1 = torch.device("cuda:" + str(int_devices[1]))
        # DDP's default behavior for a multi-device module is "don't replicate."
        replica_devices = None
        # Tells _test_grad_layout to constructs this process's ConvNet on 2 devices, with 2 layers on each device.
        layer_devs = [dev0] * 2 + [dev1] * 2
        local_batch_size = 8
        self._test_grad_layout(replica_devices, layer_devs, local_batch_size)

    @requires_nccl()
    @skip_if_lt_x_gpu(2)
    def test_param_layout_mismatch_error(self):
        store = c10d.FileStore(self.file_name, self.world_size)
        process_group = c10d.ProcessGroupNCCL(store, self.rank, self.world_size)

        dev0 = torch.device("cuda:" + str(gpus_for_rank(self.world_size)[self.rank][0]))
        layer_devs = dev0
        layer_formats = (
            [torch.contiguous_format] * 4
            if self.rank == 0
            else [torch.channels_last] * 4
        )
        layer_dtypes = [torch.float] * 4

        m = ConvNet(layer_devs, layer_formats, layer_dtypes)
        if self.rank == 0:
            m_ddp = DistributedDataParallel(
                m, device_ids=[dev0], process_group=process_group
            )
        else:
            with self.assertRaisesRegex(
                RuntimeError,
                ".* appears not to match strides of the same param in process 0",
            ):
                m_ddp = DistributedDataParallel(
                    m, device_ids=[dev0], process_group=process_group
                )

    def _gpu_model_with_ddp_comm_hook(
        self,
        process_group,
        hook=None,
        gradient_as_bucket_view=False,
        state=None,
        static_graph=False,
    ):
        device_id = gpus_for_rank(self.world_size)[self.rank][0]
        gpu_model = DistributedDataParallel(
            ModuleForDdpCommHook().to(device_id),
            device_ids=[device_id],
            process_group=process_group,
            gradient_as_bucket_view=gradient_as_bucket_view,
        )

        if static_graph:
            gpu_model._set_static_graph()

        # Register a DDP communication hook if any.
        if hook is not None:
            gpu_model.register_comm_hook(state, hook)

        return gpu_model

    @requires_nccl()
    @skip_if_lt_x_gpu(2)
    def test_ddp_comm_hook_future_passing_gpu_nccl(self):
        """
        This unit test verifies whether the Future object is passed properly using nccl backend.
        The hook callback function creates a Future object and sets a value to it.
        """
        store = c10d.FileStore(self.file_name, self.world_size)
        process_group = c10d.ProcessGroupNCCL(store, self.rank, self.world_size)

        # Get GPU model with simple_hook registered.
        gpu_model = self._gpu_model_with_ddp_comm_hook(process_group, self._simple_hook)

        # check whether the grads are equal to what simple_hook's then callback returns.
        # without the comm_hook, result would be 0.25 * torch.ones(2, 2).
        self._run_and_verify_hook(gpu_model, 8, 2 * torch.ones(2, 2))

    def _test_ddp_comm_hook_allreduce_hook_nccl(
        self, gradient_as_bucket_view=False, static_graph=False
    ):
        """
        This unit test verifies whether a DDP communication hook that just calls
        allreduce gives the same result with the case of no hook registered.
        Without the then callback, the future_value in reducer is no longer
        a PyObject, and this unit test verifies future_value is properly checked.
        """
        store = c10d.FileStore(self.file_name, self.world_size)
        process_group = c10d.ProcessGroupNCCL(store, self.rank, self.world_size)

        def allreduce_hook(
            state: object, bucket: dist.GradBucket
        ) -> torch.futures.Future[torch.Tensor]:
            tensors = [bucket.buffer() / self.world_size]
            return (
                process_group.allreduce(tensors)
                .get_future()
                .then(lambda fut: fut.value()[0])
            )

        # Get GPU model with allreduce_hook registered.
        gpu_model = self._gpu_model_with_ddp_comm_hook(
            process_group, allreduce_hook, gradient_as_bucket_view, static_graph
        )

        # check whether the grads are equal to what DDP without hook would return.
        self._run_and_verify_hook(gpu_model, 8, 0.25 * torch.ones(2, 2))

    def _test_default_ddp_comm_hooks_nccl(self, gradient_as_bucket_view=False):
        """
        This unit test verifies whether default Python DDP communication hooks ALLREDUCE and FP16_COMPRESS
        can give the same result with the case of no hook registered.
        """
        store = c10d.FileStore(self.file_name, self.world_size)
        process_group = c10d.ProcessGroupNCCL(store, self.rank, self.world_size)

        # For these default DDP comm hooks, the only state is process group.
        state = process_group
        for hook in [default.allreduce_hook, default.fp16_compress_hook]:
            # Get GPU model with the hook registered.
            # The first arg 'process_group' is used for initializing the test environment,
            # so it cannot be replaced by 'state', although they have the same value.
            gpu_model = self._gpu_model_with_ddp_comm_hook(
                process_group, hook, gradient_as_bucket_view, state
            )

            # check whether the grads are equal to what DDP without hook would return.
            self._run_and_verify_hook(gpu_model, 8, 0.25 * torch.ones(2, 2))

    def _test_fp16_compress_wrapper(self, gradient_as_bucket_view=False):
        """
        This unit test verifies whether wrapping the ALLREDUCE and POWER_SGD hooks with
        the FP16_WRAPPER can give the same result as when there is no hook registered.
        """
        store = c10d.FileStore(self.file_name, self.world_size)
        process_group = c10d.ProcessGroupNCCL(store, self.rank, self.world_size)
        powerSGD_state = powerSGD.PowerSGDState(process_group=process_group)

        hook_args = [
            (powerSGD.powerSGD_hook, powerSGD_state),
            (default.allreduce_hook, process_group),
        ]

        for hook, state in hook_args:
            gpu_model = self._gpu_model_with_ddp_comm_hook(
                process_group,
                default.fp16_compress_wrapper(hook),
                gradient_as_bucket_view,
                state,
            )

            # check whether the grads are equal to what DDP without hook would return.
            self._run_and_verify_hook(gpu_model, 8, 0.25 * torch.ones(2, 2))

    def _test_hook_then_optimizer(
        self,
        functional_optim_cls,
        *functional_optim_args,
        gradient_as_bucket_view=False,
        **functional_optim_kwargs
    ):
        store = c10d.FileStore(self.file_name, self.world_size)
        process_group = c10d.ProcessGroupNCCL(store, self.rank, self.world_size)
        hook, hook_state = default.allreduce_hook, process_group
        opt_hook_state = default._OptimizerHookState(
            functional_optim_cls,
            *functional_optim_args,
            **functional_optim_kwargs,
        )
        gpu_model = self._gpu_model_with_ddp_comm_hook(
            process_group,
            default._hook_then_optimizer(hook, opt_hook_state),
            gradient_as_bucket_view,
            hook_state,
        )
        prev_params = copy.deepcopy(list(gpu_model.parameters()))
        # Run model with optimizer as part of hook
        for _ in range(8):
            gpu_model.zero_grad()
            self._run_and_verify_hook(gpu_model, 8, 0.25 * torch.ones(2, 2))
        new_params = list(gpu_model.parameters())
        # Run plain model with allreduce hook and separate optimizer step.
        # Verify gradients are the same.
        gpu_model_allreduce = self._gpu_model_with_ddp_comm_hook(
            process_group, default.allreduce_hook, gradient_as_bucket_view, hook_state
        )
        sgd = _SUPPORTED_OPTIM_MAPPING.get(functional_optim_cls)(
            gpu_model_allreduce.parameters(),
            *functional_optim_args,
            **functional_optim_kwargs,
        )
        for _ in range(8):
            gpu_model_allreduce.zero_grad()
            self._run_and_verify_hook(gpu_model_allreduce, 8, 0.25 * torch.ones(2, 2))
            sgd.step()
        post_opt_params = list(gpu_model_allreduce.parameters())
        for opt_as_hook_param, post_opt_param in zip(new_params, post_opt_params):
            self.assertEqual(opt_as_hook_param, post_opt_param)

    def _test_powerSGD_ddp_comm_hook_nccl(self, gradient_as_bucket_view=False):
        """
        This unit test verifies whether Python DDP communication hook POWER_SGD
        can give the same result with the case of no hook registered.
        """
        store = c10d.FileStore(self.file_name, self.world_size)
        process_group = c10d.ProcessGroupNCCL(store, self.rank, self.world_size)

        # Get GPU model with the hook registered.
        # Test the hook with different algorithmic configs.
        for use_error_feedback, warm_start in product([True, False], [True, False]):
            state = powerSGD.PowerSGDState(
                process_group=process_group,
                matrix_approximation_rank=1,
                use_error_feedback=use_error_feedback,
                warm_start=warm_start,
            )
            for hook in [powerSGD.powerSGD_hook, powerSGD.batched_powerSGD_hook]:
                gpu_model = self._gpu_model_with_ddp_comm_hook(
                    process_group, hook, gradient_as_bucket_view, state
                )

                # check whether the grads are equal to what DDP without hook would return.
                self._run_and_verify_hook(gpu_model, 8, 0.25 * torch.ones(2, 2))

    def _test_builtin_ddp_comm_hooks_nccl(self, gradient_as_bucket_view=False):
        """
        This unit test verifies whether built-in C++ DDP communication hooks ALLREDUCE and FP16_COMPRESS
        can give the same result with the case of no hook registered.
        """
        store = c10d.FileStore(self.file_name, self.world_size)
        process_group = c10d.ProcessGroupNCCL(store, self.rank, self.world_size)

        for comm_hook_type in [
            dist.BuiltinCommHookType.ALLREDUCE,
            dist.BuiltinCommHookType.FP16_COMPRESS,
        ]:
            # Get GPU model with the built-in communication hook.
            gpu_model = self._gpu_model_with_builtin_ddp_comm_hook(
                process_group, comm_hook_type, gradient_as_bucket_view
            )

            # check whether the grads are equal to what DDP without hook would return.
            self._run_and_verify_hook(gpu_model, 8, 0.25 * torch.ones(2, 2))

    @requires_nccl()
    @skip_if_lt_x_gpu(2)
    def test_ddp_comm_hook_allreduce_hook_nccl(self):
        self._test_ddp_comm_hook_allreduce_hook_nccl()

    @requires_nccl()
    @skip_if_lt_x_gpu(2)
    def test_default_ddp_comm_hooks_nccl(self):
        self._test_default_ddp_comm_hooks_nccl()

    @requires_nccl()
    @skip_if_lt_x_gpu(2)
    def test_fp16_compress_wrapper_nccl(self):
        self._test_fp16_compress_wrapper()

    @requires_nccl()
    @skip_if_lt_x_gpu(2)
    def test_hook_then_sgd_nccl(self):
        sgd_lr = 1e-2
        sgd_momentum = 0.9
        sgd_weight_decay = 0.01
        self._test_hook_then_optimizer(
            _FunctionalSGD,
            sgd_lr,
            momentum=sgd_momentum,
            weight_decay=sgd_weight_decay,
        )

    @requires_nccl()
    @skip_if_lt_x_gpu(2)
    def test_hook_then_sgd_nccl_grad_as_bucket_view(self):
        sgd_lr = 1e-2
        sgd_momentum = 0.9
        sgd_weight_decay = 0.01
        self._test_hook_then_optimizer(
            _FunctionalSGD,
            sgd_lr,
            momentum=sgd_momentum,
            weight_decay=sgd_weight_decay,
            gradient_as_bucket_view=True
        )

    @requires_nccl()
    @skip_if_lt_x_gpu(2)
    def test_hook_then_adam_nccl(self):
        adam_lr = 1e-2
        adam_betas = (0.9, 0.99)
        adam_eps = 1e-6
        self._test_hook_then_optimizer(
            _FunctionalAdam,
            adam_lr,
            betas=adam_betas,
            eps=adam_eps,
            gradient_as_bucket_view=True
        )

    @requires_nccl()
    @skip_if_lt_x_gpu(2)
    def test_hook_then_adam_nccl_grad_as_bucket_view(self):
        adam_lr = 1e-2
        adam_betas = (0.9, 0.99)
        adam_eps = 1e-6
        self._test_hook_then_optimizer(
            _FunctionalAdam,
            adam_lr,
            betas=adam_betas,
            eps=adam_eps,
            gradient_as_bucket_view=True
        )

    @requires_nccl()
    @skip_if_lt_x_gpu(2)
    def test_builtin_ddp_comm_hooks_nccl(self):
        self._test_builtin_ddp_comm_hooks_nccl()

    @requires_nccl()
    @skip_if_lt_x_gpu(2)
    def test_powerSGD_ddp_comm_hook_nccl(self):
        self._test_powerSGD_ddp_comm_hook_nccl()

    @requires_nccl()
    @skip_if_lt_x_gpu(2)
    def test_ddp_comm_hook_allreduce_hook_nccl_grad_is_view(self):
        self._test_ddp_comm_hook_allreduce_hook_nccl(gradient_as_bucket_view=True)

    @requires_nccl()
    @skip_if_lt_x_gpu(2)
    def test_ddp_comm_hook_allreduce_hook_nccl_static_graph(self):
        self._test_ddp_comm_hook_allreduce_hook_nccl(static_graph=True)

    @requires_nccl()
    @skip_if_lt_x_gpu(2)
    def test_default_ddp_comm_hooks_nccl_is_view(self):
        self._test_default_ddp_comm_hooks_nccl(gradient_as_bucket_view=True)

    @requires_nccl()
    @skip_if_lt_x_gpu(2)
    def test_fp16_compress_wrapper_is_view(self):
        self._test_fp16_compress_wrapper(gradient_as_bucket_view=True)

    @requires_nccl()
    @skip_if_lt_x_gpu(2)
    def test_builtin_ddp_comm_hooks_nccl_grad_is_view(self):
        self._test_builtin_ddp_comm_hooks_nccl(gradient_as_bucket_view=True)

    @requires_nccl()
    @skip_if_lt_x_gpu(2)
    def test_powerSGD_ddp_comm_hook_nccl_grad_is_view(self):
        self._test_powerSGD_ddp_comm_hook_nccl(gradient_as_bucket_view=True)

    @requires_nccl()
    @skip_if_lt_x_gpu(2)
    def test_ddp_comm_hook_allreduce_with_then_hook_nccl(self):
        """
        This unit test verifies whether a DDP communication hook that calls allreduce and then
        multiplies the result by ten and divides by two gives the expected result.
        """
        store = c10d.FileStore(self.file_name, self.world_size)
        process_group = c10d.ProcessGroupNCCL(store, self.rank, self.world_size)

        def allreduce_with_then_hook(
            state: object, bucket: dist.GradBucket
        ) -> torch.futures.Future[torch.Tensor]:
            tensors = [bucket.buffer() / self.world_size]
            fut = process_group.allreduce(tensors).get_future()

            def mult(fut):
                # Multiply the result by 10.
                return 10 * fut.value()[0]

            def div(fut):
                # Divide the result by 2.
                return 0.5 * fut.value()

            return fut.then(mult).then(div)

        # Get GPU model with allreduce_with_then_hook registered.
        gpu_model = self._gpu_model_with_ddp_comm_hook(
            process_group, allreduce_with_then_hook
        )

        # check whether the grads are equal to what allreduce returns multuplied by 5.
        # without the comm_hook, result would be still 0.25 * torch.ones(2, 2).
        self._run_and_verify_hook(gpu_model, 8, 1.25 * torch.ones(2, 2))

    class AcceptsParam(torch.nn.Module):
        def __init__(self, p, factor):
            super().__init__()
            self.a = p
            self.f = factor

        def forward(self, input):
            return input + self.a * self.f

    @requires_nccl()
    @skip_if_lt_x_gpu(2)
    def test_ddp_weight_sharing(self):
        store = c10d.FileStore(self.file_name, self.world_size)
        process_group = c10d.ProcessGroupNCCL(store, self.rank, self.world_size)

        size = 2048 * 2048
        dev = self.rank
        world = self.world_size

        p = torch.nn.Parameter(torch.randn(size, requires_grad=True))

        for try_set_to_none, use_bucket_view in product((False, True), (False, True)):
            m = torch.nn.Sequential(
                self.AcceptsParam(p, dev + 1), self.AcceptsParam(p, dev + 1)
            ).cuda(dev)

            m = torch.nn.parallel.DistributedDataParallel(
                m,
                bucket_cap_mb=1,
                gradient_as_bucket_view=use_bucket_view,
                device_ids=[dev],
                process_group=process_group,
            )

            for i in range(3):
                m.zero_grad(set_to_none=try_set_to_none)
                m(1).sum().backward()

                # Each param value is multiplied by "rank + 1" twice in forward, so the grad
                # values produced by a particular rank should be 2. * (rank + 1).
                # Summing these over ranks and dividing by world size gives the expected result:
                analytic = torch.full_like(
                    p, 2.0 * (world * (world + 1.0) / 2.0) / world, device=dev
                )
                for name, p in m.named_parameters():
                    self.assertEqual(
                        p.grad,
                        analytic,
                        "mismatch at "
                        + name
                        + ".grad for "
                        + "set_to_none = {}, use_bucket_view = {}".format(
                            try_set_to_none, use_bucket_view
                        ),
                    )

    # A list of tests for ddp with activation checkpointing
    # when gradient_as_bucket_view=True, False.
    # Most of the tests are referred to
    # https://github.com/facebookresearch/fairscale/blob/master/tests/nn/pipe/test_checkpoint_ddp.py
    class CheckpointOnceModule(nn.Module):
        def __init__(self):
            super().__init__()
            self.l1 = nn.Linear(20, 20)
            self.l2 = nn.Linear(20, 20)

        def forward(self, inp):
            x = self.l1(inp)
            x = checkpoint(self.l2, x)
            return x

    class CheckpointTwiceModule(CheckpointOnceModule):
        def __init__(self):
            super().__init__()

        def forward(self, inp):
            x = self.l1(inp)
            x = checkpoint(self.l2, x)
            x = checkpoint(self.l2, x)
            return x

    def _prepare_dummy_data(self):
        ddp_bs = 16
        bs = ddp_bs * self.world_size
        input = torch.rand((bs, 20), device="cuda", requires_grad=True)
        target = torch.randn((bs, 20), device="cuda")
        offset = self.rank * ddp_bs
        ddp_input = input[offset : offset + ddp_bs]
        ddp_target = target[offset : offset + ddp_bs]
        return input, ddp_input, target, ddp_target

    def _train_model(self, model, input_var, target, loss, run_checkpoint=False):
        model.train()
        if run_checkpoint:
            output = checkpoint(model, input_var)
        else:
            output = model(input_var)
        l = loss(output, target)
        l.backward()

    def _test_ddp_checkpointing(
        self,
        input_model,
        process_group,
        use_bucket_view,
        find_unused_parameters=False,
        static_graph=False,
        run_checkpoint=False,
    ):
        # to reprodce the same training results
        torch.cuda.set_device(self.rank)
        torch.manual_seed(31415)
        model = copy.deepcopy(input_model).cuda()
        ddp_model = copy.deepcopy(input_model).cuda()
        ddp_model = nn.parallel.DistributedDataParallel(
            ddp_model,
            bucket_cap_mb=1,
            gradient_as_bucket_view=use_bucket_view,
            device_ids=[self.rank],
            process_group=process_group,
            find_unused_parameters=find_unused_parameters,
        )
        if static_graph:
            ddp_model._set_static_graph()
        self.assertEqual(
            ddp_model._get_ddp_logging_data().get("static_graph", 0), static_graph
        )
        input, ddp_input, target, ddp_target = self._prepare_dummy_data()
        loss = nn.MSELoss()
        for i in range(5):
            model.zero_grad(set_to_none=False)
            ddp_model.zero_grad(set_to_none=False)
            self._train_model(model, input, target, loss, run_checkpoint=run_checkpoint)
            self._train_model(
                ddp_model, ddp_input, ddp_target, loss, run_checkpoint=run_checkpoint
            )
            for i, j in zip(model.parameters(), ddp_model.parameters()):
                self.assertTrue(i.grad is not None)
                self.assertTrue(j.grad is not None)
                self.assertEqual(i.grad, j.grad, rtol=1.3e-06, atol=5e-5)

    # DDP works as expect when layer is checkpointed only once
    @requires_nccl()
    @skip_if_lt_x_gpu(2)
    def test_ddp_checkpointing_once(self):
        store = c10d.FileStore(self.file_name, self.world_size)
        process_group = c10d.ProcessGroupNCCL(store, self.rank, self.world_size)
        for use_bucket_view, static_graph in product((False, True), (False, True)):
            self._test_ddp_checkpointing(
                self.CheckpointOnceModule(),
                process_group=process_group,
                use_bucket_view=use_bucket_view,
                static_graph=static_graph,
            )

    # DDP will fail when there are unused_parameters in the model
    @requires_nccl()
    @skip_if_lt_x_gpu(2)
    def test_ddp_checkpointing_unused_params(self):
        store = c10d.FileStore(self.file_name, self.world_size)
        process_group = c10d.ProcessGroupNCCL(store, self.rank, self.world_size)
        for use_bucket_view in (True, False):
            with self.assertRaisesRegex(
                RuntimeError,
                "Expected to mark a variable ready only once.",
            ):
                model = self._test_ddp_checkpointing(
                    self.CheckpointOnceModule(),
                    process_group=process_group,
                    use_bucket_view=use_bucket_view,
                    find_unused_parameters=True,
                    static_graph=False,
                )
            # test passes when static_graph is true
            model = self._test_ddp_checkpointing(
                self.CheckpointOnceModule(),
                process_group=process_group,
                use_bucket_view=use_bucket_view,
                find_unused_parameters=True,
                static_graph=True,
            )

    # DDP will fail when the same layer is checkponted twice
    @requires_nccl()
    @skip_if_lt_x_gpu(2)
    def test_ddp_checkpointing_twice(self):
        store = c10d.FileStore(self.file_name, self.world_size)
        process_group = c10d.ProcessGroupNCCL(store, self.rank, self.world_size)
        for use_bucket_view in (True, False):
            with self.assertRaisesRegex(
                RuntimeError,
                "Expected to mark a variable ready only once.",
            ):
                model = self._test_ddp_checkpointing(
                    self.CheckpointTwiceModule(),
                    process_group=process_group,
                    use_bucket_view=use_bucket_view,
                    static_graph=False,
                )
            model = self._test_ddp_checkpointing(
                self.CheckpointTwiceModule(),
                process_group=process_group,
                use_bucket_view=use_bucket_view,
                static_graph=True,
            )

    # DDP works as expected if there is weight sharing among layers
    @requires_nccl()
    @skip_if_lt_x_gpu(2)
    def test_ddp_checkpointing_weight_sharing(self):
        store = c10d.FileStore(self.file_name, self.world_size)
        process_group = c10d.ProcessGroupNCCL(store, self.rank, self.world_size)
        torch.cuda.set_device(self.rank)
        for use_bucket_view, static_graph in product((False, True), (False, True)):
            torch.manual_seed(31415)
            l1 = nn.Linear(20, 20)
            l2 = nn.Linear(20, 20)
            l1.weight = l2.weight
            model = nn.Sequential(l1, l2)
            self._test_ddp_checkpointing(
                model,
                process_group=process_group,
                use_bucket_view=use_bucket_view,
                static_graph=static_graph,
                run_checkpoint=True,
            )


class NcclErrorHandlingTest(MultiProcessTestCase):
    def setUp(self):
        super(NcclErrorHandlingTest, self).setUp()
        # Need to skip return code checking for these tests since the child
        # processes don't exit cleanly.
        self.skip_return_code_checks = [
            self.test_nccl_errors_blocking_abort.__wrapped__,
            self.test_nccl_errors_blocking_sigkill.__wrapped__,
            self.test_nccl_errors_blocking_sigterm.__wrapped__,
            self.test_nccl_errors_blocking_nonzero_exit.__wrapped__,
        ]
        # NCCL_BLOCKING_WAIT overrides NCCL_ASYNC_ERROR_HANDLING hence tests
        # that use NCCL_BLOCKING_WAIT will test it as expected.
        os.environ["NCCL_ASYNC_ERROR_HANDLING"] = "1"
        self._spawn_processes()

    def tearDown(self):
        super(NcclErrorHandlingTest, self).tearDown()
        try:
            os.remove(self.file_name)
        except OSError:
            pass

    @property
    def op_timeout_sec(self):
        return 1

    @property
    def world_size(self):
        return 3

    @property
    def blocking_wait_error_msg(self):
        return "Caught collective operation timeout"

    def _run_all_reduce(self, pg):
        pg.allreduce(torch.rand(10).cuda(self.rank))

    @requires_nccl()
    @requires_nccl_version(2400, "Need NCCL 2.4+ for error checking")
    @skip_if_lt_x_gpu(3)
    @skip_if_rocm
    def test_nccl_errors_nonblocking(self):
        # Note: we unset and restore NCCL_ASYNC_ERROR_HANDLING for this test
        # since test_c10d_common runs with async error handling by default, but this
        # tests behavior when it is not enabled.
        prev_nccl_async_error_handling = os.environ.get(
            "NCCL_ASYNC_ERROR_HANDLING", None
        )
        os.environ["NCCL_ASYNC_ERROR_HANDLING"] = "0"
        store = c10d.FileStore(self.file_name, self.world_size)
        process_group = c10d.ProcessGroupNCCL(store, self.rank, self.world_size)
        process_group.allreduce(torch.rand(10).cuda(self.rank))
        if self.rank == 0:
            # This allreduce does not block Python thread as allreduce enqueues
            # the cuda operation, and then wait only blocks the current cuda
            # stream.
            work = process_group.allreduce(torch.rand(10).cuda(self.rank))
            work.wait()

            # Now the work scheduled next should hang forever since the previous
            # allreduce will never complete.
            t = threading.Thread(target=self._run_all_reduce, args=(process_group,))
            t.daemon = True
            t.start()
            t.join(int(get_timeout(self.id()) / 5))
            self.assertTrue(t.is_alive())

        if prev_nccl_async_error_handling is not None:
            os.environ["NCCL_ASYNC_ERROR_HANDLING"] = prev_nccl_async_error_handling

    def _test_nccl_errors_blocking(self, func):
        store = c10d.FileStore(self.file_name, self.world_size)
        process_group = c10d.ProcessGroupNCCL(
            store,
            self.rank,
            self.world_size,
            timeout=timedelta(seconds=self.op_timeout_sec),
        )
        process_group.allreduce(torch.rand(10).cuda(self.rank))
        if self.rank == 0:
            work = process_group.allreduce(torch.rand(10).cuda(self.rank))
            with self.assertRaisesRegex(RuntimeError, self.blocking_wait_error_msg):
                # Operation would time out in blocking mode.
                work.wait()
            # Run some GPU operations to make sure cuda has not gotten stuck.
            # It was observed cuda could get stuck if NCCL communicators were
            # not properly aborted before throwing RuntimeError.
            a = torch.rand(10).cuda(self.rank)
        elif self.rank == 1:
            # Clean up structures (ex: files for FileStore before going down)
            del process_group
            func()
        else:
            # Wait for timeout
            time.sleep(2 * self.op_timeout_sec)

            # Now verify communicators on this rank have been aborted by the watchdog thread.
            self._wait_for_comm_abort(process_group)

    @with_nccl_blocking_wait
    @requires_nccl()
    @requires_nccl_version(2400, "Need NCCL 2.4+ for error checking")
    @skip_if_lt_x_gpu(3)
    @skip_if_rocm
    def test_nccl_errors_blocking_clean_exit(self):
        self._test_nccl_errors_blocking(lambda: sys.exit(0))

    @with_nccl_blocking_wait
    @requires_nccl()
    @requires_nccl_version(2400, "Need NCCL 2.4+ for error checking")
    @skip_if_lt_x_gpu(3)
    @skip_if_rocm
    def test_nccl_errors_blocking_nonzero_exit(self):
        self._test_nccl_errors_blocking(lambda: sys.exit(1))

    @with_nccl_blocking_wait
    @requires_nccl()
    @requires_nccl_version(2400, "Need NCCL 2.4+ for error checking")
    @skip_if_lt_x_gpu(3)
    @skip_if_rocm
    @sandcastle_skip(
        "Frequently times out see https://github.com/pytorch/pytorch/issues/58920"
    )
    def test_nccl_errors_blocking_abort(self):
        self._test_nccl_errors_blocking(lambda: os.abort())

    @with_nccl_blocking_wait
    @requires_nccl()
    @requires_nccl_version(2400, "Need NCCL 2.4+ for error checking")
    @skip_if_lt_x_gpu(3)
    @skip_if_rocm
    def test_nccl_errors_blocking_sigkill(self):
        self._test_nccl_errors_blocking(lambda: os.kill(os.getpid(), signal.SIGKILL))

    @with_nccl_blocking_wait
    @requires_nccl()
    @requires_nccl_version(2400, "Need NCCL 2.4+ for error checking")
    @skip_if_lt_x_gpu(3)
    @skip_if_rocm
    def test_nccl_errors_blocking_sigterm(self):
        self._test_nccl_errors_blocking(lambda: os.kill(os.getpid(), signal.SIGTERM))

    @with_nccl_blocking_wait
    @requires_nccl()
    @requires_nccl_version(2400, "Need NCCL 2.4+ for error checking")
    @skip_if_lt_x_gpu(3)
    def test_nccl_blocking_wait_with_barrier(self):
        store = c10d.FileStore(self.file_name, self.world_size)
        process_group = c10d.ProcessGroupNCCL(
            store,
            self.rank,
            self.world_size,
            timeout=timedelta(seconds=self.op_timeout_sec),
        )
        process_group.barrier().wait()
        if self.rank == 0:
            with self.assertRaisesRegex(RuntimeError, self.blocking_wait_error_msg):
                # This should timeout
                process_group.barrier().wait()

    def _run_invalid_nccl_blocking_wait_env(self, val):
        os.environ["NCCL_BLOCKING_WAIT"] = val
        store = c10d.FileStore(self.file_name, self.world_size)
        with self.assertRaises(RuntimeError):
            process_group = c10d.ProcessGroupNCCL(store, self.rank, self.world_size)

    @requires_nccl()
    @skip_if_lt_x_gpu(3)
    def test_invalid_nccl_blocking_wait_env(self):
        self._run_invalid_nccl_blocking_wait_env("abc")
        self._run_invalid_nccl_blocking_wait_env("-1")
        self._run_invalid_nccl_blocking_wait_env("2147483647")
        self._run_invalid_nccl_blocking_wait_env("4294967295")

    def _wait_for_comm_abort(self, process_group):
        """
        Waits for the watchdog thread to abort communicators for the process group.
        """
        while True:
            try:
                process_group.allreduce(torch.rand(10).cuda(self.rank))
            except Exception as e:
                if "NCCL communicator was aborted" in str(e):
                    return
                else:
                    raise e
            time.sleep(1)

    @with_nccl_blocking_wait
    @requires_nccl()
    @skip_if_lt_x_gpu(3)
    def test_nccl_timeout(self):
        store = c10d.FileStore(self.file_name, self.world_size)

        # Initialize process_group.
        timeout = 1
        process_group = c10d.ProcessGroupNCCL(
            store, self.rank, self.world_size, timeout=timedelta(seconds=timeout)
        )
        process_group.allreduce(torch.rand(10).cuda(self.rank)).wait()

        if self.rank == 0:
            # This should timeout in about 1 second.
            start = time.time()
            # Watchdog may abort timed out work resulting in NCCL error instead of operation timed out.
            with self.assertRaisesRegex(RuntimeError, self.blocking_wait_error_msg):
                process_group.allreduce(torch.rand(10).cuda(self.rank)).wait()
        else:
            # Sleep to ensure timeout.
            time.sleep(2 * timeout)

            self._wait_for_comm_abort(process_group)


class CommTest(test_c10d_common.AbstractCommTest, MultiProcessTestCase):
    def setUp(self):
        super(CommTest, self).setUp()
        # NCCL_BLOCKING_WAIT overrides NCCL_ASYNC_ERROR_HANDLING hence tests
        # that use NCCL_BLOCKING_WAIT will test it as expected.
        os.environ["NCCL_ASYNC_ERROR_HANDLING"] = "1"
        self._spawn_processes()

    def tearDown(self):
        super(CommTest, self).tearDown()
        try:
            os.remove(self.file_name)
        except OSError:
            pass

    def _test_broadcast_coalesced(self, process_group, device, root_rank):
        half = torch.float16

        # No support for float16 for CPU tensors
        if device == torch.device("cpu"):
            half = torch.float32

        target = torch.arange(60, dtype=half, device=device).chunk(5)
        target += torch.arange(60, dtype=torch.float32, device=device).chunk(5)
        target += torch.arange(60, dtype=half, device=device).chunk(5)
        target += torch.arange(60, dtype=torch.float64, device=device).chunk(5)
        target += torch.arange(60, dtype=half, device=device).chunk(5)
        target += torch.arange(60, dtype=torch.float32, device=device).chunk(5)

        # The tensors to pass to broadcast are idential to the target
        # only on the process that is the root of the broadcast.
        if self.rank == root_rank:
            tensors = list(tensor.clone() for tensor in target)
        else:
            tensors = list(torch.zeros_like(tensor) for tensor in target)

        if self.rank != root_rank:
            self.assertNotEqual(tensors, target)

        c10d._broadcast_coalesced(
            process_group, tensors, buffer_size=256, src=root_rank
        )

        if self.rank != root_rank:
            self.assertEqual(tensors, target)

    @requires_nccl()
    @skip_if_lt_x_gpu(2)
    def test_broadcast_coalesced_nccl(self):
        store = c10d.FileStore(self.file_name, self.world_size)
        process_group = c10d.ProcessGroupNCCL(store, self.rank, self.world_size)
        device = torch.device("cuda:%d" % self.rank)
        ranks = [0, 1]
        for root_rank in ranks:
            self._test_broadcast_coalesced(process_group, device, root_rank)

    @requires_nccl()
    @skip_if_lt_x_gpu(2)
    def test_sequence_num_set_default_pg_nccl(self):
        torch.cuda.set_device(self.rank)
        self._test_sequence_num_set_default_pg(backend="nccl")

    @skip_if_lt_x_gpu(2)
    @requires_nccl()
    def test_sequence_num_incremented_nccl_default(self):
        self._test_sequence_num_incremented_default_group("nccl")

    @skip_if_lt_x_gpu(4)
    @requires_nccl()
    def test_sequence_num_incremented_nccl_subgroup(self):
        if self.world_size < 4:
            return sandcastle_skip("Test requires world_size of at least 4")
        self._test_sequence_num_incremented_subgroup("nccl")

    @requires_nccl()
    @skip_if_lt_x_gpu(2)
    def test_sequence_num_set_nccl_new_group(self):
        torch.cuda.set_device(self.rank)
        self._test_sequence_num_set_new_group(backend="nccl")

    @requires_nccl()
    @skip_if_lt_x_gpu(2)
    def test_pass_nccl_options_high_priority_stream(self):
        pg_opts = c10d.ProcessGroupNCCL.Options()
        pg_opts.is_high_priority_stream = True

        store = c10d.FileStore(self.file_name, self.world_size)
        # Test init_process_group accepts options
        dist.init_process_group(
            "nccl",
            world_size=self.world_size,
            rank=self.rank,
            store=store,
            pg_options=pg_opts,
        )

        # Test with new_group
        pg = c10d.new_group([0, 1], pg_options=pg_opts)
        # test if the process group constructed with high priority stream
        self.assertTrue(pg.options.is_high_priority_stream)
        # test the process group works as expected
        t = torch.tensor([self.rank + 1] * 10).cuda(self.rank)
        pg.allreduce(t).wait()
        expected_tensor = torch.tensor([3] * 10).cuda(self.rank)
        self.assertEqual(expected_tensor, t)

    @requires_nccl()
    @skip_if_lt_x_gpu(4)
    def test_nccl_barrier(self):
        store = c10d.FileStore(self.file_name, self.world_size)
        c10d.init_process_group(
            backend="nccl", rank=self.rank, world_size=self.world_size, store=store
        )

        t = torch.tensor([self.rank + 1] * 10).cuda(2 * self.rank)
        c10d.all_reduce(t)
        expected_tensor = torch.tensor([3] * 10).cuda(2 * self.rank)
        self.assertEqual(expected_tensor, t)

        # Test with new_group
        pg = c10d.new_group([0, 1])
        t = torch.tensor([self.rank + 1] * 10).cuda(2 * self.rank)
        pg.allreduce(t).wait()
        self.assertEqual(expected_tensor, t)

        pg = c10d.new_group([0])
        if self.rank == 0:
            t = torch.tensor([self.rank + 1] * 10).cuda(2 * self.rank)
            expected_tensor = torch.tensor([self.rank + 1] * 10).cuda(2 * self.rank)
            pg.allreduce(t).wait()
            self.assertEqual(expected_tensor, t)

        pg = c10d.new_group([1])
        if self.rank == 1:
            t = torch.tensor([self.rank + 1] * 10).cuda(2 * self.rank)
            expected_tensor = torch.tensor([self.rank + 1] * 10).cuda(2 * self.rank)
            pg.allreduce(t).wait()
            self.assertEqual(expected_tensor, t)

    @requires_nccl()
    @skip_if_lt_x_gpu(4)
    def test_nccl_barrier_timeout(self):
        store = c10d.FileStore(self.file_name, self.world_size)
        if self.rank == 0:
            with self.assertRaisesRegex(
                RuntimeError, "Timed out initializing process group"
            ):
                c10d.init_process_group(
                    backend="nccl",
                    rank=self.rank,
                    world_size=self.world_size,
                    store=store,
                    timeout=timedelta(seconds=1),
                )

    @requires_nccl()
    @skip_if_lt_x_gpu(4)
    def test_nccl_barrier_timeout_new_group(self):
        store = c10d.FileStore(self.file_name, self.world_size)
        c10d.init_process_group(
            backend="nccl",
            rank=self.rank,
            world_size=self.world_size,
            store=store,
            timeout=timedelta(seconds=1),
        )

        if self.rank == 0:
            with self.assertRaisesRegex(
                RuntimeError, "Timed out initializing process group"
            ):
                c10d.new_group([0, 1], timeout=timedelta(seconds=1))

            with self.assertRaisesRegex(
                RuntimeError, "Timed out initializing process group"
            ):
                c10d.new_group([0], timeout=timedelta(seconds=1))

    @requires_nccl()
    @skip_if_lt_x_gpu(4)
    def test_nccl_barrier_timeout_new_group_non_member(self):
        store = c10d.FileStore(self.file_name, self.world_size)
        c10d.init_process_group(
            backend="nccl",
            rank=self.rank,
            world_size=self.world_size,
            store=store,
            timeout=timedelta(seconds=1),
        )

        if self.rank == 1:
            with self.assertRaisesRegex(
                RuntimeError, "Timed out initializing process group"
            ):
                c10d.new_group([0, 1], timeout=timedelta(seconds=1))

            with self.assertRaisesRegex(
                RuntimeError, "Timed out initializing process group"
            ):
                c10d.new_group([0], timeout=timedelta(seconds=1))

    @requires_nccl()
    @skip_if_lt_x_gpu(2)
    def test_nccl_barrier_device_ids(self):
        store = c10d.FileStore(self.file_name, self.world_size)
        c10d.init_process_group(
            backend="nccl", rank=self.rank, world_size=self.world_size, store=store
        )

        c10d.barrier(device_ids=[self.rank])

    @requires_nccl()
    @skip_if_lt_x_gpu(2)
    def test_nccl_barrier_device_ids_function_argument(self):
        store = c10d.FileStore(self.file_name, self.world_size)
        c10d.init_process_group(
            backend="nccl", rank=self.rank, world_size=self.world_size, store=store
        )

        with self.assertRaisesRegex(RuntimeError, "Invalid function argument"):
            c10d.barrier(device_ids=self.rank)


if __name__ == "__main__":
    assert (
        not torch.cuda._initialized
    ), "test_distributed must not have initialized CUDA context on main process"

    run_tests()<|MERGE_RESOLUTION|>--- conflicted
+++ resolved
@@ -457,7 +457,6 @@
             allgather_base(output_t, tensor)
 
     @requires_nccl()
-<<<<<<< HEAD
     def test_gather_ops(self):
         store = c10d.FileStore(self.file.name, self.world_size)
         pg = c10d.ProcessGroupNCCL(store, self.rank, self.world_size)
@@ -498,6 +497,34 @@
                 for i in range(self.num_gpus):
                     self.assertEqual(output_ts[idx][i], 0)
 
+        # init input
+        tensors2 = []
+        for i in range(self.num_gpus):
+            tensors2.append(torch.tensor([self.rank, self.rank + 1]).cuda(i))
+
+        # init golden output
+        golden_ts2 = [[] for _ in range(self.num_gpus)]
+        for idx, ls in enumerate(golden_ts2):
+            for _ in range(self.num_gpus):
+                ls.append(torch.tensor([idx, idx + 1]).cuda(idx))
+
+        # init output
+        output_ts2 = [[] for _ in range(self.num_gpus)]
+        for idx, ls in enumerate(output_ts2):
+            for _ in range(self.world_size * self.num_gpus):
+                ls.append(torch.tensor([0, 0]).cuda(idx))
+
+        gather(output_ts2, tensors2, self.rank)
+
+        # Verification
+        for idx, _ls in enumerate(output_ts2):
+            if idx == self.rank:
+                self.assertEqual(output_ts2[idx], golden_ts2[idx])
+            else:
+                for i in range(self.num_gpus):
+                    self.assertEqual(output_ts2[idx][i], torch.tensor([0, 0]).cuda(idx))
+
+
     @requires_nccl()
     def test_gather_stress(self):
         store = c10d.FileStore(self.file.name, self.world_size)
@@ -575,7 +602,7 @@
 
         with self.assertRaisesRegex(RuntimeError, "invalid argument"):
             opts = c10d.GatherOptions()
-            opts.rootRank = -1
+            opts.rootRank = self.world_size
             pg.gather(output_ts, tensors, opts)
 
         with self.assertRaisesRegex(
@@ -645,9 +672,7 @@
             pg.gather(output_ts3, tensors, opts)
 
     @requires_nccl()
-=======
     @sandcastle_skip_if(torch.cuda.device_count() < 2, "NCCL test requires 2+ GPUs")
->>>>>>> 96f7ba58
     def test_reduce_scatter_base_basics(self):
         store = c10d.FileStore(self.file.name, self.world_size)
         pg = c10d.ProcessGroupNCCL(store, self.rank, self.world_size)
